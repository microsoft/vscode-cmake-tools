{
  "name": "cmake-tools",
  "displayName": "CMake Tools",
  "description": "Extended CMake support in Visual Studio Code",
  "version": "1.1.3",
  "repository": {
    "type": "git",
    "url": "https://github.com/vector-of-bool/vscode-cmake-tools"
  },
  "bugs": {
    "url": "https://github.com/vector-of-bool/vscode-cmake-tools/issues"
  },
  "homepage": "https://github.com/vector-of-bool/vscode-cmake-tools",
  "keywords": [
    "cmake",
    "tools",
    "build",
    "c++",
    "native"
  ],
  "publisher": "vector-of-bool",
  "engines": {
    "vscode": "^1.29.1"
  },
  "categories": [
    "Other"
  ],
  "galleryBanner": {
    "color": "#13578c",
    "theme": "dark"
  },
  "icon": "res/icon_128.png",
  "activationEvents": [
    "onCommand:cmake.build",
    "onCommand:cmake.buildWithTarget",
    "onCommand:cmake.clean",
    "onCommand:cmake.cleanConfigure",
    "onCommand:cmake.cleanRebuild",
    "onCommand:cmake.configure",
    "onCommand:cmake.ctest",
    "onCommand:cmake.debugTarget",
    "onCommand:cmake.editCache",
    "onCommand:cmake.editKits",
    "onCommand:cmake.viewLog",
    "onCommand:cmake.install",
    "onCommand:cmake.launchTarget",
    "onCommand:cmake.launchTargetPath",
    "onCommand:cmake.launchTargetDirectory",
    "onCommand:cmake.buildType",
    "onCommand:cmake.buildDirectory",
    "onCommand:cmake.tasksBuildCommand",
    "onCommand:cmake.quickStart",
    "onCommand:cmake.resetState",
    "onCommand:cmake.scanForKits",
    "onCommand:cmake.selectLaunchTarget",
    "onCommand:cmake.setVariant",
    "onCommand:cmake.stop",
    "onCommand:cmake.outline.configure",
    "onCommand:cmake.outline.build",
    "workspaceContains:**/CMakeLists.txt",
    "workspaceContains:.vscode/cmake-kits.json"
  ],
  "main": "./out/src/extension",
  "contributes": {
    "commands": [
      {
        "command": "cmake.viewLog",
        "title": "Open the CMake Tools log file",
        "category": "CMake"
      },
      {
        "command": "cmake.editKits",
        "title": "Edit user-local CMake kits",
        "category": "CMake"
      },
      {
        "command": "cmake.scanForKits",
        "title": "Scan for Kits",
        "category": "CMake"
      },
      {
        "command": "cmake.selectKit",
        "title": "Select a Kit",
        "category": "CMake"
      },
      {
        "command": "cmake.setVariant",
        "title": "Set the current build variant",
        "category": "CMake"
      },
      {
        "command": "cmake.configure",
        "title": "Configure",
        "category": "CMake"
      },
      {
        "command": "cmake.outline.configure",
        "title": "Configure",
        "icon": {
          "dark": "res/configure-icon.svg",
          "light": "res/configure-icon.svg"
        }
      },
      {
        "command": "cmake.build",
        "title": "Build",
        "category": "CMake"
      },
      {
        "command": "cmake.buildNamedTarget",
        "title": "(Internal) Build a target by name"
      },
      {
        "command": "cmake.outline.build",
        "title": "Build",
        "icon": {
          "dark": "res/build-icon.svg",
          "light": "res/build-icon.svg"
        }
      },
      {
        "command": "cmake.compileFile",
        "title": "Compile File",
        "category": "CMake",
        "icon": {
          "dark": "res/build-icon.svg",
          "light": "res/build-icon.svg"
        }
      },
      {
        "command": "cmake.outline.compileFile",
        "title": "Compile This File",
        "icon": {
          "dark": "res/build-icon.svg",
          "light": "res/build-icon.svg"
        }
      },
      {
        "command": "cmake.install",
        "title": "Install",
        "category": "CMake"
      },
      {
        "command": "cmake.buildWithTarget",
        "title": "Build a target",
        "category": "CMake"
      },
      {
        "command": "cmake.setDefaultTarget",
        "title": "Set the default build target",
        "category": "CMake"
      },
      {
        "command": "cmake.cleanConfigure",
        "title": "Delete cached build settings and reconfigure",
        "category": "CMake"
      },
      {
        "command": "cmake.outline.cleanConfigure",
        "title": "Clean reconfigure"
      },
      {
        "command": "cmake.clean",
        "title": "Clean",
        "category": "CMake"
      },
      {
        "command": "cmake.outline.clean",
        "title": "Clean"
      },
      {
        "command": "cmake.cleanRebuild",
        "title": "Clean rebuild",
        "category": "CMake"
      },
      {
        "command": "cmake.outline.cleanRebuild",
        "title": "Clean rebuild"
      },
      {
        "command": "cmake.ctest",
        "title": "Run tests",
        "category": "CMake"
      },
      {
        "command": "cmake.editCache",
        "title": "Edit the CMake Cache",
        "category": "CMake"
      },
      {
        "command": "cmake.quickStart",
        "title": "Quick Start",
        "category": "CMake"
      },
      {
        "command": "cmake.debugTarget",
        "title": "Debug Target",
        "category": "CMake"
      },
      {
        "command": "cmake.launchTarget",
        "title": "Execute the current target without a debugger",
        "category": "CMake"
      },
      {
        "command": "cmake.selectLaunchTarget",
        "title": "Select a Target to Debug",
        "category": "CMake"
      },
      {
        "command": "cmake.stop",
        "title": "Stop the currently running CMake/Build process",
        "category": "CMake"
      },
      {
        "command": "cmake.outline.stop",
        "title": "Stop current build",
        "icon": {
          "dark": "res/stop-icon.svg",
          "light": "res/stop-icon.svg"
        }
      },
      {
        "command": "cmake.resetState",
        "title": "Reset CMake Tools extension state (For troubleshooting)",
        "category": "CMake"
      },
      {
        "command": "cmake.outline.buildTarget",
        "title": "Build",
        "icon": {
          "dark": "res/build-icon.svg",
          "light": "res/build-icon.svg"
        }
      },
      {
        "command": "cmake.outline.runUtilityTarget",
        "title": "Run utility"
      },
      {
        "command": "cmake.outline.debugTarget",
        "title": "Run with debugger"
      },
      {
        "command": "cmake.outline.launchTarget",
        "title": "Run in terminal"
      },
      {
        "command": "cmake.outline.setDefaultTarget",
        "title": "Set as default target"
      },
      {
        "command": "cmake.outline.setLaunchTarget",
        "title": "Set as launch/debug target"
      },
      {
        "command": "cmake.outline.revealInCMakeLists",
        "title": "Open CMakeLists.txt"
      }
    ],
    "menus": {
      "commandPalette": [
        {
          "command": "cmake.configure"
        },
        {
          "command": "cmake.build"
        },
        {
          "command": "cmake.install"
        },
        {
          "command": "cmake.buildWithTarget"
        },
        {
          "command": "cmake.compileFile"
        },
        {
          "command": "cmake.setVariant"
        },
        {
          "command": "cmake.setDefaultTarget"
        },
        {
          "command": "cmake.setDefaultTarget"
        },
        {
          "command": "cmake.cleanConfigure"
        },
        {
          "command": "cmake.clean"
        },
        {
          "command": "cmake.cleanRebuild"
        },
        {
          "command": "cmake.ctest"
        },
        {
          "command": "cmake.editCache"
        },
        {
          "command": "cmake.debugTarget"
        },
        {
          "command": "cmake.launchTarget"
        },
        {
          "command": "cmake.selectLaunchTarget"
        },
        {
          "command": "cmake.stop"
        }
      ],
      "view/title": [
        {
          "command": "cmake.outline.configure",
          "when": "view == cmake.outline && !cmake:isBuilding",
          "group": "navigation@1"
        },
        {
          "command": "cmake.outline.build",
          "when": "view == cmake.outline && !cmake:isBuilding",
          "group": "navigation@2"
        },
        {
          "command": "cmake.outline.stop",
          "when": "view == cmake.outline && cmake:isBuilding",
          "group": "navigation@3"
        },
        {
          "command": "cmake.outline.clean",
          "when": "view == cmake.outline",
          "group": "1_cmakeOutline"
        },
        {
          "command": "cmake.outline.cleanConfigure",
          "when": "view == cmake.outline",
          "group": "1_cmakeOutline"
        },
        {
          "command": "cmake.outline.cleanRebuild",
          "when": "view == cmake.outline",
          "group": "1_cmakeOutline"
        }
      ],
      "view/item/context": [
        {
          "command": "cmake.outline.buildTarget",
          "when": "view == cmake.outline && viewItem =~ /canBuild=true/",
          "group": "inline"
        },
        {
          "command": "cmake.outline.buildTarget",
          "when": "view == cmake.outline && viewItem =~ /canBuild=true/",
          "group": "1_targetActions@1"
        },
        {
          "command": "cmake.outline.runUtilityTarget",
          "when": "view == cmake.outline && viewItem =~ /canRun=true/",
          "group": "1_targetActions@2"
        },
        {
          "command": "cmake.outline.debugTarget",
          "when": "view == cmake.outline && viewItem =~ /type=EXECUTABLE/",
          "group": "1_targetActions@3"
        },
        {
          "command": "cmake.outline.launchTarget",
          "when": "view == cmake.outline && viewItem =~ /type=EXECUTABLE/",
          "group": "1_targetActions@4"
        },
        {
          "command": "cmake.outline.revealInCMakeLists",
          "when": "view == cmake.outline && viewItem =~ /nodeType=target/",
          "group": "1_targetActions@5"
        },
        {
          "command": "cmake.outline.setDefaultTarget",
          "when": "view == cmake.outline && viewItem =~ /canRun=true|canBuild=true/ && viewItem =~ /isDefault=false/",
          "group": "2_targetState@1"
        },
        {
          "command": "cmake.outline.setLaunchTarget",
          "when": "view == cmake.outline && viewItem =~ /type=EXECUTABLE/ && viewItem =~ /isLaunch=false/",
          "group": "2_targetState@2"
        },
        {
          "command": "cmake.outline.compileFile",
          "when": "view == cmake.outline && viewItem =~ /nodeType=file/",
          "group": "inline"
        }
      ],
      "editor/title/context": [
        {
          "command": "cmake.compileFile",
          "when": "resourceLangId == cpp"
        },
        {
          "command": "cmake.compileFile",
          "when": "resourceLangId == c"
        }
      ],
      "editor/title": [
        {
          "command": "cmake.compileFile",
          "when": "resourceLangId == cpp",
          "group": "navigation"
        },
        {
          "command": "cmake.compileFile",
          "when": "resourceLangId == c",
          "group": "navigation"
        }
      ],
      "explorer/context": [
        {
          "command": "cmake.compileFile",
          "when": "resourceLangId == cpp"
        },
        {
          "command": "cmake.compileFile",
          "when": "resourceLangId == c"
        }
      ]
    },
    "configuration": {
      "type": "object",
      "title": "CMake Tools configuration",
      "properties": {
        "cmake.cmakePath": {
          "type": "string",
          "default": "cmake",
          "description": "Name/path of the CMake executable to use",
          "scope": "resource"
        },
        "cmake.buildDirectory": {
          "type": "string",
          "default": "${workspaceRoot}/build",
          "description": "The directory where CMake build files will go",
          "scope": "resource"
        },
        "cmake.installPrefix": {
          "type": "string",
          "default": null,
          "description": "The directory where CMake installed files will go.",
          "scope": "resource"
        },
        "cmake.sourceDirectory": {
          "type": "string",
          "default": "${workspaceRoot}",
          "description": "The directory of the root CMakeLists.txt file",
          "scope": "resource"
        },
        "cmake.saveBeforeBuild": {
          "type": "boolean",
          "default": true,
          "description": "Save open files before building",
          "scope": "resource"
        },
        "cmake.buildBeforeRun": {
          "type": "boolean",
          "default": true,
          "description": "Build the target before running it.",
          "scope": "resource"
        },
        "cmake.clearOutputBeforeBuild": {
          "type": "boolean",
          "default": true,
          "description": "Clear build output before each build",
          "scope": "resource"
        },
        "cmake.configureSettings": {
          "type": "object",
          "default": {},
          "description": "CMake variables to set on the command line",
          "scope": "resource"
        },
        "cmake.cacheInit": {
          "oneOf": [
            {
              "type": "string",
              "description": "Path to an cache-initializing CMake file"
            },
            {
              "type": "array",
              "description": "List of cache initializer files",
              "items": {
                "type": "string",
                "description": "A cache initializing CMake file"
              }
            }
          ],
          "scope": "resource"
        },
        "cmake.preferredGenerators": {
          "type": "array",
          "default": [
            "Ninja",
            "Unix Makefiles"
          ],
          "description": "The preferred CMake generator(s) to use when configuring (tried in order of listing)",
          "scope": "resource"
        },
        "cmake.generator": {
          "type": "string",
          "default": null,
          "description": "The CMake generator to use",
          "scope": "resource"
        },
        "cmake.toolset": {
          "type": "string",
          "default": null,
          "description": "The CMake toolset to use when configuring",
          "scope": "resource"
        },
        "cmake.platform": {
          "type": "string",
          "default": null,
          "description": "The CMake platform to use when configuring",
          "scope": "resource"
        },
        "cmake.configureArgs": {
          "type": "array",
          "description": "Additional arguments to pass to CMake when configuring",
          "items": {
            "type": "string",
            "title": "CMake Arguments"
          },
          "default": [],
          "scope": "resource"
        },
        "cmake.buildArgs": {
          "type": "array",
          "description": "Additional arguments to pass to CMake when building",
          "items": {
            "type": "string"
          },
          "default": [],
          "scope": "resource"
        },
        "cmake.buildToolArgs": {
          "type": "array",
          "description": "Additional arguments to pass to the underlying build tool when building",
          "items": {
            "type": "string"
          },
          "default": [],
          "scope": "resource"
        },
        "cmake.parallelJobs": {
          "type": "number",
          "default": 0,
          "description": "The number of parallel build jobs. Use zero to automatically detect the number of CPUs.",
          "scope": "resource"
        },
        "cmake.ctestPath": {
          "type": "string",
          "default": null,
          "description": "Path to CTest executable. If null, will be inference from cmake.cmakePath (recommended to leave null)",
          "scope": "resource"
        },
        "cmake.ctest.parallelJobs": {
          "type": "number",
          "default": 0,
          "description": "The number of parallel test jobs. Use zero to use the value of cmake.parallelJobs",
          "scope": "resource"
        },
        "cmake.parseBuildDiagnostics": {
          "type": "boolean",
          "default": true,
          "description": "Parse compiler output for warnings and errors",
          "scope": "resource"
        },
        "cmake.enabledOutputParsers": {
          "type": "array",
          "description": "Output parsers to use. Supported parsers 'cmake', 'gcc', 'gnuld' for GNULD-style inker output, 'msvc' for Microsoft Visual C++, and 'ghs' for the Green Hills compiler with --no_wrap_diagnostics --brief_diagnostics",
          "items": {
            "type": "string",
            "enum": [
              "cmake",
              "gcc",
              "gnuld",
              "msvc",
              "ghs"
            ]
          },
          "default": [
            "cmake",
            "gcc",
            "gnuld",
            "msvc",
            "ghs"
          ],
          "scope": "resource"
        },
        "cmake.debugConfig": {
          "type": "object",
          "description": "The debug configuration to use when debugging a target",
          "properties": {
            "symbolSearchPath": {
              "type": "string",
              "description": "Visual Studio debugger symbol search paths"
            },
            "additionalSOLibSearchPath": {
              "type": "string",
              "description": "Paths for GDB or LLDB to search for .so files"
            },
            "externalConsole": {
              "type": "boolean",
              "description": "Launch an external console for the program"
            },
            "logging": {
              "type": "object",
              "description": "Tell what types of messages should be logged to the console",
              "properties": {
                "exceptions": {
                  "type": "boolean",
                  "default": true
                },
                "moduleLoad": {
                  "type": "boolean",
                  "default": true
                },
                "programOutput": {
                  "type": "boolean",
                  "default": true
                },
                "engineLogging": {
                  "type": "boolean",
                  "default": false
                },
                "trace": {
                  "type": "boolean",
                  "default": false
                },
                "traceResponse": {
                  "type": "boolean",
                  "default": false
                }
              }
            },
            "visualizerFile": {
              "type": "string",
              "description": ".natvis file to be used when debugging"
            },
            "args": {
              "type": "array",
              "description": "Arguments to pass to program command line",
              "items": {
                "type": "string"
              },
              "default": []
            },
            "cwd": {
              "type": "string",
              "description": "Set the working directory for the program"
            },
            "environment": {
              "type": "array",
              "items": {
                "type": "object",
                "properties": {
                  "name": {
                    "type": "string",
                    "description": "Name of environment variable"
                  },
                  "value": {
                    "type": "string",
                    "description": "Value for the environment variable"
                  }
                }
              }
            },
            "MIMode": {
              "type": "string",
              "enum": [
                "gdb",
                "lldb"
              ]
            },
            "miDebuggerPath": {
              "type": "string",
              "description": "Path to gdb or lldb debugger"
            },
            "stopAtEntry": {
              "type": "boolean",
              "description": "Stop at the entry point of the target",
              "default": false
            },
            "setupCommands": {
              "type": "array",
              "description": "Command to set up gdb or lldb",
              "items": {
                "type": "object",
                "properties": {
                  "text": {
                    "type": "string",
                    "description": "Command to run"
                  },
                  "description": {
                    "type": "string",
                    "description": "Description of the command"
                  },
                  "ignoreFailures": {
                    "type": "boolean",
                    "default": false
                  }
                }
              }
            },
            "customLaunchSetupCommands": {
              "type": "array",
              "description": "Command to set up gdb or lldb",
              "items": {
                "type": "object",
                "properties": {
                  "text": {
                    "type": "string",
                    "description": "Command to run"
                  },
                  "description": {
                    "type": "string",
                    "description": "Description of the command"
                  },
                  "ignoreFailures": {
                    "type": "boolean",
                    "default": false
                  }
                }
              }
            },
            "launchCompleteCommand": {
              "type": "string"
            },
            "dumpPath": {
              "type": "string"
            },
            "coreDumpPath": {
              "type": "string"
            }
          },
          "scope": "resource"
        },
        "cmake.defaultVariants": {
          "type": "object",
          "$schema": "schemas/variants-schema.json",
          "default": {
            "buildType": {
              "default": "debug",
              "description": "The build type",
              "choices": {
                "debug": {
                  "short": "Debug",
                  "long": "Emit debug information without performing optimizations",
                  "buildType": "Debug"
                },
                "release": {
                  "short": "Release",
                  "long": "Enable optimizations, omit debug info",
                  "buildType": "Release"
                },
                "minsize": {
                  "short": "MinSizeRel",
                  "long": "Optimize for smallest binary size",
                  "buildType": "MinSizeRel"
                },
                "reldeb": {
                  "short": "RelWithDebInfo",
                  "long": "Perform optimizations AND include debugging information",
                  "buildType": "RelWithDebInfo"
                }
              }
            }
          },
          "scope": "resource"
        },
        "cmake.ctestArgs": {
          "type": "array",
          "items": {
            "type": "string"
          },
          "description": "Arguments to pass to CTest",
          "default": [],
          "scope": "resource"
        },
        "cmake.environment": {
          "type": "object",
          "default": {},
          "description": "Environment variables to set when running CMake commands",
          "additionalProperties": {
            "type": "string",
            "description": "Value for the environment variable"
          },
          "scope": "resource"
        },
        "cmake.configureEnvironment": {
          "type": "object",
          "default": {},
          "description": "Environment variables to pass to CMake during configure",
          "additionalProperties": {
            "type": "string",
            "description": "Value for the environment variable"
          },
          "scope": "resource"
        },
        "cmake.buildEnvironment": {
          "type": "object",
          "default": {},
          "description": "Environment variables to pass to CMake during build",
          "additionalProperties": {
            "type": "string",
            "description": "Value for the environment variable"
          },
          "scope": "resource"
        },
        "cmake.testEnvironment": {
          "type": "object",
          "default": {},
          "description": "Environment variables to pass to CTest",
          "additionalProperties": {
            "type": "string",
            "description": "Value for the environment variable"
          },
          "scope": "resource"
        },
        "cmake.mingwSearchDirs": {
          "type": "array",
          "items": {
            "type": "string",
            "description": "Path to a directory"
          },
          "default": [
            "C:\\MinGW"
          ],
          "description": "Directories where MinGW may be installed",
          "scope": "window"
        },
        "cmake.emscriptenSearchDirs": {
          "type": "array",
          "items": {
            "type": "string",
            "description": "Path to a directory"
          },
          "default": [],
          "description": "Directories where Emscripten may be installed",
          "scope": "window"
        },
        "cmake.copyCompileCommands": {
          "type": "string",
          "default": null,
          "description": "Copy compile_commands.json to this location after a successful configure",
          "scope": "resource"
        },
        "cmake.configureOnOpen": {
          "type": "boolean",
          "default": null,
          "description": "Automatically configure CMake project directories when they are opened",
          "scope": "resource"
        },
        "cmake.useCMakeServer": {
          "type": "boolean",
          "default": true,
          "description": "Enable CMake server",
          "scope": "resource"
        },
        "cmake.ignoreKitEnv": {
          "type": "boolean",
          "default": false,
          "description": "Do not use the kit environment variables when running CMake commands",
          "scope": "resource"
        },
        "cmake.buildTask": {
          "type": "boolean",
          "default": false,
          "description": "Build using tasks.json instead of internal process",
          "scope": "resource"
        },
        "cmake.outputLogEncoding": {
          "type": "string",
          "default": "auto",
          "description": "Encoding of the output from external commands (eg.cmake -- build)",
          "scope": "window"
        },
        "cmake.enableTraceLogging": {
          "type": "boolean",
          "default": false,
          "description": "Enable trace logging to file and console (very noisy)",
          "scope": "window"
        },
        "cmake.loggingLevel": {
          "type": "string",
          "default": "info",
          "enum": [
            "trace",
            "debug",
            "info",
            "note",
            "warning",
            "error",
            "fatal"
          ],
          "scope": "window"
        },
        "cmake.revealLog": {
          "type": "string",
          "default": "always",
          "enum": [
            "focus",
            "always",
            "never"
          ]
        }
      }
    },
    "keybindings": [
      {
        "key": "f7",
        "command": "cmake.build"
      },
      {
        "key": "shift+f7",
        "command": "cmake.buildWithTarget"
      },
      {
        "key": "ctrl+f5",
        "command": "cmake.debugTarget",
        "when": "!inDebugMode"
      },
      {
        "key": "shift+f5",
        "command": "cmake.launchTarget"
      }
    ],
    "viewsContainers": {
      "activitybar": [
        {
          "id": "cmake__viewContainer",
          "title": "CMake",
          "icon": "res/cmake-view-icon.svg",
          "when": "cmakeToolsActive"
        }
      ]
    },
    "views": {
      "cmake__viewContainer": [
        {
          "id": "cmake.folders",
          "name": "Folders",
          "when": "cmakeToolsMultiRootActive"
        },
        {
          "id": "cmake.outline",
          "name": "Project Outline",
          "when": "cmakeToolsActive"
        }
      ]
    },
    "yamlValidation": [
      {
        "fileMatch": "cmake-variants.yaml",
        "url": "./schemas/variants-schema.json"
      }
    ],
    "jsonValidation": [
      {
        "fileMatch": "cmake-variants.json",
        "url": "./schemas/variants-schema.json"
      },
      {
        "fileMatch": "cmake-variants.yaml",
        "url": "./schemas/variants-schema.json"
      },
      {
        "fileMatch": "cmake-kits.json",
        "url": "./schemas/kits-schema.json"
      }
    ]
  },
  "_moduleAliases": {
    "@cmt": "out/src/",
    "@test": "out/test/"
  },
  "scripts": {
    "vscode:prepublish": "./node_modules/.bin/tsc -p ./",
    "compile": "./node_modules/.bin/tsc -watch -p ./",
    "compile-once": "./node_modules/.bin/tsc -p ./",
    "postinstall": "node ./node_modules/vscode/bin/install",
    "lint": "node ./node_modules/tslint/bin/tslint -p . --fix",
    "lint:nofix": "node ./node_modules/tslint/bin/tslint -p .",
    "docs": "node ./node_modules/typedoc/bin/typedoc --mode modules --excludeExternals --out build/docs/dev --readme none src/ types/"
  },
  "devDependencies": {
    "@types/ajv": "^0.0.3",
    "@types/chai": "^4.0.4",
    "@types/chai-as-promised": "^7.1.0",
    "@types/chai-string": "^1.4.1",
    "@types/es6-promisify": "~5.0.0",
    "@types/js-yaml": "^3.5.28",
    "@types/json5": "~0.0.29",
    "@types/mocha": "~2.2.41",
    "@types/node": "~8.9.3",
    "@types/rimraf": "^0.0.28",
    "@types/sinon": "~4.3.3",
    "@types/tmp": "^0.0.33",
    "@types/which": "~1.3.1",
    "@types/xml2js": "^0.0.28",
    "chai": "^4.1.2",
    "chai-as-promised": "^7.1.1",
    "chai-string": "^1.5.0",
    "clang-format": "^1.2.2",
    "mocha": "^4.1.0",
    "sinon": "~5.0.7",
    "ts-node": "^6.0.0",
    "tslint": "^5.9.1",
    "typedoc": "^0.14.2",
    "typescript": "~3.2.2",
    "vscode": "^1.1.35"
  },
  "dependencies": {
    "ajv": "^4.7.5",
    "es6-promisify": "~5.0.0",
    "follow-redirects": "^1.5.10",
    "iconv-lite": "^0.4.21",
    "js-yaml": "^3.6.1",
    "json5": "^0.5.1",
    "module-alias": "^2.0.6",
    "open": "^6.4.0",
    "rimraf": "^2.5.4",
    "tmp": "^0.0.33",
<<<<<<< HEAD
    "vscode-cpptools": "^2.1.2",
    "vscode-extension-telemetry": "^0.1.2",
=======
    "vscode-cpptools": "^3.0.1",
>>>>>>> bf4d15c5
    "which": "~1.3.0",
    "xml2js": "^0.4.17"
  },
  "resolutions": {
    "marked": "^0.6.2"
  }
}<|MERGE_RESOLUTION|>--- conflicted
+++ resolved
@@ -1028,12 +1028,8 @@
     "open": "^6.4.0",
     "rimraf": "^2.5.4",
     "tmp": "^0.0.33",
-<<<<<<< HEAD
-    "vscode-cpptools": "^2.1.2",
+    "vscode-cpptools": "^3.0.1",
     "vscode-extension-telemetry": "^0.1.2",
-=======
-    "vscode-cpptools": "^3.0.1",
->>>>>>> bf4d15c5
     "which": "~1.3.0",
     "xml2js": "^0.4.17"
   },
