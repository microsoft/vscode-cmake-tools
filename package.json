{
  "name": "cmake-tools",
  "displayName": "CMake Tools",
  "description": "Extended CMake support in Visual Studio Code",
  "version": "1.7.0",
  "publisher": "ms-vscode",
  "repository": {
    "type": "git",
    "url": "https://github.com/microsoft/vscode-cmake-tools"
  },
  "bugs": {
    "url": "https://github.com/microsoft/vscode-cmake-tools/issues"
  },
  "homepage": "https://github.com/microsoft/vscode-cmake-tools",
  "keywords": [
    "cmake",
    "tools",
    "build",
    "c++",
    "native"
  ],
  "engines": {
    "vscode": "^1.30.0"
  },
  "categories": [
    "Other"
  ],
  "galleryBanner": {
    "color": "#13578c",
    "theme": "dark"
  },
  "icon": "res/logo.png",
  "activationEvents": [
    "onCommand:cmake.activeFolder",
    "onCommand:cmake.build",
    "onCommand:cmake.buildAll",
    "onCommand:cmake.buildWithTarget",
    "onCommand:cmake.clean",
    "onCommand:cmake.cleanAll",
    "onCommand:cmake.cleanConfigure",
    "onCommand:cmake.cleanConfigureAll",
    "onCommand:cmake.cleanRebuild",
    "onCommand:cmake.cleanRebuildAll",
    "onCommand:cmake.configure",
    "onCommand:cmake.configureAll",
    "onCommand:cmake.ctest",
    "onCommand:cmake.ctestAll",
    "onCommand:cmake.debugTarget",
    "onCommand:cmake.debugTargetAll",
    "onCommand:cmake.editCache",
    "onCommand:cmake.editCacheUI",
    "onCommand:cmake.editKits",
    "onCommand:cmake.viewLog",
    "onCommand:cmake.install",
    "onCommand:cmake.installAll",
    "onCommand:cmake.buildTargetName",
    "onCommand:cmake.launchTarget",
    "onCommand:cmake.launchTargetAll",
    "onCommand:cmake.launchTargetPath",
    "onCommand:cmake.launchTargetDirectory",
    "onCommand:cmake.launchTargetFilename",
    "onCommand:cmake.getLaunchTargetPath",
    "onCommand:cmake.getLaunchTargetDirectory",
    "onCommand:cmake.getLaunchTargetFilename",
    "onCommand:cmake.buildType",
    "onCommand:cmake.buildDirectory",
    "onCommand:cmake.executableTargets",
    "onCommand:cmake.buildKit",
    "onCommand:cmake.tasksBuildCommand",
    "onCommand:cmake.quickStart",
    "onCommand:cmake.resetState",
    "onCommand:cmake.scanForKits",
    "onCommand:cmake.selectActiveFolder",
    "onCommand:cmake.selectLaunchTarget",
    "onCommand:cmake.setVariant",
    "onCommand:cmake.setVariantAll",
    "onCommand:cmake.stop",
    "onCommand:cmake.stopAll",
    "onCommand:cmake.outline.configureAll",
    "onCommand:cmake.outline.buildAll",
    "workspaceContains:**/CMakeLists.txt",
    "workspaceContains:.vscode/cmake-kits.json"
  ],
  "main": "./dist/main",
  "contributes": {
    "commands": [
      {
<<<<<<< HEAD
        "command": "cmake.activeFolder",
        "title": "Get active folder",
        "when": "cmake:enableFullFeatureSet",
=======
        "command": "cmake.openCMakePresets",
        "title": "%cmake-tools.command.cmake.openCMakePresets.title%",
        "when": "cmake:enableFullFeatureSet && useCMakePresets",
        "category": "CMake"
      },
      {
        "command": "cmake.addConfigurePreset",
        "title": "%cmake-tools.command.cmake.addConfigurePreset.title%",
        "when": "cmake:enableFullFeatureSet && useCMakePresets",
        "category": "CMake"
      },
      {
        "command": "cmake.addBuildPreset",
        "title": "%cmake-tools.command.cmake.addBuildPreset.title%",
        "when": "cmake:enableFullFeatureSet && useCMakePresets",
        "category": "CMake"
      },
      {
        "command": "cmake.addTestPreset",
        "title": "%cmake-tools.command.cmake.addTestPreset.title%",
        "when": "cmake:enableFullFeatureSet && useCMakePresets",
        "category": "CMake"
      },
      {
        "command": "cmake.selectConfigurePreset",
        "title": "%cmake-tools.command.cmake.selectConfigurePreset.title%",
        "when": "cmake:enableFullFeatureSet && useCMakePresets",
        "category": "CMake"
      },
      {
        "command": "cmake.selectBuildPreset",
        "title": "%cmake-tools.command.cmake.selectBuildPreset.title%",
        "when": "cmake:enableFullFeatureSet && useCMakePresets",
        "category": "CMake"
      },
      {
        "command": "cmake.selectTestPreset",
        "title": "%cmake-tools.command.cmake.selectTestPreset.title%",
        "when": "cmake:enableFullFeatureSet && useCMakePresets",
>>>>>>> d54d61c7
        "category": "CMake"
      },
      {
        "command": "cmake.viewLog",
        "title": "%cmake-tools.command.cmake.viewLog.title%",
        "when": "cmake:enableFullFeatureSet",
        "category": "CMake"
      },
      {
        "command": "cmake.selectActiveFolder",
        "title": "%cmake-tools.command.cmake.selectActiveFolder.title%",
        "when": "cmake:enableFullFeatureSet",
        "category": "CMake"
      },
      {
        "command": "cmake.editKits",
        "title": "%cmake-tools.command.cmake.editKits.title%",
        "when": "cmake:enableFullFeatureSet && !useCMakePresets",
        "category": "CMake"
      },
      {
        "command": "cmake.scanForKits",
        "title": "%cmake-tools.command.cmake.scanForKits.title%",
        "when": "cmake:enableFullFeatureSet && !useCMakePresets",
        "category": "CMake"
      },
      {
        "command": "cmake.scanForCompilers",
        "title": "%cmake-tools.command.cmake.scanForCompilers.title%",
        "when": "cmake:enableFullFeatureSet && useCMakePresets",
        "category": "CMake"
      },
      {
        "command": "cmake.selectKit",
        "title": "%cmake-tools.command.cmake.selectKit.title%",
        "when": "cmake:enableFullFeatureSet && !useCMakePresets",
        "category": "CMake"
      },
      {
        "command": "cmake.setVariant",
        "title": "%cmake-tools.command.cmake.setVariant.title%",
        "when": "cmake:enableFullFeatureSet && !useCMakePresets",
        "category": "CMake"
      },
      {
        "command": "cmake.setVariantAll",
        "title": "%cmake-tools.command.cmake.setVariantAll.title%",
        "when": "cmake:enableFullFeatureSet && !useCMakePresets",
        "category": "CMake"
      },
      {
        "command": "cmake.configure",
        "title": "%cmake-tools.command.cmake.configure.title%",
        "category": "CMake"
      },
      {
        "command": "cmake.configureAll",
        "title": "%cmake-tools.command.cmake.configureAll.title%",
        "category": "CMake"
      },
      {
        "command": "cmake.outline.configure",
        "title": "%cmake-tools.command.cmake.configure.title%",
        "icon": {
          "dark": "res/dark/configure-icon.svg",
          "light": "res/light/configure-icon.svg"
        }
      },
      {
        "command": "cmake.outline.configureAll",
        "title": "%cmake-tools.command.cmake.configureAll.title%",
        "icon": {
          "dark": "res/dark/configure-icon.svg",
          "light": "res/light/configure-icon.svg"
        }
      },
      {
        "command": "cmake.build",
        "title": "%cmake-tools.command.cmake.build.title%",
        "when": "cmake:enableFullFeatureSet",
        "category": "CMake"
      },
      {
        "command": "cmake.buildAll",
        "title": "%cmake-tools.command.cmake.buildAll.title%",
        "when": "cmake:enableFullFeatureSet",
        "category": "CMake"
      },
      {
        "command": "cmake.buildNamedTarget",
        "when": "cmake:enableFullFeatureSet",
        "title": "%cmake-tools.command.cmake.buildNamedTarget.title%"
      },
      {
        "command": "cmake.outline.build",
        "title": "%cmake-tools.command.cmake.build.title%",
        "when": "cmake:enableFullFeatureSet",
        "icon": {
          "dark": "res/dark/build-icon.svg",
          "light": "res/light/build-icon.svg"
        }
      },
      {
        "command": "cmake.outline.buildAll",
        "title": "%cmake-tools.command.cmake.buildAll.title%",
        "when": "cmake:enableFullFeatureSet",
        "icon": {
          "dark": "res/dark/build-icon.svg",
          "light": "res/light/build-icon.svg"
        }
      },
      {
        "command": "cmake.compileFile",
        "title": "%cmake-tools.command.cmake.compileFile.title%",
        "category": "CMake",
        "when": "cmake:enableFullFeatureSet",
        "icon": {
          "dark": "res/dark/build-icon.svg",
          "light": "res/light/build-icon.svg"
        }
      },
      {
        "command": "cmake.outline.compileFile",
        "title": "%cmake-tools.command.cmake.outline.compileFile.title%",
        "when": "cmake:enableFullFeatureSet",
        "icon": {
          "dark": "res/dark/build-icon.svg",
          "light": "res/light/build-icon.svg"
        }
      },
      {
        "command": "cmake.outline.selectWorkspace",
        "when": "cmake:enableFullFeatureSet",
        "title": "%cmake-tools.command.cmake.selectActiveFolder.title%",
        "icon": "$(gear)"
      },
      {
        "command": "cmake.install",
        "title": "%cmake-tools.command.cmake.install.title%",
        "when": "cmake:enableFullFeatureSet",
        "category": "CMake"
      },
      {
        "command": "cmake.installAll",
        "title": "%cmake-tools.command.cmake.installAll.title%",
        "when": "cmake:enableFullFeatureSet",
        "category": "CMake"
      },
      {
        "command": "cmake.buildWithTarget",
        "title": "%cmake-tools.command.cmake.buildWithTarget.title%",
        "when": "cmake:enableFullFeatureSet",
        "category": "CMake"
      },
      {
        "command": "cmake.setDefaultTarget",
        "title": "%cmake-tools.command.cmake.setDefaultTarget.title%",
        "when": "cmake:enableFullFeatureSet && !useCMakePresets",
        "category": "CMake"
      },
      {
        "command": "cmake.cleanConfigure",
        "title": "%cmake-tools.command.cmake.cleanConfigure.title%",
        "category": "CMake"
      },
      {
        "command": "cmake.cleanConfigureAll",
        "title": "%cmake-tools.command.cmake.cleanConfigureAll.title%",
        "category": "CMake"
      },
      {
        "command": "cmake.outline.cleanConfigure",
        "title": "%cmake-tools.command.cmake.outline.cleanConfigure.title%"
      },
      {
        "command": "cmake.outline.cleanConfigureAll",
        "title": "%cmake-tools.command.cmake.outline.cleanConfigureAll.title%"
      },
      {
        "command": "cmake.clean",
        "title": "%cmake-tools.command.cmake.clean.title%",
        "when": "cmake:enableFullFeatureSet",
        "category": "CMake"
      },
      {
        "command": "cmake.cleanAll",
        "title": "%cmake-tools.command.cmake.cleanAll.title%",
        "when": "cmake:enableFullFeatureSet",
        "category": "CMake"
      },
      {
        "command": "cmake.outline.clean",
        "when": "cmake:enableFullFeatureSet",
        "title": "%cmake-tools.command.cmake.clean.title%"
      },
      {
        "command": "cmake.outline.cleanAll",
        "when": "cmake:enableFullFeatureSet",
        "title": "%cmake-tools.command.cmake.cleanAll.title%"
      },
      {
        "command": "cmake.cleanRebuild",
        "title": "%cmake-tools.command.cmake.cleanRebuild.title%",
        "when": "cmake:enableFullFeatureSet",
        "category": "CMake"
      },
      {
        "command": "cmake.cleanRebuildAll",
        "title": "%cmake-tools.command.cmake.cleanRebuildAll.title%",
        "when": "cmake:enableFullFeatureSet",
        "category": "CMake"
      },
      {
        "command": "cmake.outline.cleanRebuild",
        "when": "cmake:enableFullFeatureSet",
        "title": "%cmake-tools.command.cmake.cleanRebuild.title%"
      },
      {
        "command": "cmake.outline.cleanRebuildAll",
        "when": "cmake:enableFullFeatureSet",
        "title": "%cmake-tools.command.cmake.cleanRebuildAll.title%"
      },
      {
        "command": "cmake.editCacheUI",
        "when": "cmake:enableFullFeatureSet",
        "title": "%cmake-tools.command.cmake.editCacheUI.title%",
        "category": "CMake"
      },
      {
        "command": "cmake.outline.editCacheUI",
        "when": "cmake:enableFullFeatureSet",
        "title": "%cmake-tools.command.cmake.editCacheUI.title%"
      },
      {
        "command": "cmake.ctest",
        "title": "%cmake-tools.command.cmake.ctest.title%",
        "when": "cmake:enableFullFeatureSet",
        "category": "CMake"
      },
      {
        "command": "cmake.ctestAll",
        "title": "%cmake-tools.command.cmake.ctestAll.title%",
        "when": "cmake:enableFullFeatureSet",
        "category": "CMake"
      },
      {
        "command": "cmake.editCache",
        "title": "%cmake-tools.command.cmake.editCache.title%",
        "when": "cmake:enableFullFeatureSet",
        "category": "CMake"
      },
      {
        "command": "cmake.quickStart",
        "title": "%cmake-tools.command.cmake.quickStart.title%",
        "category": "CMake"
      },
      {
        "command": "cmake.debugTarget",
        "title": "%cmake-tools.command.cmake.debugTarget.title%",
        "when": "cmake:enableFullFeatureSet",
        "category": "CMake"
      },
      {
        "command": "cmake.debugTargetAll",
        "title": "%cmake-tools.command.cmake.debugTargetAll.title%",
        "when": "cmake:enableFullFeatureSet",
        "category": "CMake"
      },
      {
        "command": "cmake.launchTarget",
        "title": "%cmake-tools.command.cmake.launchTarget.title%",
        "when": "cmake:enableFullFeatureSet",
        "category": "CMake"
      },
      {
        "command": "cmake.launchTargetAll",
        "title": "%cmake-tools.command.cmake.launchTargetAll.title%",
        "when": "cmake:enableFullFeatureSet",
        "category": "CMake"
      },
      {
        "command": "cmake.selectLaunchTarget",
        "title": "%cmake-tools.command.cmake.selectLaunchTarget.title%",
        "when": "cmake:enableFullFeatureSet",
        "category": "CMake"
      },
      {
        "command": "cmake.stop",
        "title": "%cmake-tools.command.cmake.stop.title%",
        "when": "cmake:enableFullFeatureSet",
        "category": "CMake"
      },
      {
        "command": "cmake.stopAll",
        "title": "%cmake-tools.command.cmake.stopAll.title%",
        "when": "cmake:enableFullFeatureSet",
        "category": "CMake"
      },
      {
        "command": "cmake.outline.stop",
        "title": "%cmake-tools.command.cmake.stop.title%",
        "when": "cmake:enableFullFeatureSet",
        "icon": {
          "dark": "res/dark/stop-icon.svg",
          "light": "res/light/stop-icon.svg"
        }
      },
      {
        "command": "cmake.outline.stopAll",
        "title": "%cmake-tools.command.cmake.stopAll.title%",
        "when": "cmake:enableFullFeatureSet",
        "icon": {
          "dark": "res/dark/stop-icon.svg",
          "light": "res/light/stop-icon.svg"
        }
      },
      {
        "command": "cmake.resetState",
        "title": "%cmake-tools.command.cmake.resetState.title%",
        "category": "CMake"
      },
      {
        "command": "cmake.outline.buildTarget",
        "title": "%cmake-tools.command.cmake.build.title%",
        "when": "cmake:enableFullFeatureSet",
        "icon": {
          "dark": "res/dark/build-icon.svg",
          "light": "res/light/build-icon.svg"
        }
      },
      {
        "command": "cmake.outline.runUtilityTarget",
        "when": "cmake:enableFullFeatureSet",
        "title": "%cmake-tools.command.cmake.outline.runUtilityTarget.title%"
      },
      {
        "command": "cmake.outline.debugTarget",
        "when": "cmake:enableFullFeatureSet",
        "title": "%cmake-tools.command.cmake.outline.debugTarget.title%"
      },
      {
        "command": "cmake.outline.launchTarget",
        "when": "cmake:enableFullFeatureSet",
        "title": "%cmake-tools.command.cmake.outline.launchTarget.title%"
      },
      {
        "command": "cmake.outline.setDefaultTarget",
        "when": "cmake:enableFullFeatureSet && !useCMakePresets",
        "title": "%cmake-tools.command.cmake.outline.setDefaultTarget.title%"
      },
      {
        "command": "cmake.outline.setLaunchTarget",
        "when": "cmake:enableFullFeatureSet",
        "title": "%cmake-tools.command.cmake.outline.setLaunchTarget.title%"
      },
      {
        "command": "cmake.outline.revealInCMakeLists",
        "when": "cmake:enableFullFeatureSet",
        "title": "%cmake-tools.command.cmake.outline.revealInCMakeLists.title%"
      }
    ],
    "taskDefinitions": [
      {
        "type": "cmake",
        "required": [
          "command"
        ],
        "properties": {
          "command": {
            "type": "string",
            "description": "CMake command"
          }
        }
      }
    ],
    "menus": {
      "commandPalette": [
        {
          "command": "cmake.openCMakePresets",
          "when": "cmake:enableFullFeatureSet && useCMakePresets"
        },
        {
          "command": "cmake.addConfigurePreset",
          "when": "cmake:enableFullFeatureSet && useCMakePresets"
        },
        {
          "command": "cmake.addBuildPreset",
          "when": "cmake:enableFullFeatureSet && useCMakePresets"
        },
        {
          "command": "cmake.addTestPreset",
          "when": "cmake:enableFullFeatureSet && useCMakePresets"
        },
        {
          "command": "cmake.selectConfigurePreset",
          "when": "cmake:enableFullFeatureSet && useCMakePresets"
        },
        {
          "command": "cmake.selectBuildPreset",
          "when": "cmake:enableFullFeatureSet && useCMakePresets"
        },
        {
          "command": "cmake.selectTestPreset",
          "when": "cmake:enableFullFeatureSet && useCMakePresets"
        },
        {
          "when": "cmake:enableFullFeatureSet",
          "command": "cmake.viewLog"
        },
        {
          "command": "cmake.configure"
        },
        {
          "when": "cmake:enableFullFeatureSet && !useCMakePresets",
          "command": "cmake.scanForKits"
        },
        {
          "command": "cmake.scanForCompilers",
          "when": "cmake:enableFullFeatureSet && useCMakePresets"
        },
        {
          "when": "cmake:enableFullFeatureSet && !useCMakePresets",
          "command": "cmake.selectKit"
        },
        {
          "when": "cmake:enableFullFeatureSet && !useCMakePresets",
          "command": "cmake.editKits"
        },
        {
          "command": "cmake.quickStart"
        },
        {
          "when": "cmake:enableFullFeatureSet",
          "command": "cmake.selectActiveFolder"
        },
        {
          "command": "cmake.resetState"
        },
        {
          "command": "cmake.configureAll",
          "when": "cmake:multiRoot"
        },
        {
          "when": "cmake:enableFullFeatureSet",
          "command": "cmake.build"
        },
        {
          "command": "cmake.buildAll",
          "when": "cmake:multiRoot && cmake:enableFullFeatureSet"
        },
        {
          "when": "cmake:enableFullFeatureSet",
          "command": "cmake.install"
        },
        {
          "command": "cmake.installAll",
          "when": "cmake:multiRoot && cmake:enableFullFeatureSet"
        },
        {
          "when": "cmake:enableFullFeatureSet",
          "command": "cmake.buildWithTarget"
        },
        {
          "when": "cmake:enableFullFeatureSet",
          "command": "cmake.compileFile"
        },
        {
          "when": "cmake:enableFullFeatureSet && !useCMakePresets",
          "command": "cmake.setVariant"
        },
        {
          "command": "cmake.setVariantAll",
          "when": "cmake:multiRoot && cmake:enableFullFeatureSet && !useCMakePresets"
        },
        {
          "when": "cmake:enableFullFeatureSet && !useCMakePresets",
          "command": "cmake.setDefaultTarget"
        },
        {
          "command": "cmake.cleanConfigure"
        },
        {
          "command": "cmake.cleanConfigureAll",
          "when": "cmake:multiRoot"
        },
        {
          "when": "cmake:enableFullFeatureSet",
          "command": "cmake.clean"
        },
        {
          "command": "cmake.cleanAll",
          "when": "cmake:multiRoot && cmake:enableFullFeatureSet"
        },
        {
          "when": "cmake:enableFullFeatureSet",
          "command": "cmake.cleanRebuild"
        },
        {
          "command": "cmake.cleanRebuildAll",
          "when": "cmake:multiRoot && cmake:enableFullFeatureSet"
        },
        {
          "command": "cmake.editCacheUI",
          "when": "cmake:enableFullFeatureSet"
        },
        {
          "when": "cmake:enableFullFeatureSet",
          "command": "cmake.ctest"
        },
        {
          "command": "cmake.ctestAll",
          "when": "cmake:multiRoot && cmake:enableFullFeatureSet"
        },
        {
          "when": "cmake:enableFullFeatureSet",
          "command": "cmake.editCache"
        },
        {
          "command": "cmake.debugTarget",
          "when": "!cmake:hideDebugCommand && cmake:enableFullFeatureSet"
        },
        {
          "command": "cmake.debugTargetAll",
          "when": "cmake:multiRoot && !cmake:hideDebugCommand && cmake:enableFullFeatureSet"
        },
        {
          "command": "cmake.launchTarget",
          "when": "!cmake:hideLaunchCommand && cmake:enableFullFeatureSet"
        },
        {
          "command": "cmake.launchTargetAll",
          "when": "cmake:multiRoot && !cmake:hideLaunchCommand && cmake:enableFullFeatureSet"
        },
        {
          "when": "cmake:enableFullFeatureSet",
          "command": "cmake.selectLaunchTarget"
        },
        {
          "when": "cmake:enableFullFeatureSet",
          "command": "cmake.stop"
        },
        {
          "command": "cmake.stopAll",
          "when": "cmake:multiRoot && cmake:enableFullFeatureSet"
        },
        {
          "command": "cmake.outline.configure",
          "when": "never"
        },
        {
          "command": "cmake.outline.configureAll",
          "when": "never"
        },
        {
          "command": "cmake.outline.build",
          "when": "never"
        },
        {
          "command": "cmake.outline.buildAll",
          "when": "never"
        },
        {
          "command": "cmake.outline.compileFile",
          "when": "never"
        },
        {
          "command": "cmake.outline.selectWorkspace",
          "when": "never"
        },
        {
          "command": "cmake.outline.cleanConfigure",
          "when": "never"
        },
        {
          "command": "cmake.outline.cleanConfigureAll",
          "when": "never"
        },
        {
          "command": "cmake.outline.clean",
          "when": "never"
        },
        {
          "command": "cmake.outline.cleanAll",
          "when": "never"
        },
        {
          "command": "cmake.outline.cleanRebuild",
          "when": "never"
        },
        {
          "command": "cmake.outline.cleanRebuildAll",
          "when": "never"
        },
        {
          "command": "cmake.outline.editCacheUI",
          "when": "never"
        },
        {
          "command": "cmake.outline.stop",
          "when": "never"
        },
        {
          "command": "cmake.outline.stopAll",
          "when": "never"
        },
        {
          "command": "cmake.outline.buildTarget",
          "when": "never"
        },
        {
          "command": "cmake.outline.runUtilityTarget",
          "when": "never"
        },
        {
          "command": "cmake.outline.debugTarget",
          "when": "never"
        },
        {
          "command": "cmake.outline.launchTarget",
          "when": "never"
        },
        {
          "command": "cmake.outline.setDefaultTarget",
          "when": "never"
        },
        {
          "command": "cmake.outline.setLaunchTarget",
          "when": "never"
        },
        {
          "command": "cmake.outline.revealInCMakeLists",
          "when": "never"
        }
      ],
      "view/title": [
        {
          "command": "cmake.outline.configureAll",
          "when": "view == cmake.outline && !cmake:isBuilding",
          "group": "navigation@1"
        },
        {
          "command": "cmake.outline.buildAll",
          "when": "view == cmake.outline && !cmake:isBuilding && cmake:enableFullFeatureSet",
          "group": "navigation@2"
        },
        {
          "command": "cmake.outline.stopAll",
          "when": "view == cmake.outline && cmake:isBuilding && cmake:enableFullFeatureSet",
          "group": "navigation@3"
        },
        {
          "command": "cmake.outline.cleanAll",
          "when": "view == cmake.outline && cmake:enableFullFeatureSet",
          "group": "1_cmakeOutline"
        },
        {
          "command": "cmake.outline.cleanConfigureAll",
          "when": "view == cmake.outline",
          "group": "1_cmakeOutline"
        },
        {
          "command": "cmake.outline.cleanRebuildAll",
          "when": "view == cmake.outline && cmake:enableFullFeatureSet",
          "group": "1_cmakeOutline"
        },
        {
          "command": "cmake.outline.editCacheUI",
          "when": "view == cmake.outline && cmake:enableFullFeatureSet",
          "group": "1_cmakeOutline"
        }
      ],
      "view/item/context": [
        {
          "command": "cmake.outline.buildTarget",
          "when": "view == cmake.outline && cmake:enableFullFeatureSet && viewItem =~ /canBuild=true|canRun=true/",
          "group": "inline"
        },
        {
          "command": "cmake.outline.buildTarget",
          "when": "view == cmake.outline && cmake:enableFullFeatureSet && viewItem =~ /canBuild=true/",
          "group": "1_targetActions@1"
        },
        {
          "command": "cmake.outline.runUtilityTarget",
          "when": "view == cmake.outline && cmake:enableFullFeatureSet && viewItem =~ /canRun=true/",
          "group": "1_targetActions@2"
        },
        {
          "command": "cmake.outline.debugTarget",
          "when": "view == cmake.outline && cmake:enableFullFeatureSet && viewItem =~ /type=EXECUTABLE/",
          "group": "1_targetActions@3"
        },
        {
          "command": "cmake.outline.launchTarget",
          "when": "view == cmake.outline && cmake:enableFullFeatureSet && viewItem =~ /type=EXECUTABLE/",
          "group": "1_targetActions@4"
        },
        {
          "command": "cmake.outline.revealInCMakeLists",
          "when": "view == cmake.outline && cmake:enableFullFeatureSet && viewItem =~ /nodeType=target/",
          "group": "1_targetActions@5"
        },
        {
          "command": "cmake.outline.setDefaultTarget",
          "when": "view == cmake.outline && cmake:enableFullFeatureSet && viewItem =~ /canRun=true|canBuild=true/ && viewItem =~ /isDefault=false/ && !useCMakePresets",
          "group": "2_targetState@1"
        },
        {
          "command": "cmake.outline.setLaunchTarget",
          "when": "view == cmake.outline && cmake:enableFullFeatureSet && viewItem =~ /type=EXECUTABLE/ && viewItem =~ /isLaunch=false/",
          "group": "2_targetState@2"
        },
        {
          "command": "cmake.outline.configureAll",
          "when": "view == cmake.outline && viewItem =~ /nodeType=file/ && viewItem =~ /cmakelists=true/",
          "group": "1_fileActions@1"
        },
        {
          "command": "cmake.outline.buildAll",
          "when": "cmake:enableFullFeatureSet && view == cmake.outline && viewItem =~ /nodeType=file/ && viewItem =~ /cmakelists=true/",
          "group": "1_fileActions@2"
        },
        {
          "command": "cmake.outline.cleanAll",
          "when": "cmake:enableFullFeatureSet && view == cmake.outline && viewItem =~ /nodeType=file/ && viewItem =~ /cmakelists=true/",
          "group": "1_fileActions@3"
        },
        {
          "command": "cmake.outline.cleanConfigureAll",
          "when": "view == cmake.outline && viewItem =~ /nodeType=file/ && viewItem =~ /cmakelists=true/",
          "group": "1_fileActions@4"
        },
        {
          "command": "cmake.outline.cleanRebuildAll",
          "when": "cmake:enableFullFeatureSet && view == cmake.outline && viewItem =~ /nodeType=file/ && viewItem =~ /cmakelists=true/",
          "group": "1_fileActions@5"
        },
        {
          "command": "cmake.outline.compileFile",
          "when": "cmake:enableFullFeatureSet && view == cmake.outline && viewItem =~ /nodeType=file/ && viewItem =~ /compilable=true/",
          "group": "1_fileActions@6"
        },
        {
          "command": "cmake.outline.compileFile",
          "when": "cmake:enableFullFeatureSet && view == cmake.outline && viewItem =~ /nodeType=file/ && viewItem =~ /compilable=true/",
          "group": "inline"
        },
        {
          "command": "cmake.outline.configureAll",
          "when": "view == cmake.outline && viewItem =~ /nodeType=file/ && viewItem =~ /cmakelists=true/",
          "group": "inline"
        },
        {
          "command": "cmake.outline.selectWorkspace",
          "when": "cmake:enableFullFeatureSet && view == cmake.outline && viewItem =~ /nodeType=workspace/ && viewItem =~ /selected=false/",
          "group": "inline"
        }
      ],
      "editor/title/context": [
        {
          "command": "cmake.compileFile",
          "when": "resourceLangId == cpp && cmake:enableFullFeatureSet"
        },
        {
          "command": "cmake.compileFile",
          "when": "resourceLangId == c && cmake:enableFullFeatureSet"
        }
      ],
      "editor/title": [
        {
          "command": "cmake.compileFile",
          "when": "resourceLangId == cpp && cmake:enableFullFeatureSet",
          "group": "navigation"
        },
        {
          "command": "cmake.compileFile",
          "when": "resourceLangId == c && cmake:enableFullFeatureSet",
          "group": "navigation"
        }
      ],
      "explorer/context": [
        {
          "command": "cmake.compileFile",
          "when": "resourceLangId == cpp && cmake:enableFullFeatureSet"
        },
        {
          "command": "cmake.compileFile",
          "when": "resourceLangId == c && cmake:enableFullFeatureSet"
        },
        {
          "command": "cmake.outline.configureAll",
          "when": "resourceFilename == CMakeLists.txt"
        },
        {
          "command": "cmake.outline.buildAll",
          "when": "resourceFilename == CMakeLists.txt && cmake:enableFullFeatureSet"
        },
        {
          "command": "cmake.outline.cleanAll",
          "when": "resourceFilename == CMakeLists.txt && cmake:enableFullFeatureSet"
        },
        {
          "command": "cmake.outline.cleanConfigureAll",
          "when": "resourceFilename == CMakeLists.txt"
        },
        {
          "command": "cmake.outline.cleanRebuildAll",
          "when": "resourceFilename == CMakeLists.txt && cmake:enableFullFeatureSet"
        }
      ],
      "touchBar": [
        {
          "command": "cmake.quickStart",
          "when": "cmake:enableTouchBar && !cmake:enableFullFeatureSet",
          "group": "CMake:start"
        },
        {
          "command": "cmake.configure",
          "when": "cmake:enableTouchBar.configure && !cmake:isBuilding && !cmake:isConfiguring",
          "group": "CMake:build"
        },
        {
          "command": "cmake.build",
          "alt": "cmake.configure",
          "when": "cmake:enableTouchBar.build && cmake:enableFullFeatureSet && !cmake:isBuilding && !cmake:isConfiguring",
          "group": "CMake:build"
        },
        {
          "command": "cmake.stop",
          "when": "cmake:enableTouchBar.build && cmake:enableFullFeatureSet && cmake:isBuilding",
          "group": "CMake:build"
        },
        {
          "command": "cmake.debugTarget",
          "alt": "cmake.selectLaunchTarget",
          "when": "cmake:enableTouchBar.debug && cmake:enableFullFeatureSet && !cmake:hideDebugCommand",
          "group": "CMake:run"
        },
        {
          "command": "cmake.launchTarget",
          "when": "cmake:enableTouchBar.launch && cmake:enableFullFeatureSet && !cmake:hideLaunchCommand",
          "group": "CMake:run"
        }
      ]
    },
    "configuration": {
      "type": "object",
      "title": "CMake Tools configuration",
      "properties": {
        "cmake.autoSelectActiveFolder": {
          "type": "boolean",
          "default": true,
          "description": "%cmake-tools.configuration.cmake.autoSelectActiveFolder.description%",
          "scope": "window"
        },
        "cmake.cmakePath": {
          "type": "string",
          "default": "cmake",
          "description": "%cmake-tools.configuration.cmake.cmakePath.description%",
          "scope": "resource"
        },
        "cmake.buildDirectory": {
          "type": "string",
          "default": "${workspaceFolder}/build",
          "description": "%cmake-tools.configuration.cmake.buildDirectory.description%",
          "scope": "resource"
        },
        "cmake.installPrefix": {
          "type": "string",
          "default": null,
          "description": "%cmake-tools.configuration.cmake.installPrefix.description%",
          "scope": "resource"
        },
        "cmake.sourceDirectory": {
          "type": "string",
          "default": "${workspaceFolder}",
          "description": "%cmake-tools.configuration.cmake.sourceDirectory.description%",
          "scope": "resource"
        },
        "cmake.saveBeforeBuild": {
          "type": "boolean",
          "default": true,
          "description": "%cmake-tools.configuration.cmake.saveBeforeBuild.description%",
          "scope": "resource"
        },
        "cmake.buildBeforeRun": {
          "type": "boolean",
          "default": true,
          "description": "%cmake-tools.configuration.cmake.buildBeforeRun.description%",
          "scope": "resource"
        },
        "cmake.clearOutputBeforeBuild": {
          "type": "boolean",
          "default": true,
          "description": "%cmake-tools.configuration.cmake.clearOutputBeforeBuild.description%",
          "scope": "window"
        },
        "cmake.configureSettings": {
          "type": "object",
          "default": {},
          "description": "%cmake-tools.configuration.cmake.configureSettings.description%",
          "scope": "resource"
        },
        "cmake.cacheInit": {
          "oneOf": [
            {
              "type": "string",
              "description": "%cmake-tools.configuration.cmake.cacheInit.string.description%"
            },
            {
              "type": "array",
              "description": "%cmake-tools.configuration.cmake.cacheInit.array.description%",
              "items": {
                "type": "string",
                "description": "%cmake-tools.configuration.cmake.cacheInit.array.string.description%"
              }
            }
          ],
          "scope": "resource"
        },
        "cmake.preferredGenerators": {
          "type": "array",
          "default": [],
          "description": "%cmake-tools.configuration.cmake.preferredGenerators.description%",
          "scope": "resource"
        },
        "cmake.generator": {
          "type": "string",
          "default": null,
          "description": "%cmake-tools.configuration.cmake.generator.description%",
          "scope": "resource"
        },
        "cmake.toolset": {
          "type": "string",
          "default": null,
          "description": "%cmake-tools.configuration.cmake.toolset.description%",
          "scope": "resource"
        },
        "cmake.platform": {
          "type": "string",
          "default": null,
          "description": "%cmake-tools.configuration.cmake.platform.description%",
          "scope": "resource"
        },
        "cmake.configureArgs": {
          "type": "array",
          "description": "%cmake-tools.configuration.cmake.configureArgs.description%",
          "items": {
            "type": "string",
            "title": "CMake Arguments"
          },
          "default": [],
          "scope": "resource"
        },
        "cmake.buildArgs": {
          "type": "array",
          "description": "%cmake-tools.configuration.cmake.buildArgs.description%",
          "items": {
            "type": "string"
          },
          "default": [],
          "scope": "resource"
        },
        "cmake.buildToolArgs": {
          "type": "array",
          "description": "%cmake-tools.configuration.cmake.buildToolArgs.description%",
          "items": {
            "type": "string"
          },
          "default": [],
          "scope": "resource"
        },
        "cmake.parallelJobs": {
          "type": "number",
          "default": 0,
          "description": "%cmake-tools.configuration.cmake.parallelJobs.description%",
          "scope": "resource"
        },
        "cmake.ctestPath": {
          "type": "string",
          "default": null,
          "description": "%cmake-tools.configuration.cmake.ctestPath.description%",
          "scope": "resource"
        },
        "cmake.ctest.parallelJobs": {
          "type": "number",
          "default": 0,
          "description": "%cmake-tools.configuration.cmake.ctest.parallelJobs.description%",
          "scope": "resource"
        },
        "cmake.parseBuildDiagnostics": {
          "type": "boolean",
          "default": true,
          "description": "%cmake-tools.configuration.cmake.parseBuildDiagnostics.description%",
          "scope": "resource"
        },
        "cmake.enabledOutputParsers": {
          "type": "array",
          "description": "%cmake-tools.configuration.cmake.enabledOutputParsers.description%",
          "items": {
            "type": "string",
            "enum": [
              "cmake",
              "gcc",
              "gnuld",
              "msvc",
              "ghs",
              "diab"
            ]
          },
          "default": [
            "cmake",
            "gcc",
            "gnuld",
            "msvc",
            "ghs",
            "diab"
          ],
          "scope": "resource"
        },
        "cmake.debugConfig": {
          "type": "object",
          "description": "%cmake-tools.configuration.cmake.debugConfig.description%",
          "properties": {
            "symbolSearchPath": {
              "type": "string",
              "description": "%cmake-tools.configuration.cmake.debugConfig.symbolSearchPath.description%"
            },
            "additionalSOLibSearchPath": {
              "type": "string",
              "description": "%cmake-tools.configuration.cmake.debugConfig.additionalSOLibSearchPath.description%"
            },
            "externalConsole": {
              "type": "boolean",
              "description": "%cmake-tools.configuration.cmake.debugConfig.externalConsole.description%"
            },
            "logging": {
              "type": "object",
              "description": "%cmake-tools.configuration.cmake.debugConfig.logging.description%",
              "properties": {
                "exceptions": {
                  "type": "boolean",
                  "default": true
                },
                "moduleLoad": {
                  "type": "boolean",
                  "default": true
                },
                "programOutput": {
                  "type": "boolean",
                  "default": true
                },
                "engineLogging": {
                  "type": "boolean",
                  "default": false
                },
                "trace": {
                  "type": "boolean",
                  "default": false
                },
                "traceResponse": {
                  "type": "boolean",
                  "default": false
                }
              }
            },
            "visualizerFile": {
              "type": "string",
              "description": "%cmake-tools.configuration.cmake.debugConfig.visualizerFile.description%"
            },
            "args": {
              "type": "array",
              "description": "%cmake-tools.configuration.cmake.debugConfig.args.description%",
              "items": {
                "type": "string"
              },
              "default": []
            },
            "cwd": {
              "type": "string",
              "description": "%cmake-tools.configuration.cmake.debugConfig.cwd.description%"
            },
            "environment": {
              "type": "array",
              "items": {
                "type": "object",
                "properties": {
                  "name": {
                    "type": "string",
                    "description": "%cmake-tools.configuration.cmake.debugConfig.environment.name.description%"
                  },
                  "value": {
                    "type": "string",
                    "description": "%cmake-tools.configuration.cmake.debugConfig.environment.value.description%"
                  }
                }
              }
            },
            "MIMode": {
              "type": "string",
              "enum": [
                "gdb",
                "lldb"
              ]
            },
            "miDebuggerPath": {
              "type": "string",
              "description": "%cmake-tools.configuration.cmake.debugConfig.miDebuggerPath.description%"
            },
            "stopAtEntry": {
              "type": "boolean",
              "description": "%cmake-tools.configuration.cmake.debugConfig.stopAtEntry.description%",
              "default": false
            },
            "setupCommands": {
              "type": "array",
              "description": "%cmake-tools.configuration.cmake.debugConfig.setupCommands.description%",
              "items": {
                "type": "object",
                "properties": {
                  "text": {
                    "type": "string",
                    "description": "%cmake-tools.configuration.cmake.debugConfig.setupCommands.text.description%"
                  },
                  "description": {
                    "type": "string",
                    "description": "%cmake-tools.configuration.cmake.debugConfig.setupCommands.description.description%"
                  },
                  "ignoreFailures": {
                    "type": "boolean",
                    "default": false
                  }
                }
              }
            },
            "customLaunchSetupCommands": {
              "type": "array",
              "description": "%cmake-tools.configuration.cmake.debugConfig.setupCommands.description%",
              "items": {
                "type": "object",
                "properties": {
                  "text": {
                    "type": "string",
                    "description": "%cmake-tools.configuration.cmake.debugConfig.setupCommands.text.description%"
                  },
                  "description": {
                    "type": "string",
                    "description": "%cmake-tools.configuration.cmake.debugConfig.setupCommands.description.description%"
                  },
                  "ignoreFailures": {
                    "type": "boolean",
                    "default": false
                  }
                }
              }
            },
            "launchCompleteCommand": {
              "type": "string"
            },
            "dumpPath": {
              "type": "string"
            },
            "coreDumpPath": {
              "type": "string"
            }
          },
          "scope": "resource"
        },
        "cmake.defaultVariants": {
          "type": "object",
          "$schema": "cmake-tools-schema://schemas/variants-schema.json",
          "default": {
            "buildType": {
              "default": "debug",
              "description": "%cmake-tools.configuration.cmake.defaultVariants.buildType.description%",
              "choices": {
                "debug": {
                  "short": "Debug",
                  "long": "%cmake-tools.configuration.cmake.defaultVariants.buildType.debug.long%",
                  "buildType": "Debug"
                },
                "release": {
                  "short": "Release",
                  "long": "%cmake-tools.configuration.cmake.defaultVariants.buildType.release.long%",
                  "buildType": "Release"
                },
                "minsize": {
                  "short": "MinSizeRel",
                  "long": "%cmake-tools.configuration.cmake.defaultVariants.buildType.minsize.long%",
                  "buildType": "MinSizeRel"
                },
                "reldeb": {
                  "short": "RelWithDebInfo",
                  "long": "%cmake-tools.configuration.cmake.defaultVariants.buildType.reldeb.long%",
                  "buildType": "RelWithDebInfo"
                }
              }
            }
          },
          "scope": "resource"
        },
        "cmake.ctestArgs": {
          "type": "array",
          "items": {
            "type": "string"
          },
          "description": "%cmake-tools.configuration.cmake.ctestArgs.description%",
          "default": [],
          "scope": "resource"
        },
        "cmake.ctestDefaultArgs": {
          "type": "array",
          "items": {
            "type": "string"
          },
          "description": "%cmake-tools.configuration.cmake.ctestDefaultArgs.description%",
          "default": [
            "-T",
            "test",
            "--output-on-failure"
          ],
          "scope": "machine"
        },
        "cmake.environment": {
          "type": "object",
          "default": {},
          "description": "%cmake-tools.configuration.cmake.environment.description%",
          "additionalProperties": {
            "type": "string",
            "description": "%cmake-tools.configuration.cmake.environment.additionalProperties.description%"
          },
          "scope": "resource"
        },
        "cmake.configureEnvironment": {
          "type": "object",
          "default": {},
          "description": "%cmake-tools.configuration.cmake.configureEnvironment.description%",
          "additionalProperties": {
            "type": "string",
            "description": "%cmake-tools.configuration.cmake.environment.additionalProperties.description%"
          },
          "scope": "resource"
        },
        "cmake.buildEnvironment": {
          "type": "object",
          "default": {},
          "description": "%cmake-tools.configuration.cmake.buildEnvironment.description%",
          "additionalProperties": {
            "type": "string",
            "description": "%cmake-tools.configuration.cmake.environment.additionalProperties.description%"
          },
          "scope": "resource"
        },
        "cmake.testEnvironment": {
          "type": "object",
          "default": {},
          "description": "%cmake-tools.configuration.cmake.testEnvironment.description%",
          "additionalProperties": {
            "type": "string",
            "description": "%cmake-tools.configuration.cmake.environment.additionalProperties.description%"
          },
          "scope": "resource"
        },
        "cmake.mingwSearchDirs": {
          "type": "array",
          "items": {
            "type": "string",
            "description": "%cmake-tools.configuration.cmake.searchDirs.items.description%"
          },
          "default": [
            "${env:SystemDrive}/MinGW"
          ],
          "description": "%cmake-tools.configuration.cmake.mingwSearchDirs.description%",
          "scope": "window"
        },
        "cmake.emscriptenSearchDirs": {
          "type": "array",
          "items": {
            "type": "string",
            "description": "%cmake-tools.configuration.cmake.searchDirs.items.description%"
          },
          "default": [],
          "description": "%cmake-tools.configuration.cmake.emscriptenSearchDirs.description%",
          "scope": "window"
        },
        "cmake.copyCompileCommands": {
          "type": "string",
          "default": null,
          "description": "%cmake-tools.configuration.cmake.copyCompileCommands.description%",
          "scope": "resource"
        },
        "cmake.configureOnOpen": {
          "type": "boolean",
          "default": null,
          "description": "%cmake-tools.configuration.cmake.configureOnOpen.description%",
          "scope": "resource"
        },
        "cmake.configureOnEdit": {
          "type": "boolean",
          "default": true,
          "description": "%cmake-tools.configuration.cmake.configureOnEdit.description%",
          "scope": "resource"
        },
        "cmake.setBuildTypeOnMultiConfig": {
          "type": "boolean",
          "default": false,
          "description": "%cmake-tools.configuration.cmake.setBuildTypeOnMultiConfig.description%",
          "scope": "resource"
        },
        "cmake.skipConfigureIfCachePresent": {
          "type": "boolean",
          "default": null,
          "description": "%cmake-tools.configuration.cmake.skipConfigureIfCachePresent.description%",
          "scope": "resource"
        },
        "cmake.cmakeCommunicationMode": {
          "type": "string",
          "default": "automatic",
          "enum": [
            "legacy",
            "serverApi",
            "fileApi",
            "automatic"
          ],
          "description": "%cmake-tools.configuration.cmake.cmakeCommunicationMode%",
          "scope": "resource"
        },
        "cmake.ignoreKitEnv": {
          "type": "boolean",
          "default": false,
          "description": "%cmake-tools.configuration.cmake.ignoreKitEnv.description%",
          "scope": "resource"
        },
        "cmake.buildTask": {
          "type": "boolean",
          "default": false,
          "description": "%cmake-tools.configuration.cmake.buildTask.description%",
          "scope": "resource"
        },
        "cmake.outputLogEncoding": {
          "type": "string",
          "default": "auto",
          "description": "%cmake-tools.configuration.cmake.outputLogEncoding.description%",
          "scope": "window"
        },
        "cmake.enableTraceLogging": {
          "type": "boolean",
          "default": false,
          "description": "%cmake-tools.configuration.cmake.enableTraceLogging.description%",
          "scope": "window"
        },
        "cmake.loggingLevel": {
          "type": "string",
          "default": "info",
          "enum": [
            "trace",
            "debug",
            "info",
            "note",
            "warning",
            "error",
            "fatal"
          ],
          "scope": "window"
        },
        "cmake.touchbar.visibility": {
          "type": "string",
          "default": "default",
          "description": "%cmake-tools.configuration.cmake.touchbar.visibility.description%",
          "enum": [
            "default",
            "hidden"
          ],
          "enumDescriptions": [
            "%cmake-tools.configuration.cmake.touchbar.visibility.default.description%",
            "%cmake-tools.configuration.cmake.touchbar.visibility.hidden.description%"
          ],
          "scope": "window"
        },
        "cmake.touchbar.advanced": {
          "type": "object",
          "scope": "window",
          "properties": {
            "build": {
              "type": "string",
              "default": "default",
              "description": "%cmake-tools.configuration.cmake.touchbar.visibility.description%",
              "enum": [
                "default",
                "hidden"
              ],
              "enumDescriptions": [
                "%cmake-tools.configuration.cmake.touchbar.visibility.default.description%",
                "%cmake-tools.configuration.cmake.touchbar.visibility.hidden.description%"
              ]
            },
            "configure": {
              "type": "string",
              "default": "default",
              "description": "%cmake-tools.configuration.cmake.touchbar.visibility.description%",
              "enum": [
                "default",
                "hidden"
              ],
              "enumDescriptions": [
                "%cmake-tools.configuration.cmake.touchbar.visibility.default.description%",
                "%cmake-tools.configuration.cmake.touchbar.visibility.hidden.description%"
              ]
            },
            "debug": {
              "type": "string",
              "default": "default",
              "description": "%cmake-tools.configuration.cmake.touchbar.visibility.description%",
              "enum": [
                "default",
                "hidden"
              ],
              "enumDescriptions": [
                "%cmake-tools.configuration.cmake.touchbar.visibility.default.description%",
                "%cmake-tools.configuration.cmake.touchbar.visibility.hidden.description%"
              ]
            },
            "launch": {
              "type": "string",
              "default": "default",
              "description": "%cmake-tools.configuration.cmake.touchbar.visibility.description%",
              "enum": [
                "default",
                "hidden"
              ],
              "enumDescriptions": [
                "%cmake-tools.configuration.cmake.touchbar.visibility.default.description%",
                "%cmake-tools.configuration.cmake.touchbar.visibility.hidden.description%"
              ]
            }
          }
        },
        "cmake.statusbar.visibility": {
          "type": "string",
          "default": "default",
          "description": "%cmake-tools.configuration.cmake.statusbar.visibility.description%",
          "enum": [
            "default",
            "compact",
            "icon",
            "hidden"
          ],
          "scope": "window"
        },
        "cmake.statusbar.advanced": {
          "type": "object",
          "default": {},
          "description": "%cmake-tools.configuration.cmake.statusbar.advanced.description%",
          "properties": {
            "configurePreset": {
              "type": "object",
              "properties": {
                "visibility": {
                  "type": "string",
                  "description": "%cmake-tools.configuration.cmake.statusbar.advanced.visibility.description%",
                  "enum": [
                    "default",
                    "compact",
                    "icon",
                    "hidden"
                  ]
                },
                "length": {
                  "description": "%cmake-tools.configuration.cmake.statusbar.advanced.length.description%",
                  "type": "integer",
                  "default": 20
                }
              }
            },
            "buildPreset": {
              "type": "object",
              "properties": {
                "visibility": {
                  "type": "string",
                  "description": "%cmake-tools.configuration.cmake.statusbar.advanced.visibility.description%",
                  "enum": [
                    "default",
                    "compact",
                    "icon",
                    "hidden"
                  ]
                },
                "length": {
                  "description": "%cmake-tools.configuration.cmake.statusbar.advanced.length.description%",
                  "type": "integer",
                  "default": 20
                }
              }
            },
            "testPreset": {
              "type": "object",
              "properties": {
                "visibility": {
                  "type": "string",
                  "description": "%cmake-tools.configuration.cmake.statusbar.advanced.visibility.description%",
                  "enum": [
                    "default",
                    "compact",
                    "icon",
                    "hidden"
                  ]
                },
                "length": {
                  "description": "%cmake-tools.configuration.cmake.statusbar.advanced.length.description%",
                  "type": "integer",
                  "default": 20
                }
              }
            },
            "kit": {
              "type": "object",
              "properties": {
                "visibility": {
                  "type": "string",
                  "description": "%cmake-tools.configuration.cmake.statusbar.advanced.visibility.description%",
                  "enum": [
                    "default",
                    "compact",
                    "icon",
                    "hidden"
                  ]
                },
                "length": {
                  "description": "%cmake-tools.configuration.cmake.statusbar.advanced.length.description%",
                  "type": "integer",
                  "default": 20
                }
              }
            },
            "status": {
              "type": "object",
              "properties": {
                "visibility": {
                  "type": "string",
                  "description": "%cmake-tools.configuration.cmake.statusbar.advanced.visibility.description%",
                  "enum": [
                    "default",
                    "compact",
                    "icon",
                    "hidden"
                  ]
                }
              }
            },
            "workspace": {
              "type": "object",
              "properties": {
                "visibility": {
                  "type": "string",
                  "description": "%cmake-tools.configuration.cmake.statusbar.advanced.visibility.description%",
                  "enum": [
                    "default",
                    "compact",
                    "icon",
                    "hidden"
                  ]
                }
              }
            },
            "buildTarget": {
              "type": "object",
              "properties": {
                "visibility": {
                  "type": "string",
                  "description": "%cmake-tools.configuration.cmake.statusbar.advanced.visibility.description%",
                  "enum": [
                    "default",
                    "compact",
                    "icon",
                    "hidden"
                  ]
                }
              }
            },
            "build": {
              "type": "object",
              "properties": {
                "visibility": {
                  "type": "string",
                  "description": "%cmake-tools.configuration.cmake.statusbar.advanced.visibility.description%",
                  "enum": [
                    "default",
                    "compact",
                    "icon",
                    "hidden"
                  ]
                }
              }
            },
            "launchTarget": {
              "type": "object",
              "properties": {
                "visibility": {
                  "type": "string",
                  "description": "%cmake-tools.configuration.cmake.statusbar.advanced.visibility.description%",
                  "enum": [
                    "default",
                    "compact",
                    "icon",
                    "hidden"
                  ]
                }
              }
            },
            "debug": {
              "type": "object",
              "properties": {
                "visibility": {
                  "type": "string",
                  "description": "%cmake-tools.configuration.cmake.statusbar.advanced.visibility.description%",
                  "enum": [
                    "default",
                    "compact",
                    "icon",
                    "hidden"
                  ]
                }
              }
            },
            "launch": {
              "type": "object",
              "properties": {
                "visibility": {
                  "type": "string",
                  "description": "%cmake-tools.configuration.cmake.statusbar.advanced.visibility.description%",
                  "enum": [
                    "default",
                    "compact",
                    "icon",
                    "hidden"
                  ]
                }
              }
            },
            "ctest": {
              "type": "object",
              "properties": {
                "visibility": {
                  "type": "string",
                  "description": "%cmake-tools.configuration.cmake.statusbar.advanced.visibility.description%",
                  "enum": [
                    "default",
                    "compact",
                    "icon",
                    "hidden"
                  ]
                },
                "color": {
                  "type": "boolean",
                  "default": false,
                  "description": "%cmake-tools.configuration.cmake.statusbar.advanced.ctest.color.description%"
                }
              }
            }
          }
        },
        "cmake.additionalKits": {
          "type": "array",
          "default": [],
          "description": "%cmake-tools.configuration.cmake.additionalKits.description%",
          "items": {
            "type": "string"
          },
          "scope": "resource"
        },
        "cmake.revealLog": {
          "type": "string",
          "default": "always",
          "enum": [
            "focus",
            "always",
            "never"
          ]
        },
        "cmake.exportCompileCommandsFile": {
          "type": "boolean",
          "default": true,
          "description": "%cmake-tools.configuration.cmake.exportCompileCommandsFile.description%"
        },
        "cmake.useCMakePresets":  {
          "type": "string",
          "enum": [
            "always",
            "never",
            "auto"
          ],
          "default": "auto",
          "description": "%cmake-tools.configuration.cmake.useCMakePresets.description%",
          "scope": "resource"
        }
      }
    },
    "keybindings": [
      {
        "key": "f7",
        "when": "!cmake:hideBuildCommand && cmake:enableFullFeatureSet",
        "command": "cmake.build"
      },
      {
        "key": "shift+f7",
        "when": "!cmake:hideBuildCommand && cmake:enableFullFeatureSet",
        "command": "cmake.buildWithTarget"
      },
      {
        "key": "ctrl+f5",
        "command": "cmake.debugTarget",
        "when": "!inDebugMode && inCMakeProject && !cmake:hideDebugCommand && cmake:enableFullFeatureSet"
      },
      {
        "key": "shift+f5",
        "command": "cmake.launchTarget",
        "when": "!inDebugMode && !cmake:hideDebugCommand && cmake:enableFullFeatureSet"
      }
    ],
    "viewsContainers": {
      "activitybar": [
        {
          "id": "cmake__viewContainer",
          "title": "CMake",
          "icon": "res/cmake-view-icon.svg",
          "when": "cmake:enableFullFeatureSet"
        }
      ]
    },
    "views": {
      "cmake__viewContainer": [
        {
          "id": "cmake.outline",
          "name": "%cmake-tools.configuration.views.cmake.outline.description%",
          "when": "cmake:enableFullFeatureSet"
        }
      ]
    },
    "yamlValidation": [
      {
        "fileMatch": "cmake-variants.yaml",
        "url": "cmake-tools-schema:///schemas/variants-schema.json"
      }
    ],
    "jsonValidation": [
      {
        "fileMatch": "cmake-variants.json",
        "url": "cmake-tools-schema:///schemas/variants-schema.json"
      },
      {
        "fileMatch": "cmake-variants.yaml",
        "url": "cmake-tools-schema:///schemas/variants-schema.json"
      },
      {
        "fileMatch": "cmake-kits.json",
        "url": "cmake-tools-schema:///schemas/kits-schema.json"
      },
      {
        "fileMatch": "CMakePresets.json",
        "url": "cmake-tools-schema:///schemas/CMakePresets-schema.json"
      },
      {
        "fileMatch": "CMakeUserPresets.json",
        "url": "cmake-tools-schema:///schemas/CMakePresets-schema.json"
      }
    ]
  },
  "_moduleAliases": {
    "@cmt": "out/src/",
    "@test": "out/test/"
  },
  "scripts": {
    "vscode:prepublish": "yarn run compile-production",
    "compile": "yarn install && webpack --mode development --watch --progress",
    "compile-production": "yarn install && yarn run translations-generate && webpack --env BUILD_VSCODE_NLS=true --mode production",
    "translations-export": "gulp translations-export",
    "translations-generate": "gulp translations-generate",
    "translations-import": "gulp translations-import",
    "pretest": "tsc -p test.tsconfig.json",
    "postinstall": "node ./node_modules/vscode/bin/install",
    "lint": "node ./node_modules/tslint/bin/tslint -p . --fix",
    "lint:nofix": "node ./node_modules/tslint/bin/tslint -p .",
    "docs": "node ./node_modules/typedoc/bin/typedoc --excludeExternals --out build/docs/dev --readme none src/ types/"
  },
  "devDependencies": {
    "@octokit/rest": "^18.1.1",
    "@types/ajv": "^0.0.5",
    "@types/chai": "^4.2.15",
    "@types/chai-as-promised": "^7.1.3",
    "@types/chai-string": "^1.4.2",
    "@types/js-yaml": "^4.0.0",
    "@types/json5": "~0.0.30",
    "@types/mocha": "~8.2.0",
    "@types/node": "~14.14.28",
    "@types/rimraf": "^3.0.0",
    "@types/sinon": "~9.0.10",
    "@types/tmp": "^0.2.0",
    "@types/which": "~2.0.0",
    "@types/xml2js": "^0.4.8",
    "chai": "^4.3.0",
    "chai-as-promised": "^7.1.1",
    "chai-string": "^1.5.0",
    "clang-format": "^1.5.0",
    "event-stream": "^4.0.1",
    "fs-extra": "^9.1.0",
    "gulp": "^4.0.2",
    "gulp-filter": "^6.0.0",
    "gulp-sourcemaps": "^3.0.0",
    "gulp-typescript": "^5.0.1",
    "jsonc-parser": "^3.0.0",
    "mocha": "^8.3.0",
    "module-alias": "^2.2.2",
    "node-loader": "^1.0.2",
    "sinon": "~9.2.4",
    "ts-loader": "^8.0.17",
    "ts-node": "^9.1.1",
    "tslint": "^5.20.1",
    "typedoc": "^0.20.25",
    "typescript": "^4.1.5",
    "vscode": "^1.1.36",
    "vscode-nls-dev": "^3.3.2",
    "webpack": "^5.22.0",
    "webpack-cli": "^4.5.0"
  },
  "dependencies": {
    "ajv": "^7.1.0",
    "chokidar": "^3.5.1",
    "handlebars": "^4.7.7",
    "iconv-lite": "^0.6.2",
    "js-yaml": "^4.0.0",
    "json5": "^2.2.0",
    "minimist": "^1.2.5",
    "open": "^7.4.1",
    "rimraf": "^3.0.2",
    "tmp": "^0.2.1",
    "vscode-cpptools": "^5.0.0",
    "vscode-extension-telemetry": "^0.1.6",
    "vscode-nls": "^5.0.0",
    "which": "~2.0.2",
    "xml2js": "^0.4.23"
  },
  "resolutions": {
    "chokidar": "^3.5.1",
    "marked": "^0.7.0",
    "diff": "^3.5.0",
    "https-proxy-agent": "^5.0.0",
    "**/minimist": "^1.2.5",
    "yargs-parser": "^20.2.4",
    "node-fetch": "^2.6.1"
  },
  "extensionPack": [
    "twxs.cmake"
  ]
}<|MERGE_RESOLUTION|>--- conflicted
+++ resolved
@@ -85,11 +85,12 @@
   "contributes": {
     "commands": [
       {
-<<<<<<< HEAD
         "command": "cmake.activeFolder",
         "title": "Get active folder",
         "when": "cmake:enableFullFeatureSet",
-=======
+        "category": "CMake"
+      },
+      {
         "command": "cmake.openCMakePresets",
         "title": "%cmake-tools.command.cmake.openCMakePresets.title%",
         "when": "cmake:enableFullFeatureSet && useCMakePresets",
@@ -129,7 +130,6 @@
         "command": "cmake.selectTestPreset",
         "title": "%cmake-tools.command.cmake.selectTestPreset.title%",
         "when": "cmake:enableFullFeatureSet && useCMakePresets",
->>>>>>> d54d61c7
         "category": "CMake"
       },
       {
