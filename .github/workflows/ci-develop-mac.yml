name: CI (macOS)

on:
  push:
    branches: [ main ]
  pull_request:
    branches: [ main ]

jobs:
  build:
    runs-on: macos-latest

    steps:
      - uses: actions/checkout@v2

      - name: Setup Yarn environment
        uses: DerYeger/yarn-setup-action@v1.0.1
        with:
          node-version: 16

<<<<<<< HEAD
      - name: Build the extension
        run: yarn compile-production

      - name: Lint
        run: yarn lint

      - name: Install CMake/Ninja
        uses: lukka/get-cmake@v3.19.0

      - name: Build fake compilers for tests
        uses: urkle/action-cmake-build@v1.0.0
        with:
          source-dir: ${{ github.workspace }}/test/fakeOutputGenerator
          configure-options: -DCMAKE_INSTALL_PREFIX:STRING=${{ github.workspace }}/test/fakebin
          install-build: true

      - name: Delete NOTICE.txt
        run: rm ${{ github.workspace }}/NOTICE.txt

      - name: Run backend tests
        run: yarn backendTests

      - name: Run smoke tests
        run: yarn smokeTests

      - name: Run unit tests
        run: yarn unitTests

      - name: Run successful-build test
        run: yarn extensionTestsSuccessfulBuild

      - name: Run single root test
        run: yarn extensionTestsSingleRoot

      - name: Run multi root test
        run: yarn extensionTestsMultiRoot
=======
      - name: Build the extension and run tests
        run: pwsh -NonInteractive -NoProfile -NoLogo scripts/ci.ps1

      - name: Upload test logs if tests failed
        if: failure()
        uses: actions/upload-artifact@v2.2.4
        with:
          name: TestLogs
          path: test/**/log.txt
          if-no-files-found: warn
>>>>>>> b25a0281
<|MERGE_RESOLUTION|>--- conflicted
+++ resolved
@@ -18,7 +18,6 @@
         with:
           node-version: 16
 
-<<<<<<< HEAD
       - name: Build the extension
         run: yarn compile-production
 
@@ -55,9 +54,6 @@
 
       - name: Run multi root test
         run: yarn extensionTestsMultiRoot
-=======
-      - name: Build the extension and run tests
-        run: pwsh -NonInteractive -NoProfile -NoLogo scripts/ci.ps1
 
       - name: Upload test logs if tests failed
         if: failure()
@@ -65,5 +61,4 @@
         with:
           name: TestLogs
           path: test/**/log.txt
-          if-no-files-found: warn
->>>>>>> b25a0281
+          if-no-files-found: warn