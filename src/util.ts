import * as child_process from 'child_process';
import * as path from 'path';
import * as vscode from 'vscode';
import * as fs from 'fs';

import {EnvironmentVariables, execute} from './proc';
import * as nls from 'vscode-nls';

nls.config({ messageFormat: nls.MessageFormat.bundle, bundleFormat: nls.BundleFormat.standalone })();
const localize: nls.LocalizeFunc = nls.loadMessageBundle();

/**
 * Escape a string so it can be used as a regular expression
 */
export function escapeStringForRegex(str: string): string { return str.replace(/([.*+?^=!:${}()|\[\]\/\\])/g, '\\$1'); }

/**
 * Replace all occurrences of `needle` in `str` with `what`
 * @param str The input string
 * @param needle The search string
 * @param what The value to insert in place of `needle`
 * @returns The modified string
 */
export function replaceAll(str: string, needle: string, what: string) {
  const pattern = escapeStringForRegex(needle);
  const re = new RegExp(pattern, 'g');
  return str.replace(re, what);
}

/**
 * Fix slashes in Windows paths for CMake
 * @param str The input string
 * @returns The modified string with fixed paths
 */
export function fixPaths(str: string) {
  const fix_paths = /[A-Z]:(\\((?![<>:\"\/\\|\?\*]).)+)*\\?(?!\\)/gi;
  let pathmatch: RegExpMatchArray|null = null;
  let newstr = str;
  while ((pathmatch = fix_paths.exec(str))) {
    const pathfull = pathmatch[0];
    const fixslash = pathfull.replace(/\\/g, '/');
    newstr = newstr.replace(pathfull, fixslash);
  }
  return newstr;
}

/**
 * Remove all occurrences of a list of strings from a string.
 * @param str The input string
 * @param patterns Strings to remove from `str`
 * @returns The modified string
 */
export function removeAllPatterns(str: string, patterns: string[]): string {
  return patterns.reduce((acc, needle) => replaceAll(acc, needle, ''), str);
}

type NormalizationSetting = 'always'|'never'|'platform';
interface PathNormalizationOptions {
  normCase?: NormalizationSetting;
  normUnicode?: NormalizationSetting;
}

/**
 * Completely normalize/canonicalize a path.
 * Using `path.normalize` isn't sufficient. We want convert all paths to use
 * POSIX separators, remove redundant separators, and sometimes normalize the
 * case of the path.
 *
 * @param p The input path
 * @param opt Options to control the normalization
 * @returns The normalized path
 */
export function normalizePath(p: string, opt: PathNormalizationOptions): string {
  const normCase: NormalizationSetting = opt ? opt.normCase ? opt.normCase : 'never' : 'never';
  const normUnicode: NormalizationSetting = opt ? opt.normUnicode ? opt.normUnicode : 'never' : 'never';
  let norm = path.normalize(p);
  while (path.sep !== path.posix.sep && norm.includes(path.sep)) {
    norm = norm.replace(path.sep, path.posix.sep);
  }
  // Normalize for case an unicode
  switch (normCase) {
  case 'always':
    norm = norm.toLocaleLowerCase();
    break;
  case 'platform':
    if (process.platform === 'win32' || process.platform === 'darwin') {
      norm = norm.toLocaleLowerCase();
    }
    break;
  case 'never':
    break;
  }
  switch (normUnicode) {
  case 'always':
    norm = norm.normalize();
    break;
  case 'platform':
    if (process.platform === 'darwin') {
      norm = norm.normalize();
    }
    break;
  case 'never':
    break;
  }
  // Remove trailing slashes
  norm = norm.replace(/\/$/g, '');
  // Remove duplicate slashes
  while (norm.includes('//')) {
    norm = replaceAll(norm, '//', '/');
  }
  return norm;
}

export function lightNormalizePath(p: string): string {
  return normalizePath(p, {normCase: 'never', normUnicode: 'never'});
}

export function platformNormalizePath(p: string): string {
  return normalizePath(p, {normCase: 'platform', normUnicode: 'platform'});
}

export function heavyNormalizePath(p: string): string {
  return normalizePath(p, {normCase: 'always', normUnicode: 'always'});
}

export function resolvePath(inpath: string, base: string) {
  return path.isAbsolute(inpath) ? inpath : lightNormalizePath(path.join(base, inpath));
}

/**
 * Split a path into its elements.
 * @param p The path to split
 */
export function splitPath(p: string): string[] {
  if (p.length === 0 || p === '.') {
    return [];
  }
  const pardir = path.dirname(p);
  if (pardir === p) {
    // We've reach a root path. (Might be a Windows drive dir)
    return [p];
  }
  const arr: string[] = [];
  if (p.startsWith(pardir)) {
    arr.push(...splitPath(pardir));
  }
  arr.push(path.basename(p));
  return arr;
}

/**
 * Check if a value is "truthy" according to CMake's own language rules
 * @param value The value to check
 */
export function isTruthy(value: (boolean|string|null|undefined|number)) {
  if (typeof value === 'string') {
    return !(['', 'FALSE', 'OFF', '0', 'NOTFOUND', 'NO', 'N', 'IGNORE'].indexOf(value) >= 0
             || value.endsWith('-NOTFOUND'));
  }
  // Numbers/bools/etc. follow common C-style truthiness
  return !!value;
}

/**
 * Generate an array of key-value pairs from an object using
 * `getOwnPropertyNames`
 * @param obj The object to iterate
 */
export function objectPairs<V>(obj: {[key: string]: V}): [string, V][] {
  return Object.getOwnPropertyNames(obj).map(key => ([key, obj[key]] as [string, V]));
}

/**
 * Map an iterable by some projection function
 * @param iter An iterable to map
 * @param proj The projection function
 */
export function* map<In, Out>(iter: Iterable<In>, proj: (arg: In) => Out): Iterable<Out> {
  for (const item of iter) {
    yield proj(item);
  }
}

export function* chain<T>(...iter: Iterable<T>[]): Iterable<T> {
  for (const sub of iter) {
    for (const item of sub) {
      yield item;
    }
  }
}

export function reduce<In, Out>(iter: Iterable<In>, init: Out, mapper: (acc: Out, el: In) => Out): Out {
  for (const item of iter) {
    init = mapper(init, item);
  }
  return init;
}

export function find<T>(iter: Iterable<T>, predicate: (value: T) => boolean): T|undefined {
  for (const value of iter) {
    if (predicate(value)) {
      return value;
    }
  }
  // Nothing found
  return undefined;
}

/**
 * Generate a random integral value.
 * @param min Minimum value
 * @param max Maximum value
 */
export function randint(min: number, max: number): number { return Math.floor(Math.random() * (max - min) + min); }


export function product<T>(arrays: T[][]): T[][] {
  // clang-format off
  return arrays.reduce((acc, curr) =>
    acc
      // Append each element of the current array to each list already accumulated
      .map(
        prev => curr.map(
          item => prev.concat(item)
        )
      )
      .reduce(
        // Join all the lists
        (a, b) => a.concat(b),
        []
      ),
      [[]] as T[][]
    );
  // clang-format on
}

export interface CMakeValue {
  type: ('UNKNOWN'|'BOOL'|'STRING'|'FILEPATH');  // There are more types, but we don't care ATM
  value: string;
}

export function cmakeify(value: (string|boolean|number|string[])): CMakeValue {
  const ret: CMakeValue = {
    type: 'UNKNOWN',
    value: '',
  };
  if (value === true || value === false) {
    ret.type = 'BOOL';
    ret.value = value ? 'TRUE' : 'FALSE';
  } else if (typeof (value) === 'string') {
    ret.type = 'STRING';
    ret.value = replaceAll(value, ';', '\\;');
  } else if (typeof value === 'number') {
    ret.type = 'STRING';
    ret.value = value.toString();
  } else if (value instanceof Array) {
    ret.type = 'STRING';
    ret.value = value.join(';');
  } else {
    throw new Error(`Invalid value to convert to cmake value: ${value}`);
  }
  return ret;
}


export async function termProc(child: child_process.ChildProcess) {
  // Stopping the process isn't as easy as it may seem. cmake --build will
  // spawn child processes, and CMake won't forward signals to its
  // children. As a workaround, we list the children of the cmake process
  // and also send signals to them.
  await _killTree(child.pid);
  return true;
}

async function _killTree(pid: number) {
  if (process.platform !== 'win32') {
    let children: number[] = [];
    const stdout = (await execute('pgrep', ['-P', pid.toString()], null, {silent: true}).result).stdout.trim();
    if (!!stdout.length) {
      children = stdout.split('\n').map(line => Number.parseInt(line));
    }
    for (const other of children) {
      if (other)
        await _killTree(other);
    }
    try {
      process.kill(pid, 'SIGINT');
    } catch (e) {
      if (e.code === 'ESRCH') {
        // Do nothing. We're okay.
      } else {
        throw e;
      }
    }
  } else {
    // Because reasons, Node's proc.kill doesn't work on killing child
    // processes transitively. We have to do a sad and manually kill the
    // task using taskkill.
    child_process.exec(`taskkill /pid ${pid.toString()} /T /F`);
  }
}

export function splitCommandLine(cmd: string): string[] {
  const cmd_re = /('(\\'|[^'])*'|"(\\"|[^"])*"|(\\ |[^ ])+|[\w-]+)/g;
  const quoted_args = cmd.match(cmd_re);
  console.assert(quoted_args);
  // Our regex will parse escaped quotes, but they remain. We must
  // remove them ourselves
  return quoted_args!.map(arg => arg.replace(/\\(")/g, '$1').replace(/^"(.*)"$/g, '$1'));
}

export function isMultiConfGenerator(gen: string): boolean {
  return gen.includes('Visual Studio') || gen.includes('Xcode');
}

export class InvalidVersionString extends Error {}

export interface Version {
  major: number;
  minor: number;
  patch: number;
}
export function parseVersion(str: string): Version {
  const version_re = /(\d+)\.(\d+)\.(\d+)/;
  const mat = version_re.exec(str);
  if (!mat) {
    throw new InvalidVersionString(localize('invalid.version.string', 'Invalid version string {0}', str));
  }
  const [, major, minor, patch] = mat;
  return {
    major: parseInt(major),
    minor: parseInt(minor),
    patch: parseInt(patch),
  };
}

export function versionToString(ver: Version): string { return `${ver.major}.${ver.minor}.${ver.patch}`; }

export function* flatMap<In, Out>(rng: Iterable<In>, fn: (item: In) => Iterable<Out>): Iterable<Out> {
  for (const elem of rng) {
    const mapped = fn(elem);
    for (const other_elem of mapped) {
      yield other_elem;
    }
  }
}

export function mergeEnvironment(...env: EnvironmentVariables[]): EnvironmentVariables {
  return env.reduce((acc, vars) => {
    if (process.platform === 'win32') {
      // Env vars on windows are case insensitive, so we take the ones from
      // active env and overwrite the ones in our current process env
      const norm_vars = Object.getOwnPropertyNames(vars).reduce<EnvironmentVariables>((acc2, key: string) => {
        acc2[normalizeEnvironmentVarname(key)] = vars[key];
        return acc2;
      }, {});
      return {...acc, ...norm_vars};
    } else {
      return {...acc, ...vars};
    }
  }, {});
}

export function normalizeEnvironmentVarname(varname: string) {
  return process.platform == 'win32' ? varname.toUpperCase() : varname;
}

export function parseCompileDefinition(str: string): [string, string|null] {
  if (/^\w+$/.test(str)) {
    return [str, null];
  } else {
    const key = str.split('=', 1)[0];
    return [key, str.substr(key.length + 1)];
  }
}

export function thisExtension() {
  const ext = vscode.extensions.getExtension('ms-vscode.cmake-tools');
  if (!ext) {
    throw new Error(localize('extension.is.null', 'Our own extension is null! What gives?'));
  }
  return ext;
}

export interface PackageJSON {
  name: string;
  publisher: string;
  version: string;
}

export function thisExtensionPackage(): PackageJSON {
  const pkg = thisExtension().packageJSON as PackageJSON;
  return {
    name: pkg.name,
    publisher: pkg.publisher,
    version: pkg.version,
  };
}

export function thisExtensionPath(): string { return thisExtension().extensionPath; }

export function dropNulls<T>(items: (T|null|undefined)[]): T[] {
  return items.filter(item => (item !== null && item !== undefined)) as T[];
}

export enum Ordering {
  Greater,
  Equivalent,
  Less,
}

export function compareVersions(a: Version|string, b: Version|string): Ordering {
  if (typeof a === 'string') {
    a = parseVersion(a);
  }
  if (typeof b === 'string') {
    b = parseVersion(b);
  }
  // Compare major
  if (a.major > b.major) {
    return Ordering.Greater;
  } else if (a.major < b.major) {
    return Ordering.Less;
    // Compare minor
  } else if (a.minor > b.minor) {
    return Ordering.Greater;
  } else if (a.minor < b.minor) {
    return Ordering.Less;
    // Compare patch
  } else if (a.patch > b.patch) {
    return Ordering.Greater;
  } else if (a.patch < b.patch) {
    return Ordering.Less;
    // No difference:
  } else {
    return Ordering.Equivalent;
  }
}

export function versionGreater(lhs: Version|string, rhs: Version|string): boolean {
  return compareVersions(lhs, rhs) === Ordering.Greater;
}

export function versionEquals(lhs: Version|string, rhs: Version|string): boolean {
  return compareVersions(lhs, rhs) === Ordering.Equivalent;
}

export function versionLess(lhs: Version|string, rhs: Version|string): boolean {
  return compareVersions(lhs, rhs) === Ordering.Less;
}

export function compare(a: any, b: any): Ordering {
  const a_json = JSON.stringify(a);
  const b_json = JSON.stringify(b);
  if (a_json < b_json) {
    return Ordering.Less;
  } else if (a_json > b_json) {
    return Ordering.Greater;
  } else {
    return Ordering.Equivalent;
  }
}

export function platformPathCompare(a: string, b: string): Ordering {
  return compare(platformNormalizePath(a), platformNormalizePath(b));
}

export function platformPathEquivalent(a: string, b: string): boolean {
  return platformPathCompare(a, b) === Ordering.Equivalent;
}

export function setContextValue(key: string, value: any): Thenable<void> {
  return vscode.commands.executeCommand('setContext', key, value);
}

export interface ProgressReport {
  message: string;
  increment?: number;
}

export type ProgressHandle = vscode.Progress<ProgressReport>;

export class DummyDisposable {
  dispose() {}
}

export function lexicographicalCompare(a: Iterable<string>, b: Iterable<string>): number {
  const a_iter = a[Symbol.iterator]();
  const b_iter = b[Symbol.iterator]();
  while (1) {
    const a_res = a_iter.next();
    const b_res = b_iter.next();
    if (a_res.done) {
      if (b_res.done) {
        return 0;  // Same elements
      } else {
        // a is "less" (shorter string)
        return -1;
      }
    } else if (b_res.done) {
      // b is "less" (shorter)
      return 1;
    } else {
      const comp_res = a_res.value.localeCompare(b_res.value);
      if (comp_res !== 0) {
        return comp_res;
      }
    }
  }
  // Loop analysis can't help us. TS believes we run off the end of
  // the function.
  console.assert(false, 'Impossible code path');
  return 0;
}

export function getLocaleId(): string {
  if (typeof(process.env.VSCODE_NLS_CONFIG) == "string") {
      const vscodeNlsConfigJson: any = JSON.parse(process.env.VSCODE_NLS_CONFIG);
      if (typeof(vscodeNlsConfigJson.locale) == "string") {
          return vscodeNlsConfigJson.locale;
      }
  }
  return "en";
}

<<<<<<< HEAD
export function disposeAll(disp: Iterable<vscode.Disposable>) {
  for (const d of disp) {
    d.dispose();
  }
=======
export function checkFileExists(filePath: string): Promise<boolean> {
  return new Promise((resolve, _reject) => {
      fs.stat(filePath, (_err, stats) => {
          if (stats && stats.isFile()) {
              resolve(true);
          } else {
              resolve(false);
          }
      });
  });
>>>>>>> 45fa57fb
}<|MERGE_RESOLUTION|>--- conflicted
+++ resolved
@@ -523,12 +523,6 @@
   return "en";
 }
 
-<<<<<<< HEAD
-export function disposeAll(disp: Iterable<vscode.Disposable>) {
-  for (const d of disp) {
-    d.dispose();
-  }
-=======
 export function checkFileExists(filePath: string): Promise<boolean> {
   return new Promise((resolve, _reject) => {
       fs.stat(filePath, (_err, stats) => {
@@ -539,5 +533,10 @@
           }
       });
   });
->>>>>>> 45fa57fb
+}
+
+export function disposeAll(disp: Iterable<vscode.Disposable>) {
+  for (const d of disp) {
+    d.dispose();
+  }
 }