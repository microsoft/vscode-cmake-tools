--- conflicted
+++ resolved
@@ -507,16 +507,6 @@
   ] as [string, string][];
   var retval =  replacements.reduce(
       (accdir, [needle, what]) => replaceAll(accdir, needle, what), str);
-<<<<<<< HEAD
-}
-
-export function thisExtensionPath(): string {
-  const ext = vscode.extensions.getExtension('vector-of-bool.cmake-tools');
-  if (!ext) {
-    throw new Error('Our own extension is null! What gives?');
-  }
-  return ext.extensionPath;
-=======
 
   // process ${env:ENVIRONMENT_VAR}
   let regexp = /\$\{(env:|env.)?(.*?)\}/g;
@@ -527,5 +517,12 @@
 
 
   return retval;
->>>>>>> 422e5857
+}
+
+export function thisExtensionPath(): string {
+  const ext = vscode.extensions.getExtension('vector-of-bool.cmake-tools');
+  if (!ext) {
+    throw new Error('Our own extension is null! What gives?');
+  }
+  return ext.extensionPath;
 }