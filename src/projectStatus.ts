--- conflicted
+++ resolved
@@ -85,7 +85,9 @@
                 await runCommand('selectTestPreset');
                 await this.refresh(node);
             }),
-<<<<<<< HEAD
+            vscode.commands.registerCommand('cmake.projectStatus.viewTestSettings', async (_node: Node) => {
+                await runCommand('viewTestSettings');
+            }),
             vscode.commands.registerCommand('cmake.projectStatus.selectPackagePreset', async (node: Node) => {
                 await runCommand('selectPackagePreset');
                 await this.refresh(node);
@@ -93,10 +95,6 @@
             vscode.commands.registerCommand('cmake.projectStatus.selectWorkflowPreset', async (node: Node) => {
                 await runCommand('selectWorkflowPreset');
                 await this.refresh(node);
-=======
-            vscode.commands.registerCommand('cmake.projectStatus.viewTestSettings', async (_node: Node) => {
-                await runCommand('viewTestSettings');
->>>>>>> b486c5a3
             }),
             vscode.commands.registerCommand('cmake.projectStatus.debugTarget', async (_node: Node) => {
                 await runCommand('debugTarget');
@@ -175,12 +173,16 @@
     private isConfigButtonHidden: boolean = false;
     private isBuildButtonHidden: boolean = false;
     private isTestButtonHidden: boolean = false;
+    private isPackageButtonHidden: boolean = false;
+    private isWorkflowButtonHidden: boolean = false;
     private isDebugButtonHidden: boolean = false;
     private isLaunchButtonHidden: boolean = false;
     private isBusy: boolean = false;
     private configNode: ConfigNode | undefined;
     private buildNode: BuildNode | undefined;
     private testNode: TestNode | undefined;
+    private packageNode: PackageNode | undefined;
+    private workflowNode: WorkflowNode | undefined;
 
     get onDidChangeTreeData(): vscode.Event<Node | undefined> {
         return this._onDidChangeTreeData.event;
@@ -204,13 +206,15 @@
             this.isFolderButtonHidden = false;
             this.isBuildButtonHidden = false;
             this.isTestButtonHidden = false;
+            this.isPackageButtonHidden = false;
+            this.isWorkflowButtonHidden = false;
             this.isDebugButtonHidden = false;
             this.isLaunchButtonHidden = false;
         }
         await this.refresh();
     }
 
-    public async refreshNode(node: ConfigNode | BuildNode | TestNode | undefined): Promise<any> {
+    public async refreshNode(node: ConfigNode | BuildNode | TestNode | PackageNode | WorkflowNode | undefined): Promise<any> {
         if (node) {
             await node.refresh();
             this._onDidChangeTreeData.fire(node);
@@ -227,6 +231,14 @@
 
     public async refreshTestNode(): Promise<any> {
         await this.refreshNode(this.testNode);
+    }
+
+    public async refreshPackageNode(): Promise<any> {
+        await this.refreshNode(this.packageNode);
+    }
+
+    public async refreshWorkflowNode(): Promise<any> {
+        await this.refreshNode(this.workflowNode);
     }
 
     public async refresh(node?: Node): Promise<any> {
@@ -257,19 +269,6 @@
         } else {
             // Initializing the tree for the first time
             const nodes: Node[] = [];
-<<<<<<< HEAD
-            const projectNode = new ProjectNode();
-            await projectNode.initialize();
-            nodes.push(projectNode);
-
-            const configNode = new ConfigNode();
-            await configNode.initialize();
-            if (this.isBusy) {
-                configNode.convertToStopCommand();
-            }
-            nodes.push(configNode);
-
-=======
             if (!this.isFolderButtonHidden) {
                 const folderNode = new FolderNode();
                 await folderNode.initialize();
@@ -287,7 +286,6 @@
                 }
                 nodes.push(configNode);
             }
->>>>>>> b486c5a3
             if (!this.isBuildButtonHidden) {
                 const buildNode = new BuildNode();
                 this.buildNode = buildNode;
@@ -297,29 +295,6 @@
                 }
                 nodes.push(buildNode);
             }
-<<<<<<< HEAD
-
-            const testNode = new TestNode();
-            await testNode.initialize();
-            nodes.push(testNode);
-
-            if (this.cmakeProject?.useCMakePresets) {
-                const packageNode = new PackageNode();
-                await packageNode.initialize();
-                if (this.isBusy) {
-                    packageNode.convertToStopCommand();
-                }
-                nodes.push(packageNode);
-
-                const workflowNode = new WorkflowNode();
-                await workflowNode.initialize();
-                if (this.isBusy) {
-                    workflowNode.convertToStopCommand();
-                }
-                nodes.push(workflowNode);
-            }
-
-=======
             if (!this.isTestButtonHidden) {
                 const testNode = new TestNode();
                 this.testNode = testNode;
@@ -329,7 +304,26 @@
                 }
                 nodes.push(testNode);
             }
->>>>>>> b486c5a3
+            if (this.cmakeProject?.useCMakePresets) {
+                if (!this.isPackageButtonHidden) {
+                    const packageNode = new PackageNode();
+                    this.packageNode = packageNode;
+                    await packageNode.initialize();
+                    if (this.isBusy) {
+                        packageNode.convertToStopCommand();
+                    }
+                    nodes.push(packageNode);
+                }
+                if (!this.isWorkflowButtonHidden) {
+                    const workflowNode = new WorkflowNode();
+                    this.workflowNode = workflowNode;
+                    await workflowNode.initialize();
+                    if (this.isBusy) {
+                        workflowNode.convertToStopCommand();
+                    }
+                    nodes.push(workflowNode);
+                }
+            }
             if (!this.isDebugButtonHidden) {
                 const debugNode = new DebugNode();
                 await debugNode.initialize();
@@ -374,6 +368,16 @@
                 didChange = true;
                 this.isTestButtonHidden = !testVisibility;
             }
+            const packageVisibility = options?.advanced?.cpack?.projectStatusVisibility !== "hidden";
+            if (packageVisibility === this.isPackageButtonHidden) {
+                didChange = true;
+                this.isPackageButtonHidden = !packageVisibility;
+            }
+            const workflowVisibility = options?.advanced?.workflow?.projectStatusVisibility !== "hidden";
+            if (workflowVisibility === this.isWorkflowButtonHidden) {
+                didChange = true;
+                this.isWorkflowButtonHidden = !workflowVisibility;
+            }
             const debugVisibility = options?.advanced?.debug?.projectStatusVisibility !== "hidden";
             if (debugVisibility === this.isDebugButtonHidden) {
                 didChange = true;
