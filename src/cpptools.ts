/**
 * Module for vscode-cpptools integration.
 *
 * This module uses the [vscode-cpptools API](https://www.npmjs.com/package/vscode-cpptools)
 * to provide that extension with per-file configuration information.
 */ /** */

import {CMakeCache} from '@cmt/cache';
<<<<<<< HEAD
=======
import * as cms from '@cmt/drivers/cms-client';
>>>>>>> bf4d15c5
import {createLogger} from '@cmt/logging';
import rollbar from '@cmt/rollbar';
import * as shlex from '@cmt/shlex';
import * as util from '@cmt/util';
import * as path from 'path';
import * as vscode from 'vscode';
import * as cpt from 'vscode-cpptools';
import * as driver_api from './drivers/driver_api';

const log = createLogger('cpptools');

type StandardVersion = 'c89'|'c99'|'c11'|'c++98'|'c++03'|'c++11'|'c++14'|'c++17'|'c++20';

export interface CompileFlagInformation {
  extraDefinitions: string[];
  standard: StandardVersion;
}

class MissingCompilerException extends Error {}

interface TargetDefaults {
  includePath: string[];
  compileFlags: string[];
  defines: string[];
}

export function parseCompileFlags(args: string[], lang: string = 'CXX'): CompileFlagInformation {
  const iter = args[Symbol.iterator]();
  const extraDefinitions: string[] = [];
  let standard: StandardVersion = (lang === 'C') ? 'c11' : 'c++17';
  while (1) {
    const {done, value} = iter.next();
    if (done) {
      break;
    }
    const lower = value.toLowerCase();
    if (value === '-D' || value === '/D') {
      // tslint:disable-next-line:no-shadowed-variable
      const {done, value} = iter.next();
      if (done) {
        rollbar.error('Unexpected end of parsing command line arguments');
        continue;
      }
      extraDefinitions.push(value);
    } else if (value.startsWith('-D') || value.startsWith('/D')) {
      const def = value.substring(2);
      extraDefinitions.push(def);
    } else if (value.startsWith('-std=') || lower.startsWith('-std:') || lower.startsWith('/std:')) {
      const std = value.substring(5);
      if (lang === 'CXX') {
        if (std.endsWith('++2a') || std.endsWith('++20') || std.endsWith('++latest')) {
          standard = 'c++20';
        } else if (std.endsWith('++17') || std.endsWith('++1z')) {
          standard = 'c++17';
        } else if (std.endsWith('++14') || std.endsWith('++1y')) {
          standard = 'c++14';
        } else if (std.endsWith('++11') || std.endsWith('++0x')) {
          standard = 'c++11';
        } else if (std.endsWith('++03')) {
          standard = 'c++03';
        } else if (std.endsWith('++98')) {
          standard = 'c++98';
        } else {
          log.warning('Unknown standard control flag: ', value);
        }
      } else if (lang === 'C') {
        // GNU options from: https://gcc.gnu.org/onlinedocs/gcc/C-Dialect-Options.html#C-Dialect-Options
        if (/(c|gnu)(90|89|iso9899:(1990|199409))/.test(value)) {
          standard = 'c89';
        } else if (/(c|gnu)(99|9x|iso9899:(1999|199x))/.test(value)) {
          standard = 'c99';
        } else if (/(c|gnu)(11|1x|iso9899:2011)/.test(value)) {
          standard = 'c11';
        } else if (/(c|gnu)(17|18|iso9899:(2017|2018))/.test(value)) {
          // Not supported by cpptools
          // standardVersion = 'c17';
          standard = 'c11';
        } else {
          log.warning('Unknown standard control flag: ', value);
        }
      } else {
        log.warning('Unknown language: ', value);
      }
    }
  }
  return {extraDefinitions, standard};
}

/**
 * Type given when updating the configuration data stored in the file index.
 */
export interface CodeModelParams {
  /**
   * The CMake Server codemodel message content. This is the important one.
   */
  codeModel: driver_api.ExtCodeModelContent;
  /**
   * The contents of the CMakeCache.txt, which also provides supplementary
   * configuration information.
   */
  cache: CMakeCache;
  /**
   * The path to `cl.exe`, if necessary. VS generators will need this property
   * because the compiler path is not available via the `kit` nor `cache`
   * property.
   */
  clCompilerPath?: string|null;
}

/**
 * The actual class that provides information to the cpptools extension. See
 * the `CustomConfigurationProvider` interface for information on how this class
 * should be used.
 */
export class CppConfigurationProvider implements cpt.CustomConfigurationProvider {
  /** Our name visible to cpptools */
  readonly name = 'CMake Tools';
  /** Our extension ID, visible to cpptools */
  readonly extensionId = 'vector-of-bool.cmake-tools';
  /**
   * This value determines if we need to show the user an error message about missing compilers. When an update succeeds
   * without missing any compilers, we set this to `true`, otherwise `false`.
   *
   * If an update fails and the value is `true`, we display the message. If an
   * update fails and the value is `false`, we do not display the message.
   *
   * This ensures that we only show the message the first time an update fails
   * within a sequence of failing updates.
   */
  private _lastUpdateSucceeded = true;

  private _workspaceBrowseConfiguration: cpt.WorkspaceBrowseConfiguration = {browsePath: []};

  /**
   * Get the SourceFileConfigurationItem from the index for the given URI
   * @param uri The configuration to get from the index
   */
  private _getConfiguration(uri: vscode.Uri): cpt.SourceFileConfigurationItem|undefined {
    const norm_path = util.platformNormalizePath(uri.fsPath);
    return this._fileIndex.get(norm_path);
  }

  /**
   * Test if we are able to provide a configuration for the given URI
   * @param uri The URI to look up
   */
  async canProvideConfiguration(uri: vscode.Uri) { return !!this._getConfiguration(uri); }

  /**
   * Get the configurations for the given URIs. URIs for which we have no
   * configuration are simply ignored.
   * @param uris The file URIs to look up
   */
  async provideConfigurations(uris: vscode.Uri[]) { return util.dropNulls(uris.map(u => this._getConfiguration(u))); }

  /**
   * A request to determine whether this provider can provide a code browsing configuration for the workspace folder.
   * @param token (optional) The cancellation token.
   * @returns 'true' if this provider can provider a code browsing configuration for the workspace folder.
   */
  async canProvideBrowseConfiguration() { return true; }

  /**
   * A request to get the code browsing configuration for the workspace folder.
   * @returns A [WorkspaceBrowseConfiguration](#WorkspaceBrowseConfiguration) with the information required to
   * construct the equivalent of `browse.path` from `c_cpp_properties.json`.
   */
  async provideBrowseConfiguration() { return this._workspaceBrowseConfiguration; }

  async canProvideBrowseConfigurationsPerFolder() { return false; }

  async provideFolderBrowseConfiguration(_uri: vscode.Uri): Promise<cpt.WorkspaceBrowseConfiguration> {
    throw new Error("Method not implemented.");
  }

  /** No-op */
  dispose() {}

  /**
   * Index of files to configurations, using the normalized path to the file
   * as the key.
   */
  private readonly _fileIndex = new Map<string, cpt.SourceFileConfigurationItem>();

  /**
   * Create a source file configuration for the given file group.
   * @param fileGroup The file group from the code model to create config data for
   * @param opts Index update options
   */
<<<<<<< HEAD
  private _buildConfigurationData(fileGroup: driver_api.ExtCodeModelFileGroup, opts: CodeModelParams, target: TargetDefaults):
=======
  private _buildConfigurationData(fileGroup: cms.CodeModelFileGroup, opts: CodeModelParams, target: TargetDefaults, sysroot: string):
>>>>>>> bf4d15c5
      cpt.SourceFileConfiguration {
    // If the file didn't have a language, default to C++
    const lang = fileGroup.language || 'CXX';
    // Try the group's language's compiler, then the C++ compiler, then the C compiler.
    const comp_cache = opts.cache.get(`CMAKE_${lang}_COMPILER`) || opts.cache.get('CMAKE_CXX_COMPILER')
        || opts.cache.get('CMAKE_C_COMPILER');
    // Try to get the path to the compiler we want to use
    const comp_path = comp_cache ? comp_cache.as<string>() : opts.clCompilerPath;
    if (!comp_path) {
      throw new MissingCompilerException();
    }
    const is_msvc = comp_path && (path.basename(comp_path).toLocaleLowerCase() === 'cl.exe');
    const flags = fileGroup.compileFlags ? [...shlex.split(fileGroup.compileFlags)] : target.compileFlags;
    const {standard, extraDefinitions} = parseCompileFlags(flags, lang);
    const defines = (fileGroup.defines || target.defines).concat(extraDefinitions);
    const includePath = fileGroup.includePath ? fileGroup.includePath.map(p => p.path) : target.includePath;

    const newBrowsePath = this._workspaceBrowseConfiguration.browsePath;
    for (const includePathItem of includePath) {
      if (newBrowsePath.indexOf(includePathItem) < 0) {
        newBrowsePath.push(includePathItem);
      }
    }

    let cpptoolsCompilerPath = (flags.length === 0) ? comp_path : `${comp_path} ${flags.join(' ')}`;
    if (sysroot && cpptoolsCompilerPath.indexOf("--sysroot") < 0) {
      if (sysroot.match(/\s/)) {
        cpptoolsCompilerPath += ` "--sysroot=${sysroot}"`;
      }
      else {
        cpptoolsCompilerPath += ` --sysroot=${sysroot}`;
      }
    }

    this._workspaceBrowseConfiguration = {
      browsePath: newBrowsePath,
      standard,
      compilerPath: cpptoolsCompilerPath || undefined,
    };
    return {
      defines,
      standard,
      includePath,
      intelliSenseMode: is_msvc ? 'msvc-x64' : 'clang-x64',
      compilerPath: cpptoolsCompilerPath || undefined,
    };
  }

  /**
   * Update the configuration index for the files in the given file group
   * @param sourceDir The source directory where the file group was defined. Used to resolve
   * relative paths
   * @param grp The file group
   * @param opts Index update options
   */
  private _updateFileGroup(sourceDir: string,
                           grp: driver_api.ExtCodeModelFileGroup,
                           opts: CodeModelParams,
                           target: TargetDefaults,
                           sysroot: string) {
    const configuration = this._buildConfigurationData(grp, opts, target, sysroot);
    for (const src of grp.sources) {
      const abs = path.isAbsolute(src) ? src : path.join(sourceDir, src);
      const abs_norm = util.platformNormalizePath(abs);
      this._fileIndex.set(abs_norm, {
        uri: vscode.Uri.file(abs).toString(),
        configuration,
      });
    }
  }

  /**
   * Update the file index and code model
   * @param opts Update parameters
   */
  updateConfigurationData(opts: CodeModelParams) {
    let hadMissingCompilers = false;
    this._workspaceBrowseConfiguration = {browsePath: []};
    for (const config of opts.codeModel.configurations) {
      for (const project of config.projects) {
        for (const target of project.targets) {
          /// Now some shenanigans since header files don't have config data:
          /// 1. Accumulate some "defaults" based on the set of all options for each file group
          /// 2. Pass these "defaults" down when rebuilding the config data
          /// 3. Any `fileGroup` that does not have the associated attribute will receive the `default`
          const grps = target.fileGroups || [];
          const includePath = [...new Set(util.flatMap(grps, grp => grp.includePath || []))].map(item => item.path);
          const compileFlags = [...new Set(util.flatMap(grps, grp => shlex.split(grp.compileFlags || '')))];
          const defines = [...new Set(util.flatMap(grps, grp => grp.defines || []))];
          const sysroot = target.sysroot || '';
          for (const grp of target.fileGroups || []) {
            try {

              this._updateFileGroup(
                  target.sourceDirectory || '',
                  grp,
                  opts,
                  {
                    compileFlags,
                    includePath,
                    defines,
                  },
                  sysroot
              );
            } catch (e) {
              if (e instanceof MissingCompilerException) {
                hadMissingCompilers = true;
              } else {
                throw e;
              }
            }
          }
        }
      }
    }
    if (hadMissingCompilers && this._lastUpdateSucceeded) {
      vscode.window.showErrorMessage('The path to the compiler for one or more source files was not found in ' +
                                     'the CMake cache. If you are using a toolchain file, this probably means ' +
                                     'that you need to specify the CACHE option when you set your C and/or C++ ' +
                                     'compiler path');
    }
    this._lastUpdateSucceeded = !hadMissingCompilers;
  }
}<|MERGE_RESOLUTION|>--- conflicted
+++ resolved
@@ -6,10 +6,6 @@
  */ /** */
 
 import {CMakeCache} from '@cmt/cache';
-<<<<<<< HEAD
-=======
-import * as cms from '@cmt/drivers/cms-client';
->>>>>>> bf4d15c5
 import {createLogger} from '@cmt/logging';
 import rollbar from '@cmt/rollbar';
 import * as shlex from '@cmt/shlex';
@@ -17,7 +13,7 @@
 import * as path from 'path';
 import * as vscode from 'vscode';
 import * as cpt from 'vscode-cpptools';
-import * as driver_api from './drivers/driver_api';
+import * as driver_api from '@cmt/drivers/driver_api';
 
 const log = createLogger('cpptools');
 
@@ -199,11 +195,7 @@
    * @param fileGroup The file group from the code model to create config data for
    * @param opts Index update options
    */
-<<<<<<< HEAD
-  private _buildConfigurationData(fileGroup: driver_api.ExtCodeModelFileGroup, opts: CodeModelParams, target: TargetDefaults):
-=======
-  private _buildConfigurationData(fileGroup: cms.CodeModelFileGroup, opts: CodeModelParams, target: TargetDefaults, sysroot: string):
->>>>>>> bf4d15c5
+  private _buildConfigurationData(fileGroup: driver_api.ExtCodeModelFileGroup, opts: CodeModelParams, target: TargetDefaults, sysroot: string):
       cpt.SourceFileConfiguration {
     // If the file didn't have a language, default to C++
     const lang = fileGroup.language || 'CXX';
