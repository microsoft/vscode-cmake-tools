/**
 * Module for vscode-cpptools integration.
 *
 * This module uses the [vscode-cpptools API](https://www.npmjs.com/package/vscode-cpptools)
 * to provide that extension with per-file configuration information.
 */ /** */

import {CMakeCache} from '@cmt/cache';
<<<<<<< HEAD
=======
import * as codemodel_api from '@cmt/drivers/codemodel-driver-interface';
>>>>>>> 72e32f46
import {createLogger} from '@cmt/logging';
import rollbar from '@cmt/rollbar';
import * as shlex from '@cmt/shlex';
import * as util from '@cmt/util';
import * as path from 'path';
import * as vscode from 'vscode';
import * as cpt from 'vscode-cpptools';
<<<<<<< HEAD
import * as driver_api from '@cmt/drivers/driver_api';
=======
import * as nls from 'vscode-nls';

nls.config({ messageFormat: nls.MessageFormat.bundle, bundleFormat: nls.BundleFormat.standalone })();
const localize: nls.LocalizeFunc = nls.loadMessageBundle();
>>>>>>> 72e32f46

const log = createLogger('cpptools');

type StandardVersion = 'c89'|'c99'|'c11'|'c++98'|'c++03'|'c++11'|'c++14'|'c++17'|'c++20';

export interface CompileFlagInformation {
  extraDefinitions: string[];
  standard: StandardVersion;
}

class MissingCompilerException extends Error {}

interface TargetDefaults {
  includePath: string[];
  compileFlags: string[];
  defines: string[];
}

function parseCppStandard(std: string): StandardVersion|null {
  if (std.endsWith('++2a') || std.endsWith('++20') || std.endsWith('++latest')) {
    return 'c++20';
  } else if (std.endsWith('++17') || std.endsWith('++1z')) {
    return 'c++17';
  } else if (std.endsWith('++14') || std.endsWith('++1y')) {
    return 'c++14';
  } else if (std.endsWith('++11') || std.endsWith('++0x')) {
    return 'c++11';
  } else if (std.endsWith('++03')) {
    return 'c++03';
  } else if (std.endsWith('++98')) {
    return 'c++98';
  } else {
    return null;
  }
}

function parseCStandard(std: string): StandardVersion|null {
  // GNU options from: https://gcc.gnu.org/onlinedocs/gcc/C-Dialect-Options.html#C-Dialect-Options
  if (/(c|gnu)(90|89|iso9899:(1990|199409))/.test(std)) {
    return 'c89';
  } else if (/(c|gnu)(99|9x|iso9899:(1999|199x))/.test(std)) {
    return 'c99';
  } else if (/(c|gnu)(11|1x|iso9899:2011)/.test(std)) {
    return 'c11';
  } else if (/(c|gnu)(17|18|iso9899:(2017|2018))/.test(std)) {
    // Not supported by cpptools
    // standardVersion = 'c17';
    return 'c11';
  } else {
    return null;
  }
}

export function parseCompileFlags(args: string[], lang?: string): CompileFlagInformation {
  const iter = args[Symbol.iterator]();
  const extraDefinitions: string[] = [];
  let standard: StandardVersion = (lang === 'C') ? 'c11' : 'c++17';
  while (1) {
    const {done, value} = iter.next();
    if (done) {
      break;
    }
    const lower = value.toLowerCase();
    if (value === '-D' || value === '/D') {
      // tslint:disable-next-line:no-shadowed-variable
      const {done, value} = iter.next();
      if (done) {
        rollbar.error(localize('unexpected.end.of.arguments', 'Unexpected end of parsing command line arguments'));
        continue;
      }
      extraDefinitions.push(value);
    } else if (value.startsWith('-D') || value.startsWith('/D')) {
      const def = value.substring(2);
      extraDefinitions.push(def);
    } else if (value.startsWith('-std=') || lower.startsWith('-std:') || lower.startsWith('/std:')) {
      const std = value.substring(5);
      if (lang === 'CXX') {
        const s = parseCppStandard(std);
        if (s === null) {
          log.warning(localize('unknown.control.gflag.cpp', 'Unknown C++ standard control flag: {0}', value));
        } else {
          standard = s;
        }
      } else if (lang === 'C') {
        const s = parseCStandard(std);
        if (s === null) {
          log.warning(localize('unknown.control.gflag.c', 'Unknown C standard control flag: {0}', value));
        } else {
          standard = s;
        }
      } else if (lang === undefined) {
        let s = parseCppStandard(std);
        if (s === null) {
          s = parseCStandard(std);
        }
        if (s === null) {
          log.warning(localize('unknown.control.gflag', 'Unknown standard control flag: {0}', value));
        } else {
          standard = s;
        }
      } else {
        log.warning(localize('unknown language', 'Unknown language: {0}', value));
      }
    }
  }
  return {extraDefinitions, standard};
}

/**
 * Type given when updating the configuration data stored in the file index.
 */
export interface CodeModelParams {
  /**
   * The CMake codemodel content. This is the important one.
   */
<<<<<<< HEAD
  codeModel: driver_api.ExtCodeModelContent;
=======
  codeModel: codemodel_api.CodeModelContent;
>>>>>>> 72e32f46
  /**
   * The contents of the CMakeCache.txt, which also provides supplementary
   * configuration information.
   */
  cache: CMakeCache;
  /**
   * The path to `cl.exe`, if necessary. VS generators will need this property
   * because the compiler path is not available via the `kit` nor `cache`
   * property.
   */
  clCompilerPath?: string|null;
}

/**
 * The actual class that provides information to the cpptools extension. See
 * the `CustomConfigurationProvider` interface for information on how this class
 * should be used.
 */
export class CppConfigurationProvider implements cpt.CustomConfigurationProvider {
  /** Our name visible to cpptools */
  readonly name = 'CMake Tools';
  /** Our extension ID, visible to cpptools */
  readonly extensionId = 'vector-of-bool.cmake-tools';
  /**
   * This value determines if we need to show the user an error message about missing compilers. When an update succeeds
   * without missing any compilers, we set this to `true`, otherwise `false`.
   *
   * If an update fails and the value is `true`, we display the message. If an
   * update fails and the value is `false`, we do not display the message.
   *
   * This ensures that we only show the message the first time an update fails
   * within a sequence of failing updates.
   */
  private _lastUpdateSucceeded = true;

  private _workspaceBrowseConfiguration: cpt.WorkspaceBrowseConfiguration = {browsePath: []};

  /**
   * Get the SourceFileConfigurationItem from the index for the given URI
   * @param uri The configuration to get from the index
   */
  private _getConfiguration(uri: vscode.Uri): cpt.SourceFileConfigurationItem|undefined {
    const norm_path = util.platformNormalizePath(uri.fsPath);
    return this._fileIndex.get(norm_path);
  }

  /**
   * Test if we are able to provide a configuration for the given URI
   * @param uri The URI to look up
   */
  async canProvideConfiguration(uri: vscode.Uri) { return !!this._getConfiguration(uri); }

  /**
   * Get the configurations for the given URIs. URIs for which we have no
   * configuration are simply ignored.
   * @param uris The file URIs to look up
   */
  async provideConfigurations(uris: vscode.Uri[]) { return util.dropNulls(uris.map(u => this._getConfiguration(u))); }

  /**
   * A request to determine whether this provider can provide a code browsing configuration for the workspace folder.
   * @param token (optional) The cancellation token.
   * @returns 'true' if this provider can provider a code browsing configuration for the workspace folder.
   */
  async canProvideBrowseConfiguration() { return true; }

  /**
   * A request to get the code browsing configuration for the workspace folder.
   * @returns A [WorkspaceBrowseConfiguration](#WorkspaceBrowseConfiguration) with the information required to
   * construct the equivalent of `browse.path` from `c_cpp_properties.json`.
   */
  async provideBrowseConfiguration() { return this._workspaceBrowseConfiguration; }

  async canProvideBrowseConfigurationsPerFolder() { return false; }

  async provideFolderBrowseConfiguration(_uri: vscode.Uri): Promise<cpt.WorkspaceBrowseConfiguration> {
    throw new Error(localize('method.not.implemented', "Method not implemented."));
  }

  /** No-op */
  dispose() {}

  /**
   * Index of files to configurations, using the normalized path to the file
   * as the key.
   */
  private readonly _fileIndex = new Map<string, cpt.SourceFileConfigurationItem>();

  /**
   * Create a source file configuration for the given file group.
   * @param fileGroup The file group from the code model to create config data for
   * @param opts Index update options
   */
<<<<<<< HEAD
  private _buildConfigurationData(fileGroup: driver_api.ExtCodeModelFileGroup, opts: CodeModelParams, target: TargetDefaults, sysroot: string):
=======
  private _buildConfigurationData(fileGroup: codemodel_api.CodeModelFileGroup, opts: CodeModelParams, target: TargetDefaults, sysroot: string):
>>>>>>> 72e32f46
      cpt.SourceFileConfiguration {
    // If the file didn't have a language, default to C++
    const lang = fileGroup.language;
    // Try the group's language's compiler, then the C++ compiler, then the C compiler.
    const comp_cache = opts.cache.get(`CMAKE_${lang}_COMPILER`) || opts.cache.get('CMAKE_CXX_COMPILER')
        || opts.cache.get('CMAKE_C_COMPILER');
    // Try to get the path to the compiler we want to use
    const comp_path = comp_cache ? comp_cache.as<string>() : opts.clCompilerPath;
    if (!comp_path) {
      throw new MissingCompilerException();
    }
    const is_msvc = comp_path && (path.basename(comp_path).toLocaleLowerCase() === 'cl.exe');
    const flags = fileGroup.compileFlags ? [...shlex.split(fileGroup.compileFlags)] : target.compileFlags;
    const {standard, extraDefinitions} = parseCompileFlags(flags, lang);
    const defines = (fileGroup.defines || target.defines).concat(extraDefinitions);
    const includePath = fileGroup.includePath ? fileGroup.includePath.map(p => p.path) : target.includePath;

    const newBrowsePath = this._workspaceBrowseConfiguration.browsePath;
    for (const includePathItem of includePath) {
      if (newBrowsePath.indexOf(includePathItem) < 0) {
        newBrowsePath.push(includePathItem);
      }
    }

    if (sysroot) {
      flags.push(`--sysroot=${sysroot}`);
    }

    this._workspaceBrowseConfiguration = {
      browsePath: newBrowsePath,
      standard,
      compilerPath: comp_path || undefined,
      compilerArgs: flags || undefined
    };

    return {
      defines,
      standard,
      includePath,
      intelliSenseMode: is_msvc ? 'msvc-x64' : 'clang-x64',
      compilerPath: comp_path || undefined,
      compilerArgs: flags || undefined
    };
  }

  /**
   * Update the configuration index for the files in the given file group
   * @param sourceDir The source directory where the file group was defined. Used to resolve
   * relative paths
   * @param grp The file group
   * @param opts Index update options
   */
  private _updateFileGroup(sourceDir: string,
<<<<<<< HEAD
                           grp: driver_api.ExtCodeModelFileGroup,
=======
                           grp: codemodel_api.CodeModelFileGroup,
>>>>>>> 72e32f46
                           opts: CodeModelParams,
                           target: TargetDefaults,
                           sysroot: string) {
    const configuration = this._buildConfigurationData(grp, opts, target, sysroot);
    for (const src of grp.sources) {
      const abs = path.isAbsolute(src) ? src : path.join(sourceDir, src);
      const abs_norm = util.platformNormalizePath(abs);
      this._fileIndex.set(abs_norm, {
        uri: vscode.Uri.file(abs).toString(),
        configuration,
      });
      const dir = path.dirname(abs_norm);
      if (this._workspaceBrowseConfiguration.browsePath.indexOf(dir) < 0) {
        this._workspaceBrowseConfiguration.browsePath.push(dir);
      }
    }
  }

  /**
   * Update the file index and code model
   * @param opts Update parameters
   */
  updateConfigurationData(opts: CodeModelParams) {
    let hadMissingCompilers = false;
    this._workspaceBrowseConfiguration = {browsePath: []};
    for (const config of opts.codeModel.configurations) {
      for (const project of config.projects) {
        for (const target of project.targets) {
          /// Now some shenanigans since header files don't have config data:
          /// 1. Accumulate some "defaults" based on the set of all options for each file group
          /// 2. Pass these "defaults" down when rebuilding the config data
          /// 3. Any `fileGroup` that does not have the associated attribute will receive the `default`
          const grps = target.fileGroups || [];
          const includePath = [...new Set(util.flatMap(grps, grp => grp.includePath || []))].map(item => item.path);
          const compileFlags = [...new Set(util.flatMap(grps, grp => shlex.split(grp.compileFlags || '')))];
          const defines = [...new Set(util.flatMap(grps, grp => grp.defines || []))];
          const sysroot = target.sysroot || '';
          for (const grp of target.fileGroups || []) {
            try {

              this._updateFileGroup(
                  target.sourceDirectory || '',
                  grp,
                  opts,
                  {
                    compileFlags,
                    includePath,
                    defines,
                  },
                  sysroot
              );
            } catch (e) {
              if (e instanceof MissingCompilerException) {
                hadMissingCompilers = true;
              } else {
                throw e;
              }
            }
          }
        }
      }
    }
    if (hadMissingCompilers && this._lastUpdateSucceeded) {
      vscode.window.showErrorMessage(localize('path.not.found.in.cmake.cache',
        'The path to the compiler for one or more source files was not found in the CMake cache. If you are using a toolchain file, this probably means that you need to specify the CACHE option when you set your C and/or C++ compiler path'));
    }
    this._lastUpdateSucceeded = !hadMissingCompilers;
  }
}<|MERGE_RESOLUTION|>--- conflicted
+++ resolved
@@ -6,10 +6,7 @@
  */ /** */
 
 import {CMakeCache} from '@cmt/cache';
-<<<<<<< HEAD
-=======
 import * as codemodel_api from '@cmt/drivers/codemodel-driver-interface';
->>>>>>> 72e32f46
 import {createLogger} from '@cmt/logging';
 import rollbar from '@cmt/rollbar';
 import * as shlex from '@cmt/shlex';
@@ -17,14 +14,10 @@
 import * as path from 'path';
 import * as vscode from 'vscode';
 import * as cpt from 'vscode-cpptools';
-<<<<<<< HEAD
-import * as driver_api from '@cmt/drivers/driver_api';
-=======
 import * as nls from 'vscode-nls';
 
 nls.config({ messageFormat: nls.MessageFormat.bundle, bundleFormat: nls.BundleFormat.standalone })();
 const localize: nls.LocalizeFunc = nls.loadMessageBundle();
->>>>>>> 72e32f46
 
 const log = createLogger('cpptools');
 
@@ -140,11 +133,7 @@
   /**
    * The CMake codemodel content. This is the important one.
    */
-<<<<<<< HEAD
-  codeModel: driver_api.ExtCodeModelContent;
-=======
   codeModel: codemodel_api.CodeModelContent;
->>>>>>> 72e32f46
   /**
    * The contents of the CMakeCache.txt, which also provides supplementary
    * configuration information.
@@ -238,11 +227,7 @@
    * @param fileGroup The file group from the code model to create config data for
    * @param opts Index update options
    */
-<<<<<<< HEAD
-  private _buildConfigurationData(fileGroup: driver_api.ExtCodeModelFileGroup, opts: CodeModelParams, target: TargetDefaults, sysroot: string):
-=======
   private _buildConfigurationData(fileGroup: codemodel_api.CodeModelFileGroup, opts: CodeModelParams, target: TargetDefaults, sysroot: string):
->>>>>>> 72e32f46
       cpt.SourceFileConfiguration {
     // If the file didn't have a language, default to C++
     const lang = fileGroup.language;
@@ -296,11 +281,7 @@
    * @param opts Index update options
    */
   private _updateFileGroup(sourceDir: string,
-<<<<<<< HEAD
-                           grp: driver_api.ExtCodeModelFileGroup,
-=======
                            grp: codemodel_api.CodeModelFileGroup,
->>>>>>> 72e32f46
                            opts: CodeModelParams,
                            target: TargetDefaults,
                            sysroot: string) {
