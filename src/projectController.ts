--- conflicted
+++ resolved
@@ -73,24 +73,14 @@
         if (projects && projects.length > 0) {
             if (openEditor) {
                 for (const project of projects) {
-<<<<<<< HEAD
                     if (util.isFileInsideFolder(openEditor.document.uri, project.folderPath)) {
-                        this.activeProject = project;
-=======
-                    if (util.isFileInsideFolder(openEditor.document, project.folderPath)) {
                         this.setActiveProject(project);
->>>>>>> 2f8f1fc2
                         break;
                     }
                 }
                 if (!this.activeProject) {
-<<<<<<< HEAD
                     if (util.isFileInsideFolder(openEditor.document.uri, projects[0].workspaceFolder.uri.fsPath)) {
-                        this.activeProject = projects[0];
-=======
-                    if (util.isFileInsideFolder(openEditor.document, projects[0].workspaceFolder.uri.fsPath)) {
                         this.setActiveProject(projects[0]);
->>>>>>> 2f8f1fc2
                     }
                 }
                 // If active project is found, return.
