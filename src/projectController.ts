--- conflicted
+++ resolved
@@ -17,10 +17,7 @@
 import * as telemetry from './telemetry';
 import { StatusBar } from './status';
 import { FireNow } from './prop';
-<<<<<<< HEAD
-import { projectStatus, setContextAndStore } from './extension';
-=======
->>>>>>> 3516215b
+import { setContextAndStore } from './extension';
 import * as ext from './extension';
 import { ProjectStatus } from './projectStatus';
 
@@ -143,19 +140,6 @@
             this.activeTestPresetSub = new DummyDisposable();
             this.isBusySub = new DummyDisposable();
         } else {
-<<<<<<< HEAD
-            this.targetNameSub = project.onTargetNameChanged(FireNow, () => void projectStatus.refresh());
-            this.variantNameSub = project.onActiveVariantNameChanged(FireNow, () => void projectStatus.refresh());
-            this.launchTargetSub = project.onLaunchTargetNameChanged(FireNow, () => void projectStatus.refresh());
-            this.ctestEnabledSub = project.onCTestEnabledChanged(FireNow, () => void projectStatus.refresh());
-            this.activeConfigurePresetSub = project.onActiveConfigurePresetChanged(FireNow, () => void projectStatus.refresh());
-            this.activeBuildPresetSub = project.onActiveBuildPresetChanged(FireNow, () => void projectStatus.refresh());
-            this.activeTestPresetSub = project.onActiveTestPresetChanged(FireNow, () => void projectStatus.refresh());
-            this.isBusySub = project.onIsBusyChanged(FireNow, (isBusy) => void projectStatus.setIsBusy(isBusy));
-            await setContextAndStore(ext.hideBuildCommandKey, project.hideBuildButton);
-            await setContextAndStore(ext.hideDebugCommandKey, project.hideDebugButton);
-            await setContextAndStore(ext.hideLaunchCommandKey, project.hideLaunchButton);
-=======
             this.targetNameSub = project.onTargetNameChanged(FireNow, () => void this.projectStatus.refresh());
             this.variantNameSub = project.onActiveVariantNameChanged(FireNow, () => void this.projectStatus.refresh());
             this.launchTargetSub = project.onLaunchTargetNameChanged(FireNow, () => void this.projectStatus.refresh());
@@ -164,10 +148,9 @@
             this.activeBuildPresetSub = project.onActiveBuildPresetChanged(FireNow, () => void this.projectStatus.refresh());
             this.activeTestPresetSub = project.onActiveTestPresetChanged(FireNow, () => void this.projectStatus.refresh());
             this.isBusySub = project.onIsBusyChanged(FireNow, (isBusy) => void this.projectStatus.setIsBusy(isBusy));
-            await util.setContextValue(ext.hideBuildCommandKey, project.hideBuildButton);
-            await util.setContextValue(ext.hideDebugCommandKey, project.hideDebugButton);
-            await util.setContextValue(ext.hideLaunchCommandKey, project.hideLaunchButton);
->>>>>>> 3516215b
+            await setContextAndStore(ext.hideBuildCommandKey, project.hideBuildButton);
+            await setContextAndStore(ext.hideDebugCommandKey, project.hideDebugButton);
+            await setContextAndStore(ext.hideLaunchCommandKey, project.hideLaunchButton);
         }
     }
 
@@ -488,61 +471,34 @@
                 project.doStatusChange(options);
             }
         }
-<<<<<<< HEAD
-        await projectStatus.doStatusBarChange();
-        await setContextAndStore(ext.hideBuildCommandKey, (statusbar.advanced?.build?.visibility === "hidden") ? true : false);
-        await setContextAndStore(ext.hideDebugCommandKey, (statusbar.advanced?.debug?.visibility === "hidden") ? true : false);
-        await setContextAndStore(ext.hideLaunchCommandKey, (statusbar.advanced?.launch?.visibility === "hidden") ? true : false);
-=======
         await this.projectStatus.doStatusChange(options);
-        await util.setContextValue(ext.hideBuildCommandKey, (options.advanced?.build?.statusBarVisibility === "hidden" && options?.advanced?.build?.projectStatusVisibility === "hidden") ? true : false);
-        await util.setContextValue(ext.hideDebugCommandKey, (options.advanced?.debug?.statusBarVisibility === "hidden" && options?.advanced?.debug?.projectStatusVisibility === "hidden") ? true : false);
-        await util.setContextValue(ext.hideLaunchCommandKey, (options.advanced?.launch?.statusBarVisibility === "hidden" && options?.advanced?.launch?.projectStatusVisibility === "hidden") ? true : false);
->>>>>>> 3516215b
+        await setContextAndStore(ext.hideBuildCommandKey, (options.advanced?.build?.statusBarVisibility === "hidden" && options?.advanced?.build?.projectStatusVisibility === "hidden") ? true : false);
+        await setContextAndStore(ext.hideDebugCommandKey, (options.advanced?.debug?.statusBarVisibility === "hidden" && options?.advanced?.debug?.projectStatusVisibility === "hidden") ? true : false);
+        await setContextAndStore(ext.hideLaunchCommandKey, (options.advanced?.launch?.statusBarVisibility === "hidden" && options?.advanced?.launch?.projectStatusVisibility === "hidden") ? true : false);
     }
 
     async hideBuildButton(isHidden: boolean) {
         // Doesn't hide the button in the Side Bar because there are no space-saving issues there vs status bar
-<<<<<<< HEAD
         // await projectStatus.hideBuildButton(isHidden);
         await setContextAndStore(ext.hideBuildCommandKey, isHidden);
-=======
-        // await this.projectStatus.hideBuildButton(isHidden);
-        await util.setContextValue(ext.hideBuildCommandKey, isHidden);
->>>>>>> 3516215b
     }
 
     async hideDebugButton(isHidden: boolean) {
         // Doesn't hide the button in the Side Bar because there are no space-saving issues there vs status bar
-<<<<<<< HEAD
         // await projectStatus.hideDebugButton(isHidden);
         await setContextAndStore(ext.hideDebugCommandKey, isHidden);
-=======
-        // await this.projectStatus.hideDebugButton(isHidden);
-        await util.setContextValue(ext.hideDebugCommandKey, isHidden);
->>>>>>> 3516215b
     }
 
     async hideLaunchButton(isHidden: boolean) {
         // Doesn't hide the button in the Side Bar because there are no space-saving issues there vs status bar
-<<<<<<< HEAD
         // await projectStatus.hideLaunchButton(isHidden);
         await setContextAndStore(ext.hideLaunchCommandKey, isHidden);
-=======
-        // await this.projectStatus.hideLaunchButton(isHidden);
-        await util.setContextValue(ext.hideLaunchCommandKey, isHidden);
->>>>>>> 3516215b
     }
 
     private async updateUsePresetsState(project?: CMakeProject): Promise<void> {
         const state: boolean = project?.useCMakePresets || false;
-<<<<<<< HEAD
         await setContextAndStore('useCMakePresets', state);
-        await projectStatus.refresh();
-=======
-        await util.setContextValue('useCMakePresets', state);
         await this.projectStatus.refresh();
->>>>>>> 3516215b
         const statusBar: StatusBar | undefined = getStatusBar();
         if (statusBar) {
             statusBar.useCMakePresets(state);
