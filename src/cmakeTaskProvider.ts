/*---------------------------------------------------------------------------------------------
 *  Copyright (c) Microsoft Corporation. All rights reserved.
 *  Licensed under the MIT License. See License.txt in the project root for license information.
 *--------------------------------------------------------------------------------------------*/
import * as vscode from 'vscode';
import { CMakeDriver } from './drivers/drivers';
import * as proc from './proc';
import * as nls from 'vscode-nls';
import { Environment, EnvironmentUtils } from './environmentVariables';
import * as logging from './logging';
import { extensionManager, getActiveProject } from './extension';
import { CMakeProject, ConfigureTrigger } from './cmakeProject';
import * as preset from '@cmt/presets/preset';
import { UseCMakePresets } from './config';
import * as telemetry from '@cmt/telemetry';
import * as util from '@cmt/util';
import * as expand from '@cmt/expand';

nls.config({ messageFormat: nls.MessageFormat.bundle, bundleFormat: nls.BundleFormat.standalone })();
const localize: nls.LocalizeFunc = nls.loadMessageBundle();
const log = logging.createLogger('TaskProvider');

const endOfLine: string = "\r\n";

export interface CMakeTaskDefinition extends vscode.TaskDefinition {
    type: string;
    label: string;
    command: string; // Command is either "build", "configure", "install", "test", "package" or "workflow".
    targets?: string[]; // only in "build" command
    preset?: string;
    options?: { cwd?: string; environment?: Environment };
}

export class CMakeTask extends vscode.Task {
    detail?: string;
    isDefault?: boolean;
    isTemplate?: boolean;
}

export interface TaskMenu extends vscode.QuickPickItem {
    task: CMakeTask;
}

export enum CommandType {
    build = "build",
    config = "configure",
    install = "install",
    test = "test",
    package = "package",
    workflow = "workflow",
    clean = "clean",
    cleanRebuild = "cleanRebuild"
}

const localizeCommandType = (cmd: CommandType): string => {
    switch (cmd) {
        case CommandType.build: {
            return localize("build", "build");
        }
        case CommandType.install: {
            return localize("install", "install");
        }
        case CommandType.test: {
            return localize("test", "test");
        }
        case CommandType.package: {
            return localize("package", "package");
        }
        case CommandType.workflow: {
            return localize("workflow", "workflow");
        }
        case CommandType.config: {
            return localize("configure", "configure");
        }
        case CommandType.clean: {
            return localize("clean", "clean");
        }
        case CommandType.cleanRebuild: {
            return localize("clean.rebuild", "clean rebuild");
        }
        default: {
            return "";
        }
    };
};

/**
 * Returns the default preset name for the given project and command type.
 *
 * @param project Project to get the default preset name for.
 * @param commandType Command type to get the default preset name for.
 * @returns The default preset name for the given project and command type.
 */
function getDefaultPresetNameForProject(project: CMakeProject | undefined, commandType: CommandType): string | undefined {
    if (!project) {
        return undefined;
    }
    switch (commandType) {
        case CommandType.config:
            return project.configurePreset?.name;
        case CommandType.build:
            return project.buildPreset?.name;
        case CommandType.install:
            return project.buildPreset?.name;
        case CommandType.clean:
            return project.buildPreset?.name;
        case CommandType.cleanRebuild:
            return project.buildPreset?.name;
        case CommandType.test:
            return project.testPreset?.name;
        case CommandType.package:
            return project.packagePreset?.name;
        case CommandType.workflow:
            return project.workflowPreset?.name;
        default:
            return undefined;
    }
}

async function getDefaultPresetNameForActiveProject(commandType: CommandType, resolve: boolean = false): Promise<string | undefined> {
    let result: string | undefined;
    switch (commandType) {
        case CommandType.config:
            result = resolve ? await vscode.commands.executeCommand("cmake.activeConfigurePresetName", []) as string :
                "${command:cmake.activeConfigurePresetName}";
            break;
        case CommandType.build:
            result = resolve ? await vscode.commands.executeCommand("cmake.activeBuildPresetName", []) as string :
                "${command:cmake.activeBuildPresetName}";
            break;
        case CommandType.install:
            result = resolve ? await vscode.commands.executeCommand("cmake.activeBuildPresetName", []) as string :
                "${command:cmake.activeBuildPresetName}";
            break;
        case CommandType.clean:
            result = resolve ? await vscode.commands.executeCommand("cmake.activeBuildPresetName", []) as string :
                "${command:cmake.activeBuildPresetName}";
            break;
        case CommandType.cleanRebuild:
            result = resolve ? await vscode.commands.executeCommand("cmake.activeBuildPresetName", []) as string :
                "${command:cmake.activeBuildPresetName}";
            break;
        case CommandType.test:
            result = resolve ? await vscode.commands.executeCommand("cmake.activeTestPresetName", []) as string :
                "${command:cmake.activeTestPresetName}";
            break;
        case CommandType.package:
            result = resolve ? await vscode.commands.executeCommand("cmake.activePackagePresetName", []) as string :
                "${command:cmake.activePackagePresetName}";
            break;
        case CommandType.workflow:
            result = resolve ? await vscode.commands.executeCommand("cmake.activeWorkflowPresetName", []) as string :
                "${command:cmake.activeWorkflowPresetName}";
            break;
        default:
            return undefined;
    }
    return result;
}

export class CMakeTaskProvider implements vscode.TaskProvider {
    static CMakeScriptType: string = 'cmake';
    static CMakeSourceStr: string = "CMake";

    constructor() {
    }

    public async provideTasks(): Promise<CMakeTask[]> {
        const allProjects: CMakeProject[] | undefined = extensionManager?.getAllCMakeProjects();
        if (!allProjects) {
            return [];
        }
        const result: CMakeTask[] = [];
        for (const project of allProjects) {
            const targets: string[] | undefined = await project.getDefaultBuildTargets() || ["all"];
            result.push(await CMakeTaskProvider.provideTask(CommandType.config, project.workspaceFolder, project.useCMakePresets));
            result.push(await CMakeTaskProvider.provideTask(CommandType.build, project.workspaceFolder, project.useCMakePresets, targets));
            result.push(await CMakeTaskProvider.provideTask(CommandType.install, project.workspaceFolder, project.useCMakePresets));
            result.push(await CMakeTaskProvider.provideTask(CommandType.test, project.workspaceFolder, project.useCMakePresets));
            result.push(await CMakeTaskProvider.provideTask(CommandType.package, project.workspaceFolder, project.useCMakePresets));
            result.push(await CMakeTaskProvider.provideTask(CommandType.workflow, project.workspaceFolder, project.useCMakePresets));
            result.push(await CMakeTaskProvider.provideTask(CommandType.clean, project.workspaceFolder, project.useCMakePresets));
            result.push(await CMakeTaskProvider.provideTask(CommandType.cleanRebuild, project.workspaceFolder, project.useCMakePresets, targets));
        }
        return result;
    }

    public static async provideTask(commandType: CommandType, workspaceFolder: vscode.WorkspaceFolder, useCMakePresets?: boolean, targets?: string[], presetName?: string): Promise<CMakeTask> {
        const taskName: string = localizeCommandType(commandType);
        const project = await extensionManager?.getProjectForFolder(workspaceFolder);
        if (!project) {
            log.error(localize("project.not.found", 'Project not found.'));
        }
        let buildTargets: string[] | undefined;
        let preset: string | undefined;
        if (commandType === CommandType.build || commandType === CommandType.cleanRebuild) {
            buildTargets = targets;
        }
        if (presetName) {
            preset = presetName;
        } else if (useCMakePresets) {
            preset = getDefaultPresetNameForProject(project, commandType);
        }

        const definition: CMakeTaskDefinition = {
            type: CMakeTaskProvider.CMakeScriptType,
            label: CMakeTaskProvider.CMakeSourceStr + ": " + taskName,
            command: commandType,
            targets: buildTargets,
            preset: preset
        };
        // Add the workspace folder name to the task label if it is defined. This is to differentiate between tasks with the same name in different workspaces.
        if (workspaceFolder !== undefined) {
            definition.label = `${workspaceFolder.name}: ${definition.label}`;
        }
        const task = new vscode.Task(definition, workspaceFolder, taskName, CMakeTaskProvider.CMakeSourceStr,
            new vscode.CustomExecution(async (resolvedDefinition: vscode.TaskDefinition): Promise<vscode.Pseudoterminal> =>
                // When the task is executed, this callback will run. Here, we setup for running the task.
                new CustomBuildTaskTerminal(resolvedDefinition.command, resolvedDefinition.targets, workspaceFolder, resolvedDefinition.preset, {})
            ), []);
        task.group = (commandType === CommandType.build || commandType === CommandType.cleanRebuild) ? vscode.TaskGroup.Build : undefined;
        task.detail = localize('cmake.template.task', 'CMake template {0} task', taskName);
        return task;
    }

    public async resolveTask(task: CMakeTask): Promise<CMakeTask | undefined> {
        const execution: any = task.execution;
        if (!execution) {
            const definition: CMakeTaskDefinition = <any>task.definition;
            // In this extension, the scope of the task is always a workspace folder.
            const workspaceFolder: vscode.WorkspaceFolder = task.scope as vscode.WorkspaceFolder;
            const resolvedTask: CMakeTask = new vscode.Task(definition, workspaceFolder, definition.label, CMakeTaskProvider.CMakeSourceStr,
                new vscode.CustomExecution(async (resolvedDefinition: vscode.TaskDefinition): Promise<vscode.Pseudoterminal> =>
                    new CustomBuildTaskTerminal(resolvedDefinition.command, resolvedDefinition.targets, workspaceFolder, resolvedDefinition.preset, resolvedDefinition.options)
                ), []);
            return resolvedTask;
        }
        return undefined;
    }

    public static async resolveInternalTask(task: CMakeTask): Promise<CMakeTask | undefined> {
        const execution: any = task.execution;
        if (!execution) {
            const definition: CMakeTaskDefinition = <any>task.definition;
            // In this extension, the scope of the task is always a workspace folder.
            const workspaceFolder: vscode.WorkspaceFolder = task.scope as vscode.WorkspaceFolder;
            const resolvedTask: CMakeTask = new vscode.Task(definition, workspaceFolder, definition.label, CMakeTaskProvider.CMakeSourceStr,
                new vscode.CustomExecution(async (resolvedDefinition: vscode.TaskDefinition): Promise<vscode.Pseudoterminal> =>
                    new CustomBuildTaskTerminal(resolvedDefinition.command, resolvedDefinition.targets, workspaceFolder, resolvedDefinition.preset, resolvedDefinition.options)
                ), []);
            return resolvedTask;
        }
        return task;
    }

    public static async findBuildTask(workspaceFolder: string, presetName?: string, targets?: string[], expansionOptions?: expand.ExpansionOptions): Promise<CMakeTask | undefined> {
        // Fetch all CMake task from `tasks.json` files.
        const allTasks: vscode.Task[] = await vscode.tasks.fetchTasks({ type: CMakeTaskProvider.CMakeScriptType });

        const tasks: (CMakeTask | undefined)[] = await Promise.all(allTasks.map(async (task: any) => {
            if (!task.definition.label || !task.group || (task.group && task.group.id !== vscode.TaskGroup.Build.id)) {
                return undefined;
            }

            let taskTargets: string[];
            if (expansionOptions && task.definition.targets) {
                taskTargets = await expand.expandStrings(task.definition.targets, expansionOptions);
                if (task.definition.options?.cwd) {
                    task.definition.options.cwd = await expand.expandString(task.definition.options.cwd, expansionOptions);
                }
            } else {
                taskTargets = task.definition.targets;
            }

            const definition: CMakeTaskDefinition = {
                type: task.definition.type,
                label: task.definition.label,
                command: task.definition.command,
                targets: taskTargets || targets,
                preset: task.definition.preset,
                options: task.definition.options
            };

            const buildTask: CMakeTask = new vscode.Task(definition, vscode.TaskScope.Workspace, task.definition.label, CMakeTaskProvider.CMakeSourceStr);
            buildTask.detail = task.detail;
            if (task.group.isDefault) {
                buildTask.isDefault = true;
            }
            return buildTask;
        }));

        const buildTasks: CMakeTask[] = tasks.filter((task) => task !== undefined) as CMakeTask[];

        // No CMake Task is found.
        if (buildTasks.length === 0) {
            return undefined;
        }

        // Find tasks with a target that matches the input preset's target or the input targets
        let matchingTargetTasks: CMakeTask[];

        if (presetName) {
            matchingTargetTasks = buildTasks.filter(task => task.definition.preset === presetName
                || task.definition.preset === "${command:cmake.activeBuildPresetName}");
        } else {
            matchingTargetTasks = buildTasks.filter(task => {
                const taskTargets: string[] = task.definition.targets || [];
                const inputTargets: string[] = targets || [];
                return taskTargets.length === inputTargets.length && taskTargets.every((item, index) => item === inputTargets[index]);
            });
        }

        if (matchingTargetTasks.length > 0) {
            // One task is found.
            if (matchingTargetTasks.length === 1) {
                return matchingTargetTasks[0];
            } else {
                // Search for the matching default task.
                const defaultTask: CMakeTask[] = matchingTargetTasks.filter(task => task.isDefault);
                if (defaultTask.length >= 1) {
                    return defaultTask[0];
                } else {
                    // If there is no default task, matchingTargetTasks is a mixture of template and defined tasks.
                    // If there is only one task, that task is a template, so return the template.
                    // If there are only two tasks, the first one is always a template, and the second one is the defined task that we are searching for.
                    // But if there are more than two tasks, it means that there are multiple defiend tasks and none are set as default. So ask the user to choose one later.
                    if (matchingTargetTasks.length === 1 || matchingTargetTasks.length === 2) {
                        return matchingTargetTasks[matchingTargetTasks.length - 1];
                    }
                }
            }
        }

        // Fetch CMake task from from task provider
        const workspaceFolderObj: vscode.WorkspaceFolder | undefined = vscode.workspace.getWorkspaceFolder(vscode.Uri.file(workspaceFolder));
        if (!workspaceFolderObj) {
            log.error(localize("workspace.folder.not.found", 'Workspace folder not found.'));
            return undefined;
        }
        matchingTargetTasks.push(await CMakeTaskProvider.provideTask(CommandType.build, workspaceFolderObj, undefined, targets, presetName));
        const items: TaskMenu[] = matchingTargetTasks.map<TaskMenu>(task => ({ label: task.name, task: task, description: task.detail }));
        // Ask the user to pick a task.
        const selection = await vscode.window.showQuickPick(items, { placeHolder: localize('select.build.task', 'Select a build task') });
        return selection?.task;
    }
}

export class CustomBuildTaskTerminal implements vscode.Pseudoterminal, proc.OutputConsumer {
    private writeEmitter = new vscode.EventEmitter<string>();
    private closeEmitter = new vscode.EventEmitter<number>();
    public get onDidWrite(): vscode.Event<string> {
        return this.writeEmitter.event;
    }
    public get onDidClose(): vscode.Event<number> {
        return this.closeEmitter.event;
    }

    constructor(private command: string, private targets: string[], private workspaceFolder?: vscode.WorkspaceFolder, private preset?: string, private options?: { cwd?: string; environment?: Environment }) {
    }

    output(line: string): void {
        this.writeEmitter.fire(line + endOfLine);
    }

    error(error: string): void {
        this.writeEmitter.fire(error + endOfLine);
    }

    async open(_initialDimensions: vscode.TerminalDimensions | undefined): Promise<void> {
        // At this point we can start using the terminal.
        switch (this.command) {
            case CommandType.config:
                await this.runConfigTask();
                break;
            case CommandType.build:
                await this.runBuildTask(CommandType.build);
                break;
            case CommandType.install:
                await this.runBuildTask(CommandType.install);
                break;
            case CommandType.test:
                await this.runTestTask();
                break;
            case CommandType.package:
                await this.runPackageTask();
                break;
            case CommandType.workflow:
                await this.runWorkflowTask();
                break;
            case CommandType.clean:
                await this.runBuildTask(CommandType.clean);
                break;
            case CommandType.cleanRebuild:
                await this.runCleanRebuildTask();
                break;
            default:
                this.writeEmitter.fire(localize("command.not.recognized", '{0} is not a recognized command.', `"${this.command}"`) + endOfLine);
                this.closeEmitter.fire(-1);
                return;
        }
    }

    private _process: proc.Subprocess | undefined = undefined;
    async close(): Promise<void> {
        if (this._process) {
            if (this._process.child) {
                await util.termProc(this._process.child);
            }
            this._process = undefined;
        }
    }

    private async correctTargets(project: CMakeProject, commandType: CommandType): Promise<string[]> {
        let targets: string[] = this.targets;
        const targetIsDefined: boolean = this.targets && this.targets.length > 0;
        const shouldIgnore: boolean = commandType !== CommandType.build;

        if (shouldIgnore && targetIsDefined) {
            this.writeEmitter.fire(localize("target.is.ignored", "The defined targets in this task are being ignored.") + endOfLine);
        }

        if (commandType === CommandType.install) {
            targets = ['install'];
        } else if (commandType === CommandType.clean) {
            targets = ['clean'];
        } else if (!shouldIgnore && !targetIsDefined && !project.useCMakePresets) {
            targets = [await project.buildTargetName() || await project.allTargetName];
        }
        return targets;
    }

    private async isTaskCompatibleWithPresets(project: CMakeProject): Promise<boolean> {
        const useCMakePresets: boolean = project.useCMakePresets;
        const presetDefined: boolean = this.preset !== undefined && this.preset !== null;
        const isNotCompatible = !useCMakePresets && presetDefined;
        if (!isNotCompatible) {
            return true;
        }
        const change: string = localize('enable.cmake.presets', "Enable CMakePresets");
        const ignore: string = localize('dismiss', "Dismiss");
        /** We don't want to await on this error message,
         * because if the user decides to change the settings, the task needs to re-run for the new settings to be effective.
         **/
        void vscode.window.showErrorMessage(
            localize('task.not.compatible.with.preset.setting', 'The selected task requests a CMakePreset, but the workspace is not configured for CMakePresets'),
            change, ignore).then((selection) => {
            if (selection === change) {
                const config: vscode.WorkspaceConfiguration = vscode.workspace.getConfiguration();
                if (config) {
                    const newValue: UseCMakePresets = (presetDefined) ? 'always' : 'never';
                    void config.update("cmake.useCMakePresets", newValue);
                }
            }
        });
        this.writeEmitter.fire(localize('task.not.compatible.with.preset.setting', 'The selected task is not compatible with preset setting.') + endOfLine);
        this.closeEmitter.fire(-1);
        return false;
    }

    private async resolvePresetName(preset: string | undefined, useCMakePresets: boolean, commandType: CommandType): Promise<string | undefined> {
        if (preset !== undefined) {
            return preset;
        }
        return useCMakePresets ? getDefaultPresetNameForActiveProject(commandType, true) : undefined;
    }

    /**
     *
     * @returns The CMake project for the current workspace folder if the workspace folder is defined, otherwise the active project.
     */
    private async getProject(): Promise<CMakeProject | undefined> {
        let project: CMakeProject | undefined = getActiveProject();
        if (this.workspaceFolder !== undefined) {
<<<<<<< HEAD
            this.writeEmitter.fire("Workspace is " + this.workspaceFolder.uri.path + endOfLine);
=======
            this.writeEmitter.fire(localize("workspace.is", "Workspace is {0}", this.workspaceFolder.uri.path + endOfLine));
>>>>>>> ef0bef84
            project = await extensionManager?.getProjectForFolder(this.workspaceFolder);
        }
        if (!project) {
            log.debug(localize("cmake.tools.not.found", 'CMake Tools not found.'));
            this.writeEmitter.fire(localize("task.failed", "Task failed.") + endOfLine);
            this.closeEmitter.fire(-1);
        }
        return project;
    }

    private async runConfigTask(): Promise<any> {
        this.writeEmitter.fire(localize("config.started", "Config task started...") + endOfLine);
        const project: CMakeProject | undefined = await this.getProject();
        if (!project || !await this.isTaskCompatibleWithPresets(project)) {
            return;
        }
        telemetry.logEvent("task", { taskType: "configure", useCMakePresets: String(project.useCMakePresets) });
        await this.correctTargets(project, CommandType.config);
        const cmakeDriver: CMakeDriver | undefined = (await project?.getCMakeDriverInstance()) || undefined;

        if (cmakeDriver) {
            if (project.useCMakePresets && cmakeDriver.config.configureOnEdit) {
                log.debug(localize("configure.on.edit", 'When running configure tasks using presets, setting configureOnEdit to true can potentially overwrite the task configurations.'));
            }

            this.preset = await this.resolvePresetName(this.preset, project.useCMakePresets, CommandType.config);
            const configPreset: preset.ConfigurePreset | undefined = await project?.expandConfigPresetbyName(this.preset);
            const result = await cmakeDriver.configure(ConfigureTrigger.taskProvider, [], this, undefined, undefined, false, false, configPreset, this.options);
            if (result === undefined || result === null) {
                this.writeEmitter.fire(localize('configure.terminated', 'Configure was terminated') + endOfLine);
                this.closeEmitter.fire(-1);
            } else {
                this.writeEmitter.fire(localize('configure.finished.with.code', 'Configure finished with return code {0}', result.result) + endOfLine);
                this.closeEmitter.fire(result.result);
            }
        } else {
            log.debug(localize("cmake.driver.not.found", 'CMake driver not found.'));
            this.writeEmitter.fire(localize("configure.failed", "Configure failed.") + endOfLine);
            this.closeEmitter.fire(-1);
        }
    }

    private async runBuildTask(commandType: CommandType, doCloseEmitter: boolean = true, generateLog: boolean = true, project?: CMakeProject): Promise<number> {
        let targets = this.targets;
        const taskName: string = localizeCommandType(commandType);
        let fullCommand: proc.BuildCommand | null;
        let args: string[] = [];

        if (!project) {
            project = await this.getProject();
            if (!project || !await this.isTaskCompatibleWithPresets(project)) {
                return -1;
            }
        }
        if (generateLog) {
            telemetry.logEvent("task", { taskType: commandType, useCMakePresets: String(project.useCMakePresets) });
        }
        targets = await this.correctTargets(project, commandType);
        const cmakeDriver: CMakeDriver | undefined = (await project?.getCMakeDriverInstance()) || undefined;
        let cmakePath: string;
        if (cmakeDriver) {
            cmakePath = cmakeDriver.getCMakeCommand();

            if (!this.options) {
                this.options = {};
            }
            this.preset = await this.resolvePresetName(this.preset, project.useCMakePresets, CommandType.build);
            if (this.preset) {
                const buildPreset: preset.BuildPreset | undefined = await project?.expandBuildPresetbyName(this.preset);
                if (!buildPreset) {
                    log.debug(localize("build.preset.not.found", 'Build preset not found.'));
                    this.writeEmitter.fire(localize("build.no.preset.failed", "Build preset {0} not found. {1} failed.", this.preset, taskName) + endOfLine);
                    if (doCloseEmitter) {
                        this.closeEmitter.fire(-1);
                    }
                    return -1;
                }
                fullCommand = await cmakeDriver.generateBuildCommandFromPreset(buildPreset, targets);
                if (fullCommand) {
                    cmakePath = fullCommand.command;
                    args = fullCommand.args || [];
                    this.options.environment = EnvironmentUtils.merge([fullCommand.build_env, this.options.environment], { preserveNull: true });
                }
            } else {
                fullCommand = await cmakeDriver.generateBuildCommandFromSettings(targets);
                if (fullCommand) {
                    cmakePath = fullCommand.command;
                    args = fullCommand.args ? fullCommand.args : [];
                    this.options.environment = EnvironmentUtils.merge([fullCommand.build_env, this.options.environment]);
                }
            }
        } else {
            log.debug(localize("cmake.driver.not.found", 'CMake driver not found.'));
            this.writeEmitter.fire(localize("build.failed", "{0} failed.", taskName) + endOfLine);
            if (doCloseEmitter) {
                this.closeEmitter.fire(-1);
            }
            return -1;
        }
        this.writeEmitter.fire(localize("build.started", "{0} task started....", taskName) + endOfLine);
        this.writeEmitter.fire(proc.buildCmdStr(cmakePath, args) + endOfLine);
        try {
            this._process = proc.execute(cmakePath, args, this, this.options);
            const result: proc.ExecutionResult = await this._process.result;
            this._process = undefined;
            if (result.retc) {
                this.writeEmitter.fire(localize("build.finished.with.error", "{0} finished with error(s).", taskName) + endOfLine);
            } else if (result.stderr || (result.stdout && result.stdout.includes(": warning"))) {
                this.writeEmitter.fire(localize("build.finished.with.warnings", "{0} finished with warning(s).", taskName) + endOfLine);
            } else {
                this.writeEmitter.fire(localize("build.finished.successfully", "{0} finished successfully.", taskName) + endOfLine);
            }
            if (doCloseEmitter) {
                this.closeEmitter.fire(result.retc ?? 0);
            }
            return result.retc ?? 0;
        } catch {
            this.writeEmitter.fire(localize("build.finished.with.error", "{0} finished with error(s).", taskName) + endOfLine);
            if (doCloseEmitter) {
                this.closeEmitter.fire(-1);
            }
            return -1;
        }
    }

    private async runTestTask(): Promise<any> {
        this.writeEmitter.fire(localize("test.started", "Test task started...") + endOfLine);

        const project: CMakeProject | undefined = await this.getProject();
        if (!project || !await this.isTaskCompatibleWithPresets(project)) {
            return;
        }
        telemetry.logEvent("task", { taskType: "test", useCMakePresets: String(project.useCMakePresets) });
        await this.correctTargets(project, CommandType.test);
        const cmakeDriver: CMakeDriver | undefined = (await project?.getCMakeDriverInstance()) || undefined;

        if (cmakeDriver) {
            let testPreset: preset.TestPreset | undefined;
            this.preset = await this.resolvePresetName(this.preset, project.useCMakePresets, CommandType.test);
            if (this.preset) {
                testPreset = await project?.expandTestPresetbyName(this.preset);
                if (!testPreset) {
                    log.debug(localize("test.preset.not.found", 'Test preset not found.'));
                    this.writeEmitter.fire(localize("ctest.failed", "Test preset {0} not found. Test failed.", this.preset) + endOfLine);
                    this.closeEmitter.fire(-1);
                    return;
                }
            }
            const result: number | undefined = cmakeDriver ? await project?.runCTestCustomized(cmakeDriver, testPreset, this) : undefined;
            if (result === undefined) {
                this.writeEmitter.fire(localize('ctest.run.terminated', 'CTest run was terminated') + endOfLine);
                this.closeEmitter.fire(-1);
            } else {
                this.writeEmitter.fire(localize('ctest.finished', 'CTest finished') + endOfLine);
                this.closeEmitter.fire(0);
            }
        } else {
            log.debug(localize("cmake.driver.not.found", 'CMake driver not found.'));
            this.writeEmitter.fire(localize("test.failed", "CTest run failed.") + endOfLine);
            this.closeEmitter.fire(-1);
        }
    }

    private async runPackageTask(): Promise<any> {
        this.writeEmitter.fire(localize("package.started", "Package task started...") + endOfLine);

        const project: CMakeProject | undefined = await this.getProject();
        if (!project || !await this.isTaskCompatibleWithPresets(project)) {
            return;
        }
        telemetry.logEvent("task", { taskType: "package", useCMakePresets: String(project.useCMakePresets) });
        await this.correctTargets(project, CommandType.package);
        const cmakeDriver: CMakeDriver | undefined = (await project?.getCMakeDriverInstance()) || undefined;

        if (cmakeDriver) {
            let packagePreset: preset.PackagePreset | undefined;
            this.preset = await this.resolvePresetName(this.preset, project.useCMakePresets, CommandType.package);
            if (this.preset) {
                packagePreset = await project?.expandPackagePresetbyName(this.preset);
                if (!packagePreset) {
                    log.debug(localize("package.preset.not.found", 'Package preset not found.'));
                    this.writeEmitter.fire(localize("cpack.failed", "Package preset {0} not found. CPack failed.", this.preset) + endOfLine);
                    this.closeEmitter.fire(-1);
                    return;
                }
            }
            const result: number | undefined = cmakeDriver ? await project?.runCPack(cmakeDriver, packagePreset, this) : undefined;
            if (result === undefined) {
                this.writeEmitter.fire(localize('cpack.run.terminated', 'CPack run was terminated') + endOfLine);
                this.closeEmitter.fire(-1);
            } else {
                this.writeEmitter.fire(localize('cpack.finished', 'CPack finished') + endOfLine);
                this.closeEmitter.fire(0);
            }
        } else {
            log.debug(localize("cmake.driver.not.found", 'CMake driver not found.'));
            this.writeEmitter.fire(localize("cpack.failed", "CPack run failed.") + endOfLine);
            this.closeEmitter.fire(-1);
        }
    }

    private async runWorkflowTask(): Promise<any> {
        this.writeEmitter.fire(localize("workflow.started", "Workflow task started...") + endOfLine);

        const project: CMakeProject | undefined = await this.getProject();
        if (!project || !await this.isTaskCompatibleWithPresets(project)) {
            return;
        }
        telemetry.logEvent("task", { taskType: "workflow", useCMakePresets: String(project.useCMakePresets) });
        await this.correctTargets(project, CommandType.workflow); // ?????
        const cmakeDriver: CMakeDriver | undefined = (await project?.getCMakeDriverInstance()) || undefined;

        if (cmakeDriver) {
            let workflowPreset: preset.WorkflowPreset | undefined;
            this.preset = await this.resolvePresetName(this.preset, project.useCMakePresets, CommandType.workflow);
            if (this.preset) {
                workflowPreset = await project?.expandWorkflowPresetbyName(this.preset);
                if (!workflowPreset) {
                    log.debug(localize("workflow.preset.not.found", 'Workflow preset not found.'));
                    this.writeEmitter.fire(localize("workflow.failed", "Workflow preset {0} not found. Workflow failed.", this.preset) + endOfLine);
                    this.closeEmitter.fire(-1);
                    return;
                }
            }
            const result: number | undefined = cmakeDriver ? await project?.runWorkflow(cmakeDriver, workflowPreset, this) : undefined;
            if (result === undefined) {
                this.writeEmitter.fire(localize('workflow.run.terminated', 'Workflow run was terminated') + endOfLine);
                this.closeEmitter.fire(-1);
            } else {
                this.writeEmitter.fire(localize('workflow.finished', 'Workflow finished') + endOfLine);
                this.closeEmitter.fire(0);
            }
        } else {
            log.debug(localize("cmake.driver.not.found", 'CMake driver not found.'));
            this.writeEmitter.fire(localize("workflow.failed", "Workflow run failed.") + endOfLine);
            this.closeEmitter.fire(-1);
        }
    }

    private async runCleanRebuildTask(): Promise<any> {
        const project: CMakeProject | undefined = await this.getProject();
        if (!project || !await this.isTaskCompatibleWithPresets(project)) {
            return;
        }
        telemetry.logEvent("task", { taskType: "cleanRebuild", useCMakePresets: String(project.useCMakePresets) });
        const cleanResult = await this.runBuildTask(CommandType.clean, false, false, project);
        if (cleanResult === 0) {
            await this.runBuildTask(CommandType.build, true, false, project);
        } else {
            this.closeEmitter.fire(cleanResult);
        }
    }
}

export const cmakeTaskProvider: CMakeTaskProvider = new CMakeTaskProvider();<|MERGE_RESOLUTION|>--- conflicted
+++ resolved
@@ -471,11 +471,7 @@
     private async getProject(): Promise<CMakeProject | undefined> {
         let project: CMakeProject | undefined = getActiveProject();
         if (this.workspaceFolder !== undefined) {
-<<<<<<< HEAD
-            this.writeEmitter.fire("Workspace is " + this.workspaceFolder.uri.path + endOfLine);
-=======
             this.writeEmitter.fire(localize("workspace.is", "Workspace is {0}", this.workspaceFolder.uri.path + endOfLine));
->>>>>>> ef0bef84
             project = await extensionManager?.getProjectForFolder(this.workspaceFolder);
         }
         if (!project) {
