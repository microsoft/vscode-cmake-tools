/*---------------------------------------------------------------------------------------------
 *  Copyright (c) Microsoft Corporation. All rights reserved.
 *  Licensed under the MIT License. See License.txt in the project root for license information.
 *--------------------------------------------------------------------------------------------*/
import * as vscode from 'vscode';
import { CMakeDriver } from './drivers/cmakeDriver';
import * as proc from './proc';
import * as nls from 'vscode-nls';
import { Environment, EnvironmentUtils } from './environmentVariables';
import * as logging from './logging';
import { getCMakeProjectForActiveFolder } from './extension';
import { CMakeProject, ConfigureTrigger } from './cmakeProject';
import * as preset from '@cmt/preset';
import { UseCMakePresets } from './config';
import * as telemetry from '@cmt/telemetry';

nls.config({ messageFormat: nls.MessageFormat.bundle, bundleFormat: nls.BundleFormat.standalone })();
const localize: nls.LocalizeFunc = nls.loadMessageBundle();
const log = logging.createLogger('TaskProvider');

const endOfLine: string = "\r\n";

interface CMakeTaskDefinition extends vscode.TaskDefinition {
    type: string;
    label: string;
    command: string; // Command is either "build", "configure", "install", or "test".
    targets?: string[]; // only in "build" command
    preset?: string;
    options?: { cwd?: string ; environment?: Environment };
}

enum CommandType {
    build = "build",
    config = "configure",
    install = "install",
    test = "test",
    clean = "clean",
    cleanRebuild = "cleanRebuild"
}

const localizeCommandType = (cmd: CommandType): string => {
    switch (cmd) {
        case CommandType.build: {
            return localize("build", "build");
        }
        case CommandType.install: {
            return localize("install", "install");
        }
        case CommandType.test: {
            return localize("test", "test");
        }
        case CommandType.config: {
            return localize("configure", "configure");
        }
        case CommandType.clean: {
            return localize("clean", "clean");
        }
        case CommandType.cleanRebuild: {
            return localize("clean.rebuild", "clean rebuild");
        }
        default: {
            return "";
        }
    };
};
export class CMakeTask extends vscode.Task {
    detail?: string;
}

async function getDefaultPresetName(commandType: CommandType, resolve: boolean = false): Promise<string | undefined> {
    let result: string | undefined;
    switch (commandType) {
        case CommandType.config:
            result = resolve ? await vscode.commands.executeCommand("cmake.activeConfigurePresetName", []) as string :
                "${command:cmake.activeConfigurePresetName}";
            break;
        case CommandType.build:
            result = resolve ? await vscode.commands.executeCommand("cmake.activeBuildPresetName", []) as string :
                "${command:cmake.activeBuildPresetName}";
            break;
        case CommandType.install:
            result = resolve ? await vscode.commands.executeCommand("cmake.activeBuildPresetName", []) as string :
                "${command:cmake.activeBuildPresetName}";
            break;
        case CommandType.clean:
            result = resolve ? await vscode.commands.executeCommand("cmake.activeBuildPresetName", []) as string :
                "${command:cmake.activeBuildPresetName}";
            break;
        case CommandType.cleanRebuild:
            result = resolve ? await vscode.commands.executeCommand("cmake.activeBuildPresetName", []) as string :
                "${command:cmake.activeBuildPresetName}";
            break;
        case CommandType.test:
            result = resolve ? await vscode.commands.executeCommand("cmake.activeTestPresetName", []) as string :
                "${command:cmake.activeTestPresetName}";
            break;
        default:
            return undefined;
    }
    return result;
}

export class CMakeTaskProvider implements vscode.TaskProvider {
    static CMakeScriptType: string = 'cmake';
    static CMakeSourceStr: string = "CMake";

    constructor() {
    }

    public async provideTasks(): Promise<CMakeTask[]> {
        const result: CMakeTask[] = [];
        const cmakeProject: CMakeProject | undefined = getCMakeProjectForActiveFolder();
        const targets: string[] | undefined = await cmakeProject?.getDefaultBuildTargets() || ["all"];
        result.push(await this.provideTask(CommandType.config, cmakeProject?.useCMakePresets));
        result.push(await this.provideTask(CommandType.build, cmakeProject?.useCMakePresets, targets));
        result.push(await this.provideTask(CommandType.install, cmakeProject?.useCMakePresets));
        result.push(await this.provideTask(CommandType.test, cmakeProject?.useCMakePresets));
        result.push(await this.provideTask(CommandType.clean, cmakeProject?.useCMakePresets));
        result.push(await this.provideTask(CommandType.cleanRebuild, cmakeProject?.useCMakePresets, targets));
        return result;
    }

    public async provideTask(commandType: CommandType, useCMakePresets?: boolean, targets?: string[]): Promise<CMakeTask> {
        const taskName: string = localizeCommandType(commandType);
        let buildTargets: string[] | undefined;
        let preset: string | undefined;
        if (commandType === CommandType.build || commandType === CommandType.cleanRebuild) {
            buildTargets = targets;
        }
        if (useCMakePresets) {
            preset = await getDefaultPresetName(commandType);
        }

        const definition: CMakeTaskDefinition = {
            type: CMakeTaskProvider.CMakeScriptType,
            label: CMakeTaskProvider.CMakeSourceStr + ": " + taskName,
            command: commandType,
            targets: buildTargets,
            preset: preset
        };
        const task = new vscode.Task(definition, vscode.TaskScope.Workspace, taskName, CMakeTaskProvider.CMakeSourceStr,
            new vscode.CustomExecution(async (resolvedDefinition: vscode.TaskDefinition): Promise<vscode.Pseudoterminal> =>
                // When the task is executed, this callback will run. Here, we setup for running the task.
                new CustomBuildTaskTerminal(resolvedDefinition.command, resolvedDefinition.targets, resolvedDefinition.preset, {})
            ), []);
        task.group = (commandType === CommandType.build || commandType === CommandType.cleanRebuild) ? vscode.TaskGroup.Build : undefined;
        task.detail = localize('cmake.template.task', 'CMake template {0} task', taskName);
        return task;
    }

    public async resolveTask(task: CMakeTask): Promise<CMakeTask | undefined> {
        const execution: any = task.execution;
        if (!execution) {
            const definition: CMakeTaskDefinition = <any>task.definition;
            const scope: vscode.WorkspaceFolder | vscode.TaskScope = vscode.TaskScope.Workspace;
            const resolvedTask: CMakeTask = new vscode.Task(definition, scope, definition.label, CMakeTaskProvider.CMakeSourceStr,
                new vscode.CustomExecution(async (resolvedDefinition: vscode.TaskDefinition): Promise<vscode.Pseudoterminal> =>
                    new CustomBuildTaskTerminal(resolvedDefinition.command, resolvedDefinition.targets, resolvedDefinition.preset, resolvedDefinition.options)
                ), []);
            return resolvedTask;
        }
        return undefined;
    }
}

export class CustomBuildTaskTerminal implements vscode.Pseudoterminal, proc.OutputConsumer {
    private writeEmitter = new vscode.EventEmitter<string>();
    private closeEmitter = new vscode.EventEmitter<number>();
    public get onDidWrite(): vscode.Event<string> {
        return this.writeEmitter.event;
    }
    public get onDidClose(): vscode.Event<number> {
        return this.closeEmitter.event;
    }

    constructor(private command: string, private targets: string[], private preset?: string, private options?: { cwd?: string ; environment?: Environment }) {
    }

    output(line: string): void {
        this.writeEmitter.fire(line + endOfLine);
    }

    error(error: string): void {
        this.writeEmitter.fire(error + endOfLine);
    }

    async open(_initialDimensions: vscode.TerminalDimensions | undefined): Promise<void> {
        // At this point we can start using the terminal.
        switch (this.command) {
            case CommandType.config:
                await this.runConfigTask();
                break;
            case CommandType.build:
                await this.runBuildTask(CommandType.build);
                break;
            case CommandType.install:
                await this.runBuildTask(CommandType.install);
                break;
            case CommandType.test:
                await this.runTestTask();
                break;
            case CommandType.clean:
                await this.runBuildTask(CommandType.clean);
                break;
            case CommandType.cleanRebuild:
                await this.runCleanRebuildTask();
                break;
            default:
                this.writeEmitter.fire(localize("command.not.recognized", '{0} is not a recognized command.', `"${this.command}"`) + endOfLine);
                this.closeEmitter.fire(-1);
                return;
        }
    }

    close(): void {
        // The terminal has been closed. Shutdown the build.
    }

    private async correctTargets(cmakeProject: CMakeProject, commandType: CommandType): Promise<string[]> {
        let targets: string[] = this.targets;
        const targetIsDefined: boolean = this.targets && this.targets.length > 0 ;
        const shouldIgnore: boolean = commandType !== CommandType.build;

        if (shouldIgnore && targetIsDefined) {
            this.writeEmitter.fire(localize("target.is.ignored", "The defined targets in this task are being ignored.") + endOfLine);
        }

        if (commandType === CommandType.install) {
            targets = ['install'];
        } else if (commandType === CommandType.clean) {
            targets = ['clean'];
        } else if (!shouldIgnore && !targetIsDefined && !cmakeProject.useCMakePresets) {
            targets = [await cmakeProject.buildTargetName() || await cmakeProject.allTargetName];
        }
        return targets;
    }

    private async isTaskCompatibleWithPresets(cmakeProject: CMakeProject): Promise<boolean> {
        const useCMakePresets: boolean = cmakeProject.useCMakePresets;
        const presetDefined: boolean = this.preset !== undefined && this.preset !== null;
        const isNotCompatible = !useCMakePresets && presetDefined;
        if (!isNotCompatible) {
            return true;
        }
        const change: string = localize('enable.cmake.presets', "Enable CMakePresets");
        const ignore: string = localize('dismiss', "Dismiss");
        /** We don't want to await on this error message,
         * because if the user decides to change the settings, the task needs to re-run for the new settings to be effective.
         **/
        void vscode.window.showErrorMessage(
            localize('task.not.compatible.with.preset.setting', 'The selected task requests a CMakePreset, but the workspace is not configured for CMakePresets'),
            change, ignore).then((selection) => {
            if (selection === change) {
                const config: vscode.WorkspaceConfiguration = vscode.workspace.getConfiguration();
                if (config) {
                    const newValue: UseCMakePresets = (presetDefined) ? 'always' : 'never';
                    void config.update("cmake.useCMakePresets", newValue);
                }
            }
        });
        this.writeEmitter.fire(localize('task.not.compatible.with.preset.setting', 'The selected task is not compatible with preset setting.') + endOfLine);
        this.closeEmitter.fire(-1);
        return false;
    }

    private async resolvePresetName(preset: string | undefined, useCMakePresets: boolean, commandType: CommandType): Promise<string | undefined> {
        if (preset !== undefined) {
            return preset;
        }
        return useCMakePresets ? getDefaultPresetName(commandType, true) : undefined;
    }

    private getCMakeProject(): CMakeProject | undefined {
        const cmakeProject: CMakeProject | undefined = getCMakeProjectForActiveFolder();
        if (!cmakeProject) {
            log.debug(localize("cmake.tools.not.found", 'CMake Tools not found.'));
            this.writeEmitter.fire(localize("task.failed", "Task failed.") + endOfLine);
            this.closeEmitter.fire(-1);
        }
        return cmakeProject;
    }

    private async runConfigTask(): Promise<any> {
        this.writeEmitter.fire(localize("config.started", "Config task started...") + endOfLine);
        const cmakeProject: CMakeProject | undefined = this.getCMakeProject();
        if (!cmakeProject || !await this.isTaskCompatibleWithPresets(cmakeProject)) {
            return;
        }
<<<<<<< HEAD
        telemetry.logEvent("task", {taskType: "configure", useCMakePresets: String(cmakeProject.useCMakePresets)});
=======
        await this.correctTargets(cmakeProject, CommandType.config);
>>>>>>> ca6e7c48
        const cmakeDriver: CMakeDriver | undefined = (await cmakeProject?.getCMakeDriverInstance()) || undefined;
        if (cmakeDriver) {
            if (cmakeProject.useCMakePresets && cmakeDriver.config.configureOnEdit) {
                log.debug(localize("configure.on.edit", 'When running configure tasks using presets, setting configureOnEdit to true can potentially overwrite the task configurations.'));
            }

            this.preset = await this.resolvePresetName(this.preset, cmakeProject.useCMakePresets, CommandType.config);
            const configPreset: preset.ConfigurePreset | undefined = await cmakeProject?.expandConfigPresetbyName(this.preset);
            const result = await cmakeDriver.configure(ConfigureTrigger.taskProvider, [], this, false, false, configPreset, this.options);
            if (result === undefined || result === null) {
                this.writeEmitter.fire(localize('configure.terminated', 'Configure was terminated') + endOfLine);
                this.closeEmitter.fire(-1);
            } else {
                this.writeEmitter.fire(localize('configure.finished.with.code', 'Configure finished with return code {0}', result) + endOfLine);
                this.closeEmitter.fire(result);
            }
        } else {
            log.debug(localize("cmake.driver.not.found", 'CMake driver not found.'));
            this.writeEmitter.fire(localize("configure.failed", "Configure failed.") + endOfLine);
            this.closeEmitter.fire(-1);
        }
    }

    private async runBuildTask(commandType: CommandType, doCloseEmitter: boolean = true, generateLog: boolean = true, cmakeProject?: CMakeProject): Promise<any> {
        let targets = this.targets;
        const taskName: string = localizeCommandType(commandType);
        let fullCommand: proc.BuildCommand | null;
        let args: string[] = [];

<<<<<<< HEAD
        if (!cmakeProject) {
            cmakeProject = this.getCMakeProject();
            if (!cmakeProject || !await this.isTaskCompatibleWithPresets(cmakeProject)) {
                return;
            }
        }
        if (generateLog) {
            telemetry.logEvent("task", {taskType: commandType, useCMakePresets: String(cmakeProject.useCMakePresets)});
        }
        if (commandType === CommandType.install) {
            this.checkTargets(true);
            targets = ['install'];
        } else if (commandType === CommandType.clean) {
            this.checkTargets(true);
            targets = ['clean'];
        }
=======
        const cmakeProject: CMakeProject | undefined = this.getCMakeProject();
        if (!cmakeProject || !await this.isTaskCompatibleWithPresets(cmakeProject)) {
            return;
        }

        targets = await this.correctTargets(cmakeProject, commandType);
>>>>>>> ca6e7c48
        const cmakeDriver: CMakeDriver | undefined = (await cmakeProject?.getCMakeDriverInstance()) || undefined;
        let cmakePath: string;
        if (cmakeDriver) {
            cmakePath = cmakeDriver.getCMakeCommand();
            if (!this.options) {
                this.options = {};
            }
            this.preset = await this.resolvePresetName(this.preset, cmakeProject.useCMakePresets, CommandType.build);
            if (this.preset) {
                const buildPreset: preset.BuildPreset | undefined = await cmakeProject?.expandBuildPresetbyName(this.preset);
                if (!buildPreset) {
                    log.debug(localize("build.preset.not.found", 'Build preset not found.'));
                    this.writeEmitter.fire(localize("build.no.preset.failed", "Build preset {0} not found. {1} failed.", this.preset, taskName) + endOfLine);
                    if (doCloseEmitter) {
                        this.closeEmitter.fire(-1);
                    }
                    return -1;
                }
                fullCommand = await cmakeDriver.generateBuildCommandFromPreset(buildPreset, targets);
                if (fullCommand) {
                    cmakePath = fullCommand.command;
                    args = fullCommand.args || [];
                    this.options.environment = EnvironmentUtils.merge([fullCommand.build_env, this.options.environment], {preserveNull: true});
                }
            } else {
                fullCommand = await cmakeDriver.generateBuildCommandFromSettings(targets);
                if (fullCommand) {
                    cmakePath = fullCommand.command;
                    args = fullCommand.args ? fullCommand.args : [];
                    this.options.environment = EnvironmentUtils.merge([ fullCommand.build_env, this.options.environment]);
                }
            }
        } else {
            log.debug(localize("cmake.driver.not.found", 'CMake driver not found.'));
            this.writeEmitter.fire(localize("build.failed", "{0} failed.", taskName) + endOfLine);
            if (doCloseEmitter) {
                this.closeEmitter.fire(-1);
            }
            return -1;
        }
        this.writeEmitter.fire(localize("build.started", "{0} task started....", taskName) + endOfLine);
        this.writeEmitter.fire(proc.buildCmdStr(cmakePath, args) + endOfLine);
        try {
            const result: proc.ExecutionResult = await proc.execute(cmakePath, args, this, this.options).result;
            if (result.retc) {
                this.writeEmitter.fire(localize("build.finished.with.error", "{0} finished with error(s).", taskName) + endOfLine);
            } else if (result.stderr && !result.stdout) {
                this.writeEmitter.fire(localize("build.finished.with.warnings", "{0} finished with warning(s).", taskName) + endOfLine);
            } else if (result.stdout && result.stdout.includes("warning")) {
                this.writeEmitter.fire(localize("build.finished.with.warnings", "{0} finished with warning(s).", taskName) + endOfLine);
            } else {
                this.writeEmitter.fire(localize("build.finished.successfully", "{0} finished successfully.", taskName) + endOfLine);
            }
            if (doCloseEmitter) {
                this.closeEmitter.fire(0);
            }
            return 0;
        } catch {
            this.writeEmitter.fire(localize("build.finished.with.error", "{0} finished with error(s).", taskName) + endOfLine);
            if (doCloseEmitter) {
                this.closeEmitter.fire(-1);
            }
            return -1;
        }
    }

    private async runTestTask(): Promise<any> {
        this.writeEmitter.fire(localize("test.started", "Test task started...") + endOfLine);

        const cmakeProject: CMakeProject | undefined = this.getCMakeProject();
        if (!cmakeProject || !await this.isTaskCompatibleWithPresets(cmakeProject)) {
            return;
        }
<<<<<<< HEAD
        telemetry.logEvent("task", {taskType: "test", useCMakePresets: String(cmakeProject.useCMakePresets)});
=======
        await this.correctTargets(cmakeProject, CommandType.test);

>>>>>>> ca6e7c48
        const cmakeDriver: CMakeDriver | undefined = (await cmakeProject?.getCMakeDriverInstance()) || undefined;

        if (cmakeDriver) {
            let testPreset: preset.TestPreset | undefined;
            this.preset = await this.resolvePresetName(this.preset, cmakeProject.useCMakePresets, CommandType.test);
            if (this.preset) {
                testPreset = await cmakeProject?.expandTestPresetbyName(this.preset);
                if (!testPreset) {
                    log.debug(localize("test.preset.not.found", 'Test preset not found.'));
                    this.writeEmitter.fire(localize("ctest.failed", "Test preset {0} not found. Test failed.", this.preset) + endOfLine);
                    this.closeEmitter.fire(-1);
                    return;
                }
            }
            const result: number | null | undefined = cmakeDriver ? await cmakeProject?.runCTestCustomized(cmakeDriver, testPreset, this) : undefined;
            if (result === undefined || result === null) {
                this.writeEmitter.fire(localize('ctest.run.terminated', 'CTest run was terminated') + endOfLine);
                this.closeEmitter.fire(-1);
            } else {
                this.writeEmitter.fire(localize('ctest.finished.with.code', 'CTest finished with return code {0}', result) + endOfLine);
                this.closeEmitter.fire(result);
            }
        }  else {
            log.debug(localize("cmake.driver.not.found", 'CMake driver not found.'));
            this.writeEmitter.fire(localize("test.failed", "CTest run failed.") + endOfLine);
            this.closeEmitter.fire(-1);
        }
    }

    private async runCleanRebuildTask(): Promise<any> {
        const cmakeProject: CMakeProject | undefined = this.getCMakeProject();
        if (!cmakeProject || !await this.isTaskCompatibleWithPresets(cmakeProject)) {
            return;
        }
        telemetry.logEvent("task", {taskType: "cleanRebuild", useCMakePresets: String(cmakeProject.useCMakePresets)});
        const cleanResult = await this.runBuildTask(CommandType.clean, false, false, cmakeProject);
        if (cleanResult === 0) {
            await this.runBuildTask(CommandType.build, true, false, cmakeProject);
        } else {
            this.closeEmitter.fire(cleanResult);
        }
    }
}

export const cmakeTaskProvider: CMakeTaskProvider = new CMakeTaskProvider();<|MERGE_RESOLUTION|>--- conflicted
+++ resolved
@@ -286,11 +286,8 @@
         if (!cmakeProject || !await this.isTaskCompatibleWithPresets(cmakeProject)) {
             return;
         }
-<<<<<<< HEAD
         telemetry.logEvent("task", {taskType: "configure", useCMakePresets: String(cmakeProject.useCMakePresets)});
-=======
         await this.correctTargets(cmakeProject, CommandType.config);
->>>>>>> ca6e7c48
         const cmakeDriver: CMakeDriver | undefined = (await cmakeProject?.getCMakeDriverInstance()) || undefined;
         if (cmakeDriver) {
             if (cmakeProject.useCMakePresets && cmakeDriver.config.configureOnEdit) {
@@ -320,7 +317,6 @@
         let fullCommand: proc.BuildCommand | null;
         let args: string[] = [];
 
-<<<<<<< HEAD
         if (!cmakeProject) {
             cmakeProject = this.getCMakeProject();
             if (!cmakeProject || !await this.isTaskCompatibleWithPresets(cmakeProject)) {
@@ -330,21 +326,7 @@
         if (generateLog) {
             telemetry.logEvent("task", {taskType: commandType, useCMakePresets: String(cmakeProject.useCMakePresets)});
         }
-        if (commandType === CommandType.install) {
-            this.checkTargets(true);
-            targets = ['install'];
-        } else if (commandType === CommandType.clean) {
-            this.checkTargets(true);
-            targets = ['clean'];
-        }
-=======
-        const cmakeProject: CMakeProject | undefined = this.getCMakeProject();
-        if (!cmakeProject || !await this.isTaskCompatibleWithPresets(cmakeProject)) {
-            return;
-        }
-
         targets = await this.correctTargets(cmakeProject, commandType);
->>>>>>> ca6e7c48
         const cmakeDriver: CMakeDriver | undefined = (await cmakeProject?.getCMakeDriverInstance()) || undefined;
         let cmakePath: string;
         if (cmakeDriver) {
@@ -418,12 +400,8 @@
         if (!cmakeProject || !await this.isTaskCompatibleWithPresets(cmakeProject)) {
             return;
         }
-<<<<<<< HEAD
         telemetry.logEvent("task", {taskType: "test", useCMakePresets: String(cmakeProject.useCMakePresets)});
-=======
         await this.correctTargets(cmakeProject, CommandType.test);
-
->>>>>>> ca6e7c48
         const cmakeDriver: CMakeDriver | undefined = (await cmakeProject?.getCMakeDriverInstance()) || undefined;
 
         if (cmakeDriver) {
