--- conflicted
+++ resolved
@@ -117,33 +117,28 @@
 
     public async provideTasks(): Promise<CMakeTask[]> {
         const result: CMakeTask[] = [];
-<<<<<<< HEAD
-        const cmakeProject: CMakeProject | undefined = getCMakeProjectForActiveFolder();
-        const targets: string[] | undefined = await cmakeProject?.getDefaultBuildTargets() || ["all"];
-        result.push(await CMakeTaskProvider.provideTask(CommandType.config, (cmakeProject?.useCMakePresets ? await getDefaultPresetName(CommandType.config) : undefined)));
-        result.push(await CMakeTaskProvider.provideTask(CommandType.build, (cmakeProject?.useCMakePresets ? await getDefaultPresetName(CommandType.build) : undefined), targets));
-        result.push(await CMakeTaskProvider.provideTask(CommandType.install, (cmakeProject?.useCMakePresets ? await getDefaultPresetName(CommandType.install) : undefined)));
-        result.push(await CMakeTaskProvider.provideTask(CommandType.test, (cmakeProject?.useCMakePresets ? await getDefaultPresetName(CommandType.clean) : undefined)));
-        result.push(await CMakeTaskProvider.provideTask(CommandType.clean, (cmakeProject?.useCMakePresets ? await getDefaultPresetName(CommandType.clean) : undefined)));
-        result.push(await CMakeTaskProvider.provideTask(CommandType.cleanRebuild, (cmakeProject?.useCMakePresets ? await getDefaultPresetName(CommandType.cleanRebuild) : undefined)));
-=======
         const project: CMakeProject | undefined = getActiveProject();
         const targets: string[] | undefined = await project?.getDefaultBuildTargets() || ["all"];
-        result.push(await this.provideTask(CommandType.config, project?.useCMakePresets));
-        result.push(await this.provideTask(CommandType.build, project?.useCMakePresets, targets));
-        result.push(await this.provideTask(CommandType.install, project?.useCMakePresets));
-        result.push(await this.provideTask(CommandType.test, project?.useCMakePresets));
-        result.push(await this.provideTask(CommandType.clean, project?.useCMakePresets));
-        result.push(await this.provideTask(CommandType.cleanRebuild, project?.useCMakePresets, targets));
->>>>>>> ec4c7d8e
+        result.push(await CMakeTaskProvider.provideTask(CommandType.config, project?.useCMakePresets));
+        result.push(await CMakeTaskProvider.provideTask(CommandType.build, project?.useCMakePresets, targets));
+        result.push(await CMakeTaskProvider.provideTask(CommandType.install, project?.useCMakePresets));
+        result.push(await CMakeTaskProvider.provideTask(CommandType.test, project?.useCMakePresets));
+        result.push(await CMakeTaskProvider.provideTask(CommandType.clean, project?.useCMakePresets));
+        result.push(await CMakeTaskProvider.provideTask(CommandType.cleanRebuild, project?.useCMakePresets, targets));
         return result;
     }
 
-    public static async provideTask(commandType: CommandType, presetName?: string, targets?: string[]): Promise<CMakeTask> {
+    public static async provideTask(commandType: CommandType, useCMakePresets?: boolean, targets?: string[], presetName?: string): Promise<CMakeTask> {
         const taskName: string = localizeCommandType(commandType);
         let buildTargets: string[] | undefined;
+        let preset: string | undefined;
         if (commandType === CommandType.build || commandType === CommandType.cleanRebuild) {
             buildTargets = targets;
+        }
+        if (presetName) {
+            preset = presetName;
+        } else if (useCMakePresets) {
+            preset = await getDefaultPresetName(commandType);
         }
 
         const definition: CMakeTaskDefinition = {
@@ -151,16 +146,15 @@
             label: CMakeTaskProvider.CMakeSourceStr + ": " + taskName,
             command: commandType,
             targets: buildTargets,
-            preset: presetName
+            preset: preset
         };
-        const task: CMakeTask = new vscode.Task(definition, vscode.TaskScope.Workspace, taskName, CMakeTaskProvider.CMakeSourceStr,
+        const task = new vscode.Task(definition, vscode.TaskScope.Workspace, taskName, CMakeTaskProvider.CMakeSourceStr,
             new vscode.CustomExecution(async (resolvedDefinition: vscode.TaskDefinition): Promise<vscode.Pseudoterminal> =>
                 // When the task is executed, this callback will run. Here, we setup for running the task.
                 new CustomBuildTaskTerminal(resolvedDefinition.command, resolvedDefinition.targets, resolvedDefinition.preset, {})
             ), []);
         task.group = (commandType === CommandType.build || commandType === CommandType.cleanRebuild) ? vscode.TaskGroup.Build : undefined;
         task.detail = localize('cmake.template.task', 'CMake template {0} task', taskName);
-        task.isTemplate = true;
         return task;
     }
 
@@ -193,7 +187,7 @@
     }
 
     public static async findBuildTask(presetName?: string, targets?: string[]): Promise<CMakeTask | undefined> {
-        // Fetch all CMake task from `tasks.json` files as well as tasks from task provider.
+        // Fetch all CMake task from `tasks.json` files.
         const allTasks: vscode.Task[] = await vscode.tasks.fetchTasks({ type: CMakeTaskProvider.CMakeScriptType });
         const tasks: (CMakeTask | undefined)[] = allTasks.map((task: any) => {
             if (!task.definition.label || !task.group || (task.group && task.group !== vscode.TaskGroup.Build)) {
@@ -255,9 +249,10 @@
             }
         }
 
-        // Otherwise, ask the user to pick a task.
-        matchingTargetTasks.push(await CMakeTaskProvider.provideTask(CommandType.build, presetName, targets));
+        // Fetch CMake task from from task provider
+        matchingTargetTasks.push(await CMakeTaskProvider.provideTask(CommandType.build, undefined, targets, presetName));
         const items: TaskMenu[] = matchingTargetTasks.map<TaskMenu>(task => ({ label: task.name, task: task, description: task.detail}));
+        // Ask the user to pick a task.
         const selection = await vscode.window.showQuickPick(items, { placeHolder: localize('select.build.task', 'Select a build task') });
         return selection?.task;
     }
