/*---------------------------------------------------------------------------------------------
 *  Copyright (c) Microsoft Corporation. All rights reserved.
 *  Licensed under the MIT License. See License.txt in the project root for license information.
 *--------------------------------------------------------------------------------------------*/
import * as vscode from 'vscode';
import { CMakeDriver } from './drivers/drivers';
import * as proc from './proc';
import * as nls from 'vscode-nls';
import { Environment, EnvironmentUtils } from './environmentVariables';
import * as logging from './logging';
import { extensionManager, getActiveProject } from './extension';
import { CMakeProject, ConfigureTrigger } from './cmakeProject';
import * as preset from '@cmt/preset';
import { UseCMakePresets } from './config';
import * as telemetry from '@cmt/telemetry';
import * as util from '@cmt/util';
import * as expand from '@cmt/expand';

nls.config({ messageFormat: nls.MessageFormat.bundle, bundleFormat: nls.BundleFormat.standalone })();
const localize: nls.LocalizeFunc = nls.loadMessageBundle();
const log = logging.createLogger('TaskProvider');

const endOfLine: string = "\r\n";

export interface CMakeTaskDefinition extends vscode.TaskDefinition {
    type: string;
    label: string;
    command: string; // Command is either "build", "configure", "install", "test", "package" or "workflow".
    targets?: string[]; // only in "build" command
    preset?: string;
    options?: { cwd?: string ; environment?: Environment };
}

export class CMakeTask extends vscode.Task {
    detail?: string;
    isDefault?: boolean;
    isTemplate?: boolean;
}

export interface TaskMenu extends vscode.QuickPickItem {
    task: CMakeTask;
}

export enum CommandType {
    build = "build",
    config = "configure",
    install = "install",
    test = "test",
    package = "package",
    workflow = "workflow",
    clean = "clean",
    cleanRebuild = "cleanRebuild"
}

const localizeCommandType = (cmd: CommandType): string => {
    switch (cmd) {
        case CommandType.build: {
            return localize("build", "build");
        }
        case CommandType.install: {
            return localize("install", "install");
        }
        case CommandType.test: {
            return localize("test", "test");
        }
        case CommandType.package: {
            return localize("package", "package");
        }
        case CommandType.workflow: {
            return localize("workflow", "workflow");
        }
        case CommandType.config: {
            return localize("configure", "configure");
        }
        case CommandType.clean: {
            return localize("clean", "clean");
        }
        case CommandType.cleanRebuild: {
            return localize("clean.rebuild", "clean rebuild");
        }
        default: {
            return "";
        }
    };
};

async function getDefaultPresetName(commandType: CommandType, resolve: boolean = false): Promise<string | undefined> {
    let result: string | undefined;
    switch (commandType) {
        case CommandType.config:
            result = resolve ? await vscode.commands.executeCommand("cmake.activeConfigurePresetName", []) as string :
                "${command:cmake.activeConfigurePresetName}";
            break;
        case CommandType.build:
            result = resolve ? await vscode.commands.executeCommand("cmake.activeBuildPresetName", []) as string :
                "${command:cmake.activeBuildPresetName}";
            break;
        case CommandType.install:
            result = resolve ? await vscode.commands.executeCommand("cmake.activeBuildPresetName", []) as string :
                "${command:cmake.activeBuildPresetName}";
            break;
        case CommandType.clean:
            result = resolve ? await vscode.commands.executeCommand("cmake.activeBuildPresetName", []) as string :
                "${command:cmake.activeBuildPresetName}";
            break;
        case CommandType.cleanRebuild:
            result = resolve ? await vscode.commands.executeCommand("cmake.activeBuildPresetName", []) as string :
                "${command:cmake.activeBuildPresetName}";
            break;
        case CommandType.test:
            result = resolve ? await vscode.commands.executeCommand("cmake.activeTestPresetName", []) as string :
                "${command:cmake.activeTestPresetName}";
            break;
        case CommandType.package:
            result = resolve ? await vscode.commands.executeCommand("cmake.activePackagePresetName", []) as string :
                "${command:cmake.activePackagePresetName}";
            break;
        case CommandType.workflow:
            result = resolve ? await vscode.commands.executeCommand("cmake.activeWorkflowPresetName", []) as string :
                "${command:cmake.activeWorkflowPresetName}";
            break;
        default:
            return undefined;
    }
    return result;
}

export class CMakeTaskProvider implements vscode.TaskProvider {
    static CMakeScriptType: string = 'cmake';
    static CMakeSourceStr: string = "CMake";

    constructor() {
    }

    public async provideTasks(): Promise<CMakeTask[]> {
        const result: CMakeTask[] = [];
        const project: CMakeProject | undefined = getActiveProject();
        const targets: string[] | undefined = await project?.getDefaultBuildTargets() || ["all"];
<<<<<<< HEAD
        result.push(await CMakeTaskProvider.provideTask(CommandType.config, project?.useCMakePresets));
        result.push(await CMakeTaskProvider.provideTask(CommandType.build, project?.useCMakePresets, targets));
        result.push(await CMakeTaskProvider.provideTask(CommandType.install, project?.useCMakePresets));
        result.push(await CMakeTaskProvider.provideTask(CommandType.test, project?.useCMakePresets));
        result.push(await CMakeTaskProvider.provideTask(CommandType.package, project?.useCMakePresets));
        result.push(await CMakeTaskProvider.provideTask(CommandType.workflow, project?.useCMakePresets));
        result.push(await CMakeTaskProvider.provideTask(CommandType.clean, project?.useCMakePresets));
        result.push(await CMakeTaskProvider.provideTask(CommandType.cleanRebuild, project?.useCMakePresets, targets));
=======
        if (extensionManager?.workspaceHasAtLeastOneProject()) {
            result.push(await CMakeTaskProvider.provideTask(CommandType.config, project?.useCMakePresets));
            result.push(await CMakeTaskProvider.provideTask(CommandType.build, project?.useCMakePresets, targets));
            result.push(await CMakeTaskProvider.provideTask(CommandType.install, project?.useCMakePresets));
            result.push(await CMakeTaskProvider.provideTask(CommandType.test, project?.useCMakePresets));
            result.push(await CMakeTaskProvider.provideTask(CommandType.clean, project?.useCMakePresets));
            result.push(await CMakeTaskProvider.provideTask(CommandType.cleanRebuild, project?.useCMakePresets, targets));
        }

>>>>>>> b486c5a3
        return result;
    }

    public static async provideTask(commandType: CommandType, useCMakePresets?: boolean, targets?: string[], presetName?: string): Promise<CMakeTask> {
        const taskName: string = localizeCommandType(commandType);
        let buildTargets: string[] | undefined;
        let preset: string | undefined;
        if (commandType === CommandType.build || commandType === CommandType.cleanRebuild) {
            buildTargets = targets;
        }
        if (presetName) {
            preset = presetName;
        } else if (useCMakePresets) {
            preset = await getDefaultPresetName(commandType);
        }

        const definition: CMakeTaskDefinition = {
            type: CMakeTaskProvider.CMakeScriptType,
            label: CMakeTaskProvider.CMakeSourceStr + ": " + taskName,
            command: commandType,
            targets: buildTargets,
            preset: preset
        };
        const task = new vscode.Task(definition, vscode.TaskScope.Workspace, taskName, CMakeTaskProvider.CMakeSourceStr,
            new vscode.CustomExecution(async (resolvedDefinition: vscode.TaskDefinition): Promise<vscode.Pseudoterminal> =>
                // When the task is executed, this callback will run. Here, we setup for running the task.
                new CustomBuildTaskTerminal(resolvedDefinition.command, resolvedDefinition.targets, resolvedDefinition.preset, {})
            ), []);
        task.group = (commandType === CommandType.build || commandType === CommandType.cleanRebuild) ? vscode.TaskGroup.Build : undefined;
        task.detail = localize('cmake.template.task', 'CMake template {0} task', taskName);
        return task;
    }

    public async resolveTask(task: CMakeTask): Promise<CMakeTask | undefined> {
        const execution: any = task.execution;
        if (!execution) {
            const definition: CMakeTaskDefinition = <any>task.definition;
            const scope: vscode.WorkspaceFolder | vscode.TaskScope = vscode.TaskScope.Workspace;
            const resolvedTask: CMakeTask = new vscode.Task(definition, scope, definition.label, CMakeTaskProvider.CMakeSourceStr,
                new vscode.CustomExecution(async (resolvedDefinition: vscode.TaskDefinition): Promise<vscode.Pseudoterminal> =>
                    new CustomBuildTaskTerminal(resolvedDefinition.command, resolvedDefinition.targets, resolvedDefinition.preset, resolvedDefinition.options)
                ), []);
            return resolvedTask;
        }
        return undefined;
    }

    public static async resolveInternalTask(task: CMakeTask): Promise<CMakeTask | undefined> {
        const execution: any = task.execution;
        if (!execution) {
            const definition: CMakeTaskDefinition = <any>task.definition;
            const scope: vscode.WorkspaceFolder | vscode.TaskScope = vscode.TaskScope.Workspace;
            const resolvedTask: CMakeTask = new vscode.Task(definition, scope, definition.label, CMakeTaskProvider.CMakeSourceStr,
                new vscode.CustomExecution(async (resolvedDefinition: vscode.TaskDefinition): Promise<vscode.Pseudoterminal> =>
                    new CustomBuildTaskTerminal(resolvedDefinition.command, resolvedDefinition.targets, resolvedDefinition.preset, resolvedDefinition.options)
                ), []);
            return resolvedTask;
        }
        return task;
    }

    public static async findBuildTask(presetName?: string, targets?: string[], expansionOptions?: expand.ExpansionOptions): Promise<CMakeTask | undefined> {
        // Fetch all CMake task from `tasks.json` files.
        const allTasks: vscode.Task[] = await vscode.tasks.fetchTasks({ type: CMakeTaskProvider.CMakeScriptType });

        const tasks: (CMakeTask | undefined)[] = await Promise.all(allTasks.map(async (task: any) => {
            if (!task.definition.label || !task.group || (task.group && task.group.id !== vscode.TaskGroup.Build.id)) {
                return undefined;
            }

            let taskTargets: string[];
            if (expansionOptions && task.definition.targets) {
                taskTargets = await expand.expandStrings(task.definition.targets, expansionOptions);
                if (task.definition.options?.cwd) {
                    task.definition.options.cwd = await expand.expandString(task.definition.options.cwd, expansionOptions);
                }
            } else {
                taskTargets = task.definition.targets;
            }

            const definition: CMakeTaskDefinition = {
                type: task.definition.type,
                label: task.definition.label,
                command: task.definition.command,
                targets: taskTargets || targets,
                preset: task.definition.preset,
                options: task.definition.options
            };

            const buildTask: CMakeTask = new vscode.Task(definition, vscode.TaskScope.Workspace, task.definition.label, CMakeTaskProvider.CMakeSourceStr);
            buildTask.detail = task.detail;
            if (task.group.isDefault) {
                buildTask.isDefault = true;
            }
            return buildTask;
        }));

        const buildTasks: CMakeTask[] = tasks.filter((task) => task !== undefined) as CMakeTask[];

        // No CMake Task is found.
        if (buildTasks.length === 0) {
            return undefined;
        }

        // Find tasks with a target that matches the input preset's target or the input targets
        let matchingTargetTasks: CMakeTask[];

        if (presetName) {
            matchingTargetTasks = buildTasks.filter(task => task.definition.preset === presetName);
        } else {
            matchingTargetTasks = buildTasks.filter(task => {
                const taskTargets: string[] = task.definition.targets || [];
                const inputTargets: string[] = targets || [];
                return taskTargets.length === inputTargets.length && taskTargets.every((item, index) => item === inputTargets[index]);
            });
        }

        if (matchingTargetTasks.length > 0) {
            // One task is found.
            if (matchingTargetTasks.length === 1) {
                return matchingTargetTasks[0];
            } else {
                // Search for the matching default task.
                const defaultTask: CMakeTask[] = matchingTargetTasks.filter(task => task.isDefault);
                if (defaultTask.length >= 1) {
                    return defaultTask[0];
                } else {
                    // If there is no default task, matchingTargetTasks is a mixture of template and defined tasks.
                    // If there is only one task, that task is a template, so return the template.
                    // If there are only two tasks, the first one is always a template, and the second one is the defined task that we are searching for.
                    // But if there are more than two tasks, it means that there are multiple defiend tasks and none are set as default. So ask the user to choose one later.
                    if (matchingTargetTasks.length === 1 || matchingTargetTasks.length === 2) {
                        return matchingTargetTasks[matchingTargetTasks.length - 1];
                    }
                }
            }
        }

        // Fetch CMake task from from task provider
        matchingTargetTasks.push(await CMakeTaskProvider.provideTask(CommandType.build, undefined, targets, presetName));
        const items: TaskMenu[] = matchingTargetTasks.map<TaskMenu>(task => ({ label: task.name, task: task, description: task.detail}));
        // Ask the user to pick a task.
        const selection = await vscode.window.showQuickPick(items, { placeHolder: localize('select.build.task', 'Select a build task') });
        return selection?.task;
    }
}

export class CustomBuildTaskTerminal implements vscode.Pseudoterminal, proc.OutputConsumer {
    private writeEmitter = new vscode.EventEmitter<string>();
    private closeEmitter = new vscode.EventEmitter<number>();
    public get onDidWrite(): vscode.Event<string> {
        return this.writeEmitter.event;
    }
    public get onDidClose(): vscode.Event<number> {
        return this.closeEmitter.event;
    }

    constructor(private command: string, private targets: string[], private preset?: string, private options?: { cwd?: string ; environment?: Environment }) {
    }

    output(line: string): void {
        this.writeEmitter.fire(line + endOfLine);
    }

    error(error: string): void {
        this.writeEmitter.fire(error + endOfLine);
    }

    async open(_initialDimensions: vscode.TerminalDimensions | undefined): Promise<void> {
        // At this point we can start using the terminal.
        switch (this.command) {
            case CommandType.config:
                await this.runConfigTask();
                break;
            case CommandType.build:
                await this.runBuildTask(CommandType.build);
                break;
            case CommandType.install:
                await this.runBuildTask(CommandType.install);
                break;
            case CommandType.test:
                await this.runTestTask();
                break;
            case CommandType.package:
                await this.runPackageTask();
                break;
            case CommandType.workflow:
                await this.runWorkflowTask();
                break;
            case CommandType.clean:
                await this.runBuildTask(CommandType.clean);
                break;
            case CommandType.cleanRebuild:
                await this.runCleanRebuildTask();
                break;
            default:
                this.writeEmitter.fire(localize("command.not.recognized", '{0} is not a recognized command.', `"${this.command}"`) + endOfLine);
                this.closeEmitter.fire(-1);
                return;
        }
    }

    private _process: proc.Subprocess | undefined = undefined;
    async close(): Promise<void> {
        if (this._process) {
            if (this._process.child) {
                await util.termProc(this._process.child);
            }
            this._process = undefined;
        }
    }

    private async correctTargets(project: CMakeProject, commandType: CommandType): Promise<string[]> {
        let targets: string[] = this.targets;
        const targetIsDefined: boolean = this.targets && this.targets.length > 0 ;
        const shouldIgnore: boolean = commandType !== CommandType.build;

        if (shouldIgnore && targetIsDefined) {
            this.writeEmitter.fire(localize("target.is.ignored", "The defined targets in this task are being ignored.") + endOfLine);
        }

        if (commandType === CommandType.install) {
            targets = ['install'];
        } else if (commandType === CommandType.clean) {
            targets = ['clean'];
        } else if (!shouldIgnore && !targetIsDefined && !project.useCMakePresets) {
            targets = [await project.buildTargetName() || await project.allTargetName];
        }
        return targets;
    }

    private async isTaskCompatibleWithPresets(project: CMakeProject): Promise<boolean> {
        const useCMakePresets: boolean = project.useCMakePresets;
        const presetDefined: boolean = this.preset !== undefined && this.preset !== null;
        const isNotCompatible = !useCMakePresets && presetDefined;
        if (!isNotCompatible) {
            return true;
        }
        const change: string = localize('enable.cmake.presets', "Enable CMakePresets");
        const ignore: string = localize('dismiss', "Dismiss");
        /** We don't want to await on this error message,
         * because if the user decides to change the settings, the task needs to re-run for the new settings to be effective.
         **/
        void vscode.window.showErrorMessage(
            localize('task.not.compatible.with.preset.setting', 'The selected task requests a CMakePreset, but the workspace is not configured for CMakePresets'),
            change, ignore).then((selection) => {
            if (selection === change) {
                const config: vscode.WorkspaceConfiguration = vscode.workspace.getConfiguration();
                if (config) {
                    const newValue: UseCMakePresets = (presetDefined) ? 'always' : 'never';
                    void config.update("cmake.useCMakePresets", newValue);
                }
            }
        });
        this.writeEmitter.fire(localize('task.not.compatible.with.preset.setting', 'The selected task is not compatible with preset setting.') + endOfLine);
        this.closeEmitter.fire(-1);
        return false;
    }

    private async resolvePresetName(preset: string | undefined, useCMakePresets: boolean, commandType: CommandType): Promise<string | undefined> {
        if (preset !== undefined) {
            return preset;
        }
        return useCMakePresets ? getDefaultPresetName(commandType, true) : undefined;
    }

    private getActiveProject(): CMakeProject | undefined {
        const project: CMakeProject | undefined = getActiveProject();
        if (!project) {
            log.debug(localize("cmake.tools.not.found", 'CMake Tools not found.'));
            this.writeEmitter.fire(localize("task.failed", "Task failed.") + endOfLine);
            this.closeEmitter.fire(-1);
        }
        return project;
    }

    private async runConfigTask(): Promise<any> {
        this.writeEmitter.fire(localize("config.started", "Config task started...") + endOfLine);
        const project: CMakeProject | undefined = this.getActiveProject();
        if (!project || !await this.isTaskCompatibleWithPresets(project)) {
            return;
        }
        telemetry.logEvent("task", {taskType: "configure", useCMakePresets: String(project.useCMakePresets)});
        await this.correctTargets(project, CommandType.config);
        const cmakeDriver: CMakeDriver | undefined = (await project?.getCMakeDriverInstance()) || undefined;
        if (cmakeDriver) {
            if (project.useCMakePresets && cmakeDriver.config.configureOnEdit) {
                log.debug(localize("configure.on.edit", 'When running configure tasks using presets, setting configureOnEdit to true can potentially overwrite the task configurations.'));
            }

            this.preset = await this.resolvePresetName(this.preset, project.useCMakePresets, CommandType.config);
            const configPreset: preset.ConfigurePreset | undefined = await project?.expandConfigPresetbyName(this.preset);
            const result = await cmakeDriver.configure(ConfigureTrigger.taskProvider, [], this, undefined, false, false, configPreset, this.options);
            if (result === undefined || result === null) {
                this.writeEmitter.fire(localize('configure.terminated', 'Configure was terminated') + endOfLine);
                this.closeEmitter.fire(-1);
            } else {
                this.writeEmitter.fire(localize('configure.finished.with.code', 'Configure finished with return code {0}', result.result) + endOfLine);
                this.closeEmitter.fire(result.result);
            }
        } else {
            log.debug(localize("cmake.driver.not.found", 'CMake driver not found.'));
            this.writeEmitter.fire(localize("configure.failed", "Configure failed.") + endOfLine);
            this.closeEmitter.fire(-1);
        }
    }

    private async runBuildTask(commandType: CommandType, doCloseEmitter: boolean = true, generateLog: boolean = true, project?: CMakeProject): Promise<number> {
        let targets = this.targets;
        const taskName: string = localizeCommandType(commandType);
        let fullCommand: proc.BuildCommand | null;
        let args: string[] = [];

        if (!project) {
            project = this.getActiveProject();
            if (!project || !await this.isTaskCompatibleWithPresets(project)) {
                return -1;
            }
        }
        if (generateLog) {
            telemetry.logEvent("task", {taskType: commandType, useCMakePresets: String(project.useCMakePresets)});
        }
        targets = await this.correctTargets(project, commandType);
        const cmakeDriver: CMakeDriver | undefined = (await project?.getCMakeDriverInstance()) || undefined;
        let cmakePath: string;
        if (cmakeDriver) {
            cmakePath = cmakeDriver.getCMakeCommand();

            if (!this.options) {
                this.options = {};
            }
            this.preset = await this.resolvePresetName(this.preset, project.useCMakePresets, CommandType.build);
            if (this.preset) {
                const buildPreset: preset.BuildPreset | undefined = await project?.expandBuildPresetbyName(this.preset);
                if (!buildPreset) {
                    log.debug(localize("build.preset.not.found", 'Build preset not found.'));
                    this.writeEmitter.fire(localize("build.no.preset.failed", "Build preset {0} not found. {1} failed.", this.preset, taskName) + endOfLine);
                    if (doCloseEmitter) {
                        this.closeEmitter.fire(-1);
                    }
                    return -1;
                }
                fullCommand = await cmakeDriver.generateBuildCommandFromPreset(buildPreset, targets);
                if (fullCommand) {
                    cmakePath = fullCommand.command;
                    args = fullCommand.args || [];
                    this.options.environment = EnvironmentUtils.merge([fullCommand.build_env, this.options.environment], {preserveNull: true});
                }
            } else {
                fullCommand = await cmakeDriver.generateBuildCommandFromSettings(targets);
                if (fullCommand) {
                    cmakePath = fullCommand.command;
                    args = fullCommand.args ? fullCommand.args : [];
                    this.options.environment = EnvironmentUtils.merge([ fullCommand.build_env, this.options.environment]);
                }
            }
        } else {
            log.debug(localize("cmake.driver.not.found", 'CMake driver not found.'));
            this.writeEmitter.fire(localize("build.failed", "{0} failed.", taskName) + endOfLine);
            if (doCloseEmitter) {
                this.closeEmitter.fire(-1);
            }
            return -1;
        }
        this.writeEmitter.fire(localize("build.started", "{0} task started....", taskName) + endOfLine);
        this.writeEmitter.fire(proc.buildCmdStr(cmakePath, args) + endOfLine);
        try {
            this._process = proc.execute(cmakePath, args, this, this.options);
            const result: proc.ExecutionResult = await this._process.result;
            this._process = undefined;
            if (result.retc) {
                this.writeEmitter.fire(localize("build.finished.with.error", "{0} finished with error(s).", taskName) + endOfLine);
            } else if (result.stderr || (result.stdout && result.stdout.includes(": warning"))) {
                this.writeEmitter.fire(localize("build.finished.with.warnings", "{0} finished with warning(s).", taskName) + endOfLine);
            } else {
                this.writeEmitter.fire(localize("build.finished.successfully", "{0} finished successfully.", taskName) + endOfLine);
            }
            if (doCloseEmitter) {
                this.closeEmitter.fire(result.retc ?? 0);
            }
            return result.retc ?? 0;
        } catch {
            this.writeEmitter.fire(localize("build.finished.with.error", "{0} finished with error(s).", taskName) + endOfLine);
            if (doCloseEmitter) {
                this.closeEmitter.fire(-1);
            }
            return -1;
        }
    }

    private async runTestTask(): Promise<any> {
        this.writeEmitter.fire(localize("test.started", "Test task started...") + endOfLine);

        const project: CMakeProject | undefined = this.getActiveProject();
        if (!project || !await this.isTaskCompatibleWithPresets(project)) {
            return;
        }
        telemetry.logEvent("task", {taskType: "test", useCMakePresets: String(project.useCMakePresets)});
        await this.correctTargets(project, CommandType.test);
        const cmakeDriver: CMakeDriver | undefined = (await project?.getCMakeDriverInstance()) || undefined;

        if (cmakeDriver) {
            let testPreset: preset.TestPreset | undefined;
            this.preset = await this.resolvePresetName(this.preset, project.useCMakePresets, CommandType.test);
            if (this.preset) {
                testPreset = await project?.expandTestPresetbyName(this.preset);
                if (!testPreset) {
                    log.debug(localize("test.preset.not.found", 'Test preset not found.'));
                    this.writeEmitter.fire(localize("ctest.failed", "Test preset {0} not found. Test failed.", this.preset) + endOfLine);
                    this.closeEmitter.fire(-1);
                    return;
                }
            }
            const result: number | undefined = cmakeDriver ? await project?.runCTestCustomized(cmakeDriver, testPreset, this) : undefined;
            if (result === undefined) {
                this.writeEmitter.fire(localize('ctest.run.terminated', 'CTest run was terminated') + endOfLine);
                this.closeEmitter.fire(-1);
            } else {
                this.writeEmitter.fire(localize('ctest.finished', 'CTest finished') + endOfLine);
                this.closeEmitter.fire(0);
            }
        }  else {
            log.debug(localize("cmake.driver.not.found", 'CMake driver not found.'));
            this.writeEmitter.fire(localize("test.failed", "CTest run failed.") + endOfLine);
            this.closeEmitter.fire(-1);
        }
    }

    private async runPackageTask(): Promise<any> {
        this.writeEmitter.fire(localize("package.started", "Package task started...") + endOfLine);

        const project: CMakeProject | undefined = this.getActiveProject();
        if (!project || !await this.isTaskCompatibleWithPresets(project)) {
            return;
        }
        telemetry.logEvent("task", {taskType: "package", useCMakePresets: String(project.useCMakePresets)});
        await this.correctTargets(project, CommandType.package);
        const cmakeDriver: CMakeDriver | undefined = (await project?.getCMakeDriverInstance()) || undefined;

        if (cmakeDriver) {
            let packagePreset: preset.PackagePreset | undefined;
            this.preset = await this.resolvePresetName(this.preset, project.useCMakePresets, CommandType.package);
            if (this.preset) {
                packagePreset = await project?.expandPackagePresetbyName(this.preset);
                if (!packagePreset) {
                    log.debug(localize("package.preset.not.found", 'Package preset not found.'));
                    this.writeEmitter.fire(localize("cpack.failed", "Package preset {0} not found. CPack failed.", this.preset) + endOfLine);
                    this.closeEmitter.fire(-1);
                    return;
                }
            }
            const result: number | undefined = cmakeDriver ? await project?.runCPack(cmakeDriver, packagePreset, this) : undefined; //.runCPackCustomized(cmakeDriver, packagePreset, this) : undefined;
            if (result === undefined) {
                this.writeEmitter.fire(localize('cpack.run.terminated', 'CPack run was terminated') + endOfLine);
                this.closeEmitter.fire(-1);
            } else {
                this.writeEmitter.fire(localize('cpack.finished', 'CPack finished') + endOfLine);
                this.closeEmitter.fire(0);
            }
        }  else {
            log.debug(localize("cmake.driver.not.found", 'CMake driver not found.'));
            this.writeEmitter.fire(localize("cpack.failed", "CPack run failed.") + endOfLine);
            this.closeEmitter.fire(-1);
        }
    }

    // should we have one task per workflow or launch the specific tasks for each entry
    private async runWorkflowTask(): Promise<any> {
        this.writeEmitter.fire(localize("workflow.started", "Workflow task started...") + endOfLine);

        const project: CMakeProject | undefined = this.getActiveProject();
        if (!project || !await this.isTaskCompatibleWithPresets(project)) {
            return;
        }
        telemetry.logEvent("task", {taskType: "workflow", useCMakePresets: String(project.useCMakePresets)});
        await this.correctTargets(project, CommandType.workflow); // ?????
        const cmakeDriver: CMakeDriver | undefined = (await project?.getCMakeDriverInstance()) || undefined;

        if (cmakeDriver) {
            let workflowPreset: preset.WorkflowPreset | undefined;
            this.preset = await this.resolvePresetName(this.preset, project.useCMakePresets, CommandType.workflow);
            if (this.preset) {
                workflowPreset = await project?.expandWorkflowPresetbyName(this.preset);
                if (!workflowPreset) {
                    log.debug(localize("workflow.preset.not.found", 'Workflow preset not found.'));
                    this.writeEmitter.fire(localize("workflow.failed", "Workflow preset {0} not found. Workflow failed.", this.preset) + endOfLine);
                    this.closeEmitter.fire(-1);
                    return;
                }
            }
            const result: number | undefined = cmakeDriver ? await project?.runWorkflow(cmakeDriver, workflowPreset, this) : undefined;
            if (result === undefined) {
                this.writeEmitter.fire(localize('workflow.run.terminated', 'Workflow run was terminated') + endOfLine);
                this.closeEmitter.fire(-1);
            } else {
                this.writeEmitter.fire(localize('workflow.finished', 'Workflow finished') + endOfLine);
                this.closeEmitter.fire(0);
            }
        }  else {
            log.debug(localize("cmake.driver.not.found", 'CMake driver not found.'));
            this.writeEmitter.fire(localize("workflow.failed", "Workflow run failed.") + endOfLine);
            this.closeEmitter.fire(-1);
        }
    }

    private async runCleanRebuildTask(): Promise<any> {
        const project: CMakeProject | undefined = this.getActiveProject();
        if (!project || !await this.isTaskCompatibleWithPresets(project)) {
            return;
        }
        telemetry.logEvent("task", {taskType: "cleanRebuild", useCMakePresets: String(project.useCMakePresets)});
        const cleanResult = await this.runBuildTask(CommandType.clean, false, false, project);
        if (cleanResult === 0) {
            await this.runBuildTask(CommandType.build, true, false, project);
        } else {
            this.closeEmitter.fire(cleanResult);
        }
    }
}

export const cmakeTaskProvider: CMakeTaskProvider = new CMakeTaskProvider();<|MERGE_RESOLUTION|>--- conflicted
+++ resolved
@@ -136,26 +136,17 @@
         const result: CMakeTask[] = [];
         const project: CMakeProject | undefined = getActiveProject();
         const targets: string[] | undefined = await project?.getDefaultBuildTargets() || ["all"];
-<<<<<<< HEAD
-        result.push(await CMakeTaskProvider.provideTask(CommandType.config, project?.useCMakePresets));
-        result.push(await CMakeTaskProvider.provideTask(CommandType.build, project?.useCMakePresets, targets));
-        result.push(await CMakeTaskProvider.provideTask(CommandType.install, project?.useCMakePresets));
-        result.push(await CMakeTaskProvider.provideTask(CommandType.test, project?.useCMakePresets));
-        result.push(await CMakeTaskProvider.provideTask(CommandType.package, project?.useCMakePresets));
-        result.push(await CMakeTaskProvider.provideTask(CommandType.workflow, project?.useCMakePresets));
-        result.push(await CMakeTaskProvider.provideTask(CommandType.clean, project?.useCMakePresets));
-        result.push(await CMakeTaskProvider.provideTask(CommandType.cleanRebuild, project?.useCMakePresets, targets));
-=======
         if (extensionManager?.workspaceHasAtLeastOneProject()) {
             result.push(await CMakeTaskProvider.provideTask(CommandType.config, project?.useCMakePresets));
             result.push(await CMakeTaskProvider.provideTask(CommandType.build, project?.useCMakePresets, targets));
             result.push(await CMakeTaskProvider.provideTask(CommandType.install, project?.useCMakePresets));
             result.push(await CMakeTaskProvider.provideTask(CommandType.test, project?.useCMakePresets));
+            result.push(await CMakeTaskProvider.provideTask(CommandType.package, project?.useCMakePresets));
+            result.push(await CMakeTaskProvider.provideTask(CommandType.workflow, project?.useCMakePresets));
             result.push(await CMakeTaskProvider.provideTask(CommandType.clean, project?.useCMakePresets));
             result.push(await CMakeTaskProvider.provideTask(CommandType.cleanRebuild, project?.useCMakePresets, targets));
         }
 
->>>>>>> b486c5a3
         return result;
     }
 
