--- conflicted
+++ resolved
@@ -1013,8 +1013,6 @@
                         preferredGenerators);
                     break;
                 case serverApi:
-                    // Since package and worfklow presets support has been introduced
-                    // after the serverAPI was deprecated, don't mention them here.
                     drv = await CMakeServerDriver.create(cmake,
                         this.workspaceContext.config,
                         this.sourceDir,
@@ -1051,15 +1049,11 @@
         }
 
         await drv.setVariant(this.variantManager.activeVariantOptions, this.variantManager.activeKeywordSetting);
-<<<<<<< HEAD
-        this.targetName.set(this.defaultBuildTarget || (this.useCMakePresets ? this.targetsInPresetName : drv.allTargetName));
-=======
         const newTargetName = this.defaultBuildTarget || (this.useCMakePresets ? this.targetsInPresetName : drv.allTargetName);
         if (this.targetName.value !== newTargetName) {
             this.targetName.set(newTargetName);
         }
         this.cTestController.clearTests(drv);
->>>>>>> b486c5a3
 
         // All set up. Fulfill the driver promise.
         return drv;
