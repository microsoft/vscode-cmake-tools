--- conflicted
+++ resolved
@@ -3125,12 +3125,9 @@
         // Regardless of the following configure return code,
         // we want full feature set view for the whole workspace.
         await enableFullFeatureSet(true);
-<<<<<<< HEAD
+        await this.doUseCMakePresetsChange();
+
         return (await this.configureInternal(ConfigureTrigger.quickStart, [], ConfigureType.Normal)).exitCode;
-=======
-        await this.doUseCMakePresetsChange();
-        return (await this.configureInternal(ConfigureTrigger.quickStart, [], ConfigureType.Normal)).result;
->>>>>>> d217cacd
     }
 
     private async createCMakeListsFile(mainListFile: string): Promise<Number> {
