import { CMakeCache } from '@cmt/cache';
import { CMakeExecutable, getCMakeExecutableInformation } from '@cmt/cmake/cmakeExecutable';
import { CompilationDatabase } from '@cmt/compilationDatabase';
import * as debuggerModule from '@cmt/debugger';
import collections from '@cmt/diagnostics/collections';
import * as shlex from '@cmt/shlex';
import { Strand } from '@cmt/strand';
import { ProgressHandle, versionToString, lightNormalizePath, Version, versionLess } from '@cmt/util';
import { DirectoryContext } from '@cmt/workspace';
import * as path from 'path';
import * as vscode from 'vscode';
import * as proc from '@cmt/proc';
import { CodeModelContent } from '@cmt/drivers/codeModel';
import {
    BadHomeDirectoryError,
    CMakeDriver,
    CMakeFileApiDriver,
    CMakeLegacyDriver,
    CMakePreconditionProblems,
    CMakeServerDriver,
    ConfigureResult,
    ConfigureResultType,
    ExecutableTarget,
    NoGeneratorError
} from '@cmt/drivers/drivers';
import { CTestDriver } from './ctest';
import { CPackDriver } from './cpack';
import { WorkflowDriver } from './workflow';
import { CMakeBuildConsumer } from './diagnostics/build';
import { CMakeOutputConsumer } from './diagnostics/cmake';
import { FileDiagnostic, populateCollection } from './diagnostics/util';
import { expandStrings, expandString, ExpansionOptions } from './expand';
import { CMakeGenerator, Kit, SpecialKits } from './kit';
import * as logging from './logging';
import { fs } from './pr';
import { buildCmdStr, DebuggerEnvironmentVariable, ExecutionResult, ExecutionOptions } from './proc';
import { FireLate, Property } from './prop';
import rollbar from './rollbar';
import * as telemetry from './telemetry';
import { VariantManager } from './variant';
import * as nls from 'vscode-nls';
import { ConfigurationWebview } from './cacheView';
import { enableFullFeatureSet, extensionManager, updateFullFeatureSet, setContextAndStore } from './extension';
import { CMakeCommunicationMode, ConfigurationReader, OptionConfig, UseCMakePresets, checkConfigureOverridesPresent } from './config';
import * as preset from '@cmt/preset';
import * as util from '@cmt/util';
import { Environment, EnvironmentUtils } from './environmentVariables';
import { KitsController } from './kitsController';
import { PresetsController } from './presetsController';
import paths from './paths';
import { ProjectController } from './projectController';
import { MessageItem } from 'vscode';
import { DebugTrackerFactory, DebuggerInformation, getDebuggerPipeName } from './debug/debuggerConfigureDriver';
import { ConfigurationType } from 'vscode-cmake-tools';

nls.config({ messageFormat: nls.MessageFormat.bundle, bundleFormat: nls.BundleFormat.standalone })();
const localize: nls.LocalizeFunc = nls.loadMessageBundle();

const open = require('open') as ((url: string, appName?: string, callback?: Function) => void);

const log = logging.createLogger('main');
const buildLogger = logging.createLogger('build');
const cmakeLogger = logging.createLogger('cmake');

export enum ConfigureType {
    Normal,
    Clean,
    Cache,
    ShowCommandOnly,
    NormalWithDebugger,
    CleanWithDebugger
}

export enum ConfigureTrigger {
    api = "api",
    runTests = "runTests",
    package = "package",
    workflow =  "workflow",
    badHomeDir = "badHomeDir",
    configureOnOpen = "configureOnOpen",
    configureWithCache = "configureWithCache",
    quickStart = "quickStart",
    setVariant = "setVariant",
    cmakeListsChange = "cmakeListsChange",
    sourceDirectoryChange = "sourceDirectoryChange",
    buttonNewKitsDefinition = "buttonNewKitsDefinition",
    compilation = "compilation",
    launch = "launch",
    commandEditCacheUI = "commandEditCacheUI",
    commandConfigure = "commandConfigure",
    commandConfigureWithDebugger = "commandConfigureWithDebugger",
    projectOutlineConfigureWithDebugger = "projectOutlineConfigureWithDebugger",
    commandCleanConfigure = "commandCleanConfigure",
    commandCleanConfigureWithDebugger = "commandCleanConfigureWithDebugger",
    commandConfigureAll = "commandConfigureAll",
    commandConfigureAllWithDebugger = "commandConfigureAllWithDebugger",
    projectOutlineConfigureAllWithDebugger = "projectOutlineConfigureAllWithDebugger",
    commandCleanConfigureAll = "commandCleanConfigureAll",
    commandCleanConfigureAllWithDebugger = "commandConfigureAllWithDebugger",
    projectOutlineCleanConfigureAllWithDebugger = "projectOutlineCleanConfigureAllWithDebugger",
    configureFailedConfigureWithDebuggerButton = "configureFailedConfigureWithDebuggerButton",
    taskProvider = "taskProvider",
    selectConfigurePreset = "selectConfigurePreset",
    selectKit = "selectKit"
}

export interface DiagnosticsConfiguration {
    folder: string;
    cmakeVersion: string;
    compilers: { C?: string; CXX?: string };
    usesPresets: boolean;
    generator: string;
    configured: boolean;
}

export interface DiagnosticsSettings {
    communicationMode: CMakeCommunicationMode;
    useCMakePresets: UseCMakePresets;
    configureOnOpen: boolean | null;
}

/**
 * Class implementing the extension. It's all here!
 *
 * The class internally uses a two-phase initialization, since proper startup
 * requires asynchrony. To ensure proper initialization. The class must be
 * created via the `create` static method. This will run the two phases
 * internally and return a promise to the new instance. This ensures that the
 * class invariants are maintained at all times.
 *
 * Some fields also require two-phase init. Their first phase is in the first
 * phase of the CMakeProject init, ie. the constructor.
 *
 * The second phases of fields will be called by the second phase of the parent
 * class. See the `init` private method for this initialization.
 */
export class CMakeProject {
    private wasUsingCMakePresets: boolean | undefined;
    private onDidOpenTextDocumentListener: vscode.Disposable | undefined;
    private disposables: vscode.Disposable[] = [];
    private readonly onUseCMakePresetsChangedEmitter = new vscode.EventEmitter<boolean>();
    public readonly cTestController: CTestDriver;
    public readonly cPackageController: CPackDriver;
    public readonly workflowController: WorkflowDriver;
    public kitsController!: KitsController;
    public presetsController!: PresetsController;

    /**
     * Construct a new instance. The instance isn't ready, and must be initalized.
     * @param projectController Required for test explorer to work properly. Setting as optional to avoid breaking tests.
     *
     * This is private. You must call `create` to get an instance.
     */
    private constructor(readonly workspaceContext: DirectoryContext, projectController?: ProjectController, readonly isMultiProjectFolder: boolean = false) {
        // Handle the active kit changing. We want to do some updates and teardown
        log.debug(localize('constructing.cmakeproject', 'Constructing new CMakeProject instance'));
        this.cTestController = new CTestDriver(workspaceContext, projectController);
        this.cPackageController = new CPackDriver(workspaceContext);
        this.workflowController = new WorkflowDriver(workspaceContext, projectController);
        this.onCodeModelChanged(FireLate, (_) => this._codeModelChangedApiEventEmitter.fire());
    }

    /**
     * The Workspace folder associated with this CMakeProject instance.
     * This is where we search for the variants and workspace-local kits.
     */
    get workspaceFolder(): vscode.WorkspaceFolder {
        return this.workspaceContext.folder;
    }

    /**
     * The folder associated with this CMakeProject.
     * For single-project folders, this is the WorkspaceFolder for historical reasons.
     * For multi-project folders, this is the directory where the CMakeProject lives (this.sourceDir)
     */
    get folderPath(): string {
        return this.isMultiProjectFolder ? this.sourceDir : this.workspaceContext.folder.uri.fsPath;
    }

    /**
     * The name of the folder for this CMakeProject instance
     */
    get folderName(): string {
        return path.basename(this.folderPath);
    }

    /**
     * Whether we use presets
     */
    private _useCMakePresets = false; // The default value doesn't matter, value is set when folder is loaded
    get useCMakePresets(): boolean {
        return this._useCMakePresets;
    }
    async setUseCMakePresets(useCMakePresets: boolean) {
        if (this.targetName.value === this.initTargetName) {
            if (useCMakePresets) {
                this.targetName.set(this.targetsInPresetName);
            } else {
                this.targetName.set('all');
            }
        }
        if (!useCMakePresets && this.targetName.value === this.targetsInPresetName) {
            this.targetName.set('all');
        }
        const oldValue = this.useCMakePresets;
        if (oldValue !== useCMakePresets) {
            this._useCMakePresets = useCMakePresets;
            const drv = await this.cmakeDriver;
            if (drv) {
                log.debug(localize('disposing.driver', 'Disposing CMake driver'));
                await drv.asyncDispose();
                this.cmakeDriver = Promise.resolve(null);
            }
        }
    }

    // Events that effect the user-interface
    /**
     * The status of this backend
     */
    get onStatusMessageChanged() {
        return this.statusMessage.changeEvent;
    }
    private readonly statusMessage = new Property<string>(localize('initializing', 'Initializing'));

    /**
     * Minimum cmake version supported. Currently only used for presets
     */
    public minCMakeVersion?: Version;

    /**
     * Currently selected configure preset
     */
    get configurePreset() {
        return this._configurePreset.value;
    }

    get onActiveConfigurePresetChanged() {
        return this._configurePreset.changeEvent;
    }
    private readonly _configurePreset = new Property<preset.ConfigurePreset | null>(null);

    private async resetPresets(driver: CMakeDriver | null) {
        // NOTE: don't delete from workspaceContext the association between this.folderName-this.configurePreset.name
        // and all the previously selected build/test/package/workflow presets.
        // If we set the configure preset back to the value before this "reset", all should be restored fine.
        await this.workspaceContext.state.setConfigurePresetName(this.folderName, null, this.isMultiProjectFolder);

        this._configurePreset.set(null);
        this._buildPreset.set(null);
        this._testPreset.set(null);
        this._packagePreset.set(null);
        this._workflowPreset.set(null);

        await driver?.setConfigurePreset(null);
        await driver?.setBuildPreset(null);
        await driver?.setTestPreset(null);
        await driver?.setPackagePreset(null);
        await driver?.setWorkflowPreset(null);
    }

    async expandConfigPresetbyName(configurePreset: string | null | undefined): Promise<preset.ConfigurePreset | undefined> {
        if (!configurePreset) {
            return undefined;
        }
        log.debug(localize('resolving.config.preset', 'Resolving the selected configure preset'));
        const expandedConfigurePreset = await preset.expandConfigurePreset(this.folderPath,
            configurePreset,
            lightNormalizePath(this.folderPath || '.'),
            this.sourceDir,
            true);
        if (!expandedConfigurePreset) {
            log.error(localize('failed.resolve.config.preset', 'Failed to resolve configure preset: {0}', configurePreset));
            return undefined;
        }
        if (expandedConfigurePreset.__file && expandedConfigurePreset.__file.version <= 2) {
            if (!expandedConfigurePreset.binaryDir) {
                log.error(localize('binaryDir.not.set.config.preset', '{0} is not set in configure preset: {1}', "\"binaryDir\"", configurePreset));
                return undefined;
            }
            if (!expandedConfigurePreset.generator) {
                log.error(localize('generator.not.set.config.preset', '{0} is not set in configure preset: {1}', "\"generator\"", configurePreset));
                return undefined;
            }
        }

        return expandedConfigurePreset;
    }

    /**
     * Presets are loaded by PresetsController, so this function should only be called by PresetsController.
     */
    async setConfigurePreset(configurePreset: string | null) {
        const previousGenerator = this.configurePreset?.generator;
        const drv = await this.cmakeDriver;  // Use only an existing driver, do not create one

        if (configurePreset) {
            const expandedConfigurePreset: preset.ConfigurePreset | undefined = await this.expandConfigPresetbyName(configurePreset);
            if (!expandedConfigurePreset) {
                await this.resetPresets(drv);
                return;
            }
            const priorCMakePath = await this.getCMakePathofProject(); // used for later comparison to determine if we need to update the driver's cmake.
            this._configurePreset.set(expandedConfigurePreset);
            if (previousGenerator && previousGenerator !== expandedConfigurePreset?.generator) {
                await this.shutDownCMakeDriver();
            }
            log.debug(localize('loading.new.config.preset', 'Loading new configure preset into CMake driver'));
            if (drv) {
                try {
                    this.statusMessage.set(localize('reloading.status', 'Reloading...'));
                    await drv.setConfigurePreset(expandedConfigurePreset);
                    const updatedCMakePath = await this.getCMakePathofProject();

                    // check if we need to update the driver's cmake, if so, update.
                    if (priorCMakePath !== updatedCMakePath) {
                        drv.cmake = await this.getCMakeExecutable();
                    }

                    await this.workspaceContext.state.setConfigurePresetName(this.folderName, configurePreset, this.isMultiProjectFolder);
                    this.statusMessage.set(localize('ready.status', 'Ready'));
                } catch (error: any) {
                    void vscode.window.showErrorMessage(localize('unable.to.set.config.preset', 'Unable to set configure preset {0}.', `"${error}"`));
                    this.statusMessage.set(localize('error.on.switch.config.preset', 'Error on switch of configure preset ({0})', error.message));
                    this.cmakeDriver = Promise.resolve(null);
                    await this.resetPresets(drv);
                }
            } else {
                // Remember the selected configure preset for the next session.
                await this.workspaceContext.state.setConfigurePresetName(this.folderName, configurePreset, this.isMultiProjectFolder);
            }
        } else {
            await this.resetPresets(drv);
        }
    }

    /**
     * Currently selected build preset
     */
    get buildPreset() {
        return this._buildPreset.value;
    }
    get onActiveBuildPresetChanged() {
        return this._buildPreset.changeEvent;
    }
    private readonly _buildPreset = new Property<preset.BuildPreset | null>(null);

    async expandBuildPresetbyName(buildPreset: string | null): Promise<preset.BuildPreset | undefined> {
        if (!buildPreset) {
            return undefined;
        }
        log.debug(localize('resolving.build.preset', 'Resolving the selected build preset'));
        const expandedBuildPreset = await preset.expandBuildPreset(this.folderPath,
            buildPreset,
            lightNormalizePath(this.folderPath || '.'),
            this.sourceDir,
            this.workspaceContext.config.parallelJobs,
            this.getPreferredGeneratorName(),
            true,
            this.configurePreset?.name);
        if (!expandedBuildPreset) {
            log.error(localize('failed.resolve.build.preset', 'Failed to resolve build preset: {0}', buildPreset));
            return undefined;
        }
        return expandedBuildPreset;
    }

    /**
     * Presets are loaded by PresetsController, so this function should only be called by PresetsController.
     */
    async setBuildPreset(buildPreset: string | null) {
        const drv = await this.cmakeDriver;  // Use only an existing driver, do not create one
        if (buildPreset) {
            const expandedBuildPreset = await this.expandBuildPresetbyName(buildPreset);
            if (!expandedBuildPreset) {
                this._buildPreset.set(null);
                return;
            }
            this._buildPreset.set(expandedBuildPreset);
            if (!expandedBuildPreset.configurePreset) {
                log.error(localize('configurePreset.not.set.build.preset', '{0} is not set in build preset: {1}', "\"configurePreset\"", buildPreset));
                this._buildPreset.set(null);
                return;
            }
            log.debug(localize('loading.new.build.preset', 'Loading new build preset into CMake driver'));
            if (drv) {
                try {
                    this.statusMessage.set(localize('reloading.status', 'Reloading...'));
                    await drv.setBuildPreset(expandedBuildPreset);
                    await this.workspaceContext.state.setBuildPresetName(this.folderName, expandedBuildPreset.configurePreset, buildPreset, this.isMultiProjectFolder);
                    this.statusMessage.set(localize('ready.status', 'Ready'));
                } catch (error: any) {
                    void vscode.window.showErrorMessage(localize('unable.to.set.build.preset', 'Unable to set build preset {0}.', `"${error}"`));
                    this.statusMessage.set(localize('error.on.switch.build.preset', 'Error on switch of build preset ({0})', error.message));
                    this.cmakeDriver = Promise.resolve(null);
                    this._buildPreset.set(null);
                }
            } else {
                // Remember the selected build preset for the next session.
                await this.workspaceContext.state.setBuildPresetName(this.folderName, expandedBuildPreset.configurePreset, buildPreset, this.isMultiProjectFolder);
            }
        } else {
            this._buildPreset.set(null);
            await drv?.setBuildPreset(null);
            if (this.configurePreset) {
                await this.workspaceContext.state.setBuildPresetName(this.folderName, this.configurePreset.name, null, this.isMultiProjectFolder);
            }
        }
    }

    /**
     * Currently selected test preset
     */
    get testPreset() {
        return this._testPreset.value;
    }
    get onActiveTestPresetChanged() {
        return this._testPreset.changeEvent;
    }
    private readonly _testPreset = new Property<preset.TestPreset | null>(null);

    async expandTestPresetbyName(testPreset: string | null): Promise<preset.TestPreset | undefined> {
        if (!testPreset) {
            return undefined;
        }
        log.debug(localize('resolving.test.preset', 'Resolving the selected test preset'));
        const expandedTestPreset = await preset.expandTestPreset(this.folderPath,
            testPreset,
            lightNormalizePath(this.folderPath || '.'),
            this.sourceDir,
            this.getPreferredGeneratorName(),
            true,
            this.configurePreset?.name);
        if (!expandedTestPreset) {
            log.error(localize('failed.resolve.test.preset', 'Failed to resolve test preset: {0}', testPreset));
            return undefined;
        }
        if (!expandedTestPreset.configurePreset) {
            log.error(localize('configurePreset.not.set.test.preset', '{0} is not set in test preset: {1}', "\"configurePreset\"", testPreset));
            return undefined;
        }
        return expandedTestPreset;
    }

    /**
     * Presets are loaded by PresetsController, so this function should only be called by PresetsController.
     */
    async setTestPreset(testPreset: string | null) {
        const drv = await this.cmakeDriver;  // Use only an existing driver, do not create one
        if (testPreset) {
            log.debug(localize('resolving.test.preset', 'Resolving the selected test preset'));
            const expandedTestPreset = await this.expandTestPresetbyName(testPreset);
            if (!expandedTestPreset) {
                this._testPreset.set(null);
                return;
            }
            this._testPreset.set(expandedTestPreset);
            log.debug(localize('loading.new.test.preset', 'Loading new test preset into CMake driver'));
            if (drv) {
                try {
                    this.statusMessage.set(localize('reloading.status', 'Reloading...'));
                    await drv.setTestPreset(expandedTestPreset);
                    if (expandedTestPreset.configurePreset) {
                        await this.workspaceContext.state.setTestPresetName(this.folderName, expandedTestPreset.configurePreset, testPreset, this.isMultiProjectFolder);
                    }
                    this.statusMessage.set(localize('ready.status', 'Ready'));
                } catch (error: any) {
                    void vscode.window.showErrorMessage(localize('unable.to.set.test.preset', 'Unable to set test preset {0}.', `"${error}"`));
                    this.statusMessage.set(localize('error.on.switch.test.preset', 'Error on switch of test preset ({0})', error.message));
                    this.cmakeDriver = Promise.resolve(null);
                    this._testPreset.set(null);
                }
            } else {
                if (expandedTestPreset.configurePreset) {
                    // Remember the selected test preset for the next session.
                    await this.workspaceContext.state.setTestPresetName(this.folderName, expandedTestPreset.configurePreset, testPreset, this.isMultiProjectFolder);
                }
            }
        } else {
            this._testPreset.set(null);
            await drv?.setTestPreset(null);
            if (this.configurePreset) {
                await this.workspaceContext.state.setTestPresetName(this.folderName, this.configurePreset.name, null, this.isMultiProjectFolder);
            }
        }
    }

    /**
     * Currently selected package preset
     */
    get packagePreset() {
        return this._packagePreset.value;
    }
    get onActivePackagePresetChanged() {
        return this._packagePreset.changeEvent;
    }
    private readonly _packagePreset = new Property<preset.PackagePreset | null>(null);

    async expandPackagePresetbyName(packagePreset: string | null): Promise<preset.PackagePreset | undefined> {
        if (!packagePreset) {
            return undefined;
        }
        log.debug(localize('resolving.package.preset', 'Resolving the selected package preset'));
        const expandedPackagePreset = await preset.expandPackagePreset(this.folderPath,
            packagePreset,
            lightNormalizePath(this.folderPath || '.'),
            this.sourceDir,
            this.getPreferredGeneratorName(),
            true,
            this.configurePreset?.name);
        if (!expandedPackagePreset) {
            log.error(localize('failed.resolve.package.preset', 'Failed to resolve package preset: {0}', packagePreset));
            return undefined;
        }
        if (!expandedPackagePreset.configurePreset) {
            log.error(localize('configurePreset.not.set.package.preset', '{0} is not set in package preset: {1}', "\"configurePreset\"", packagePreset));
            return undefined;
        }
        return expandedPackagePreset;
    }

    /**
     * Presets are loaded by PresetsController, so this function should only be called by PresetsController.
     */
    async setPackagePreset(packagePreset: string | null) {
        const drv = await this.cmakeDriver;  // Use only an existing driver, do not create one
        if (packagePreset) {
            log.debug(localize('resolving.package.preset', 'Resolving the selected package preset'));
            const expandedPackagePreset = await this.expandPackagePresetbyName(packagePreset);
            if (!expandedPackagePreset) {
                this._packagePreset.set(null);
                return;
            }
            this._packagePreset.set(expandedPackagePreset);
            log.debug(localize('loading.new.package.preset', 'Loading new package preset into CMake driver'));
            if (drv) {
                try {
                    this.statusMessage.set(localize('reloading.status', 'Reloading...'));
                    await drv.setPackagePreset(expandedPackagePreset);
                    if (expandedPackagePreset.configurePreset) {
                        await this.workspaceContext.state.setPackagePresetName(this.folderName, expandedPackagePreset.configurePreset, packagePreset, this.isMultiProjectFolder);
                    }
                    this.statusMessage.set(localize('ready.status', 'Ready'));
                } catch (error: any) {
                    void vscode.window.showErrorMessage(localize('unable.to.set.package.preset', 'Unable to set package preset {0}.', `"${error}"`));
                    this.statusMessage.set(localize('error.on.switch.package.preset', 'Error on switch of package preset ({0})', error.message));
                    this.cmakeDriver = Promise.resolve(null);
                    this._packagePreset.set(null);
                }
            } else {
                if (expandedPackagePreset.configurePreset) {
                    // Remember the selected package preset for the next session.
                    await this.workspaceContext.state.setPackagePresetName(this.folderName, expandedPackagePreset.configurePreset, packagePreset, this.isMultiProjectFolder);
                }
            }
        } else {
            this._packagePreset.set(null);
            await drv?.setPackagePreset(null);
            if (this.configurePreset) {
                await this.workspaceContext.state.setPackagePresetName(this.folderName, this.configurePreset.name, null, this.isMultiProjectFolder);
            }
        }
    }

    /**
     * Currently selected workflow preset
     */
    get workflowPreset() {
        return this._workflowPreset.value;
    }
    get onActiveWorkflowPresetChanged() {
        return this._workflowPreset.changeEvent;
    }
    private readonly _workflowPreset = new Property<preset.WorkflowPreset | null>(null);

    async expandWorkflowPresetbyName(workflowPreset: string | null): Promise<preset.WorkflowPreset | undefined> {
        if (!workflowPreset) {
            return undefined;
        }
        log.debug(localize('resolving.workflow.preset', 'Resolving the selected workflow preset'));
        const expandedWorkflowPreset = await preset.expandWorkflowPreset(this.folderPath,
            workflowPreset,
            lightNormalizePath(this.folderPath || '.'),
            this.sourceDir,
            this.getPreferredGeneratorName(),
            true,
            this.configurePreset?.name);
        if (!expandedWorkflowPreset) {
            log.error(localize('failed.resolve.workflow.preset', 'Failed to resolve workflow preset: {0}', workflowPreset));
            return undefined;
        }
        if (!expandedWorkflowPreset.steps[0].name) {
            log.error(localize('configurePreset.not.set.workflow.preset', '{0} is not set in workflow preset: {1}', "\"configurePreset\"", workflowPreset));
            return undefined;
        }
        return expandedWorkflowPreset;
    }

    /**
     * Presets are loaded by PresetsController, so this function should only be called by PresetsController.
     */
    async setWorkflowPreset(workflowPreset: string | null) {
        const drv = await this.cmakeDriver;  // Use only an existing driver, do not create one
        if (workflowPreset) {
            log.debug(localize('resolving.workflow.preset', 'Resolving the selected workflow preset'));
            const expandedWorkflowPreset = await this.expandWorkflowPresetbyName(workflowPreset);
            if (!expandedWorkflowPreset) {
                this._workflowPreset.set(null);
                return;
            }
            this._workflowPreset.set(expandedWorkflowPreset);
            log.debug(localize('loading.new.workflow.preset', 'Loading new workflow preset into CMake driver'));
            if (drv) {
                try {
                    this.statusMessage.set(localize('reloading.status', 'Reloading...'));
                    await drv.setWorkflowPreset(expandedWorkflowPreset);
                    // We need to associate this workflow preset with the current configure preset of the project,
                    // not the configure preset of step0 (which may even differ).
                    if (this.configurePreset) {
                        await this.workspaceContext.state.setWorkflowPresetName(this.folderName, this.configurePreset.name, workflowPreset, this.isMultiProjectFolder);
                    }
                    this.statusMessage.set(localize('ready.status', 'Ready'));
                } catch (error: any) {
                    void vscode.window.showErrorMessage(localize('unable.to.set.workflow.preset', 'Unable to set workflow preset {0}.', `"${error}"`));
                    this.statusMessage.set(localize('error.on.switch.workflow.preset', 'Error on switch of workflow preset ({0})', error.message));
                    this.cmakeDriver = Promise.resolve(null);
                    this._workflowPreset.set(null);
                }
            } else {
                if (this.configurePreset) {
                    // Remember the selected workflow preset for the next session.
                    await this.workspaceContext.state.setWorkflowPresetName(this.folderName, this.configurePreset.name, workflowPreset, this.isMultiProjectFolder);
                }
            }
        } else {
            this._workflowPreset.set(null);
            await drv?.setWorkflowPreset(null);
            if (this.configurePreset) {
                await this.workspaceContext.state.setWorkflowPresetName(this.folderName, this.configurePreset.name, null, this.isMultiProjectFolder);
            }
        }
    }

    /**
     * The current target to build.
     */
    get onTargetNameChanged() {
        return this.targetName.changeEvent;
    }
    private readonly initTargetName = '__init__';
    private readonly targetName = new Property<string>(this.initTargetName);

    /**
     * The current variant name for displaying to the UI (not the buildType)
     */
    get activeVariantName() {
        return this.activeVariant.value;
    }
    get onActiveVariantNameChanged() {
        return this.activeVariant.changeEvent;
    }
    private readonly activeVariant = new Property<string>('Unconfigured');

    /**
     * The "launch target" (the target that will be run by debugging)
     */
    get launchTargetName() {
        return this._launchTargetName.value;
    }
    get onLaunchTargetNameChanged() {
        return this._launchTargetName.changeEvent;
    }
    private readonly _launchTargetName = new Property<string | null>(null);

    /**
     * Whether CTest is enabled
     */
    get ctestEnabled() {
        return this._ctestEnabled.value;
    }
    get onCTestEnabledChanged() {
        return this._ctestEnabled.changeEvent;
    }
    private readonly _ctestEnabled = new Property<boolean>(false);

    /**
     * Whether CPack is enabled
     */
    get cpackEnabled() {
        return this._cpackEnabled.value;
    }
    get onCPackEnabledChanged() {
        return this._cpackEnabled.changeEvent;
    }
    private readonly _cpackEnabled = new Property<boolean>(false);

    /**
     * Whether the backend is busy running some task
     */
    get onIsBusyChanged() {
        return this.isBusy.changeEvent;
    }
    private readonly isBusy = new Property<boolean>(false);

    /**
     * Event fired when the code model from CMake is updated
     */
    get codeModelContent() {
        return this._codeModelContent.value;
    }
    get onCodeModelChanged() {
        return this._codeModelContent.changeEvent;
    }
    private readonly _codeModelContent = new Property<CodeModelContent | null>(null);
    private codeModelDriverSub: vscode.Disposable | null = null;

    get onCodeModelChangedApiEvent() {
        return this._codeModelChangedApiEventEmitter.event;
    }
    private readonly _codeModelChangedApiEventEmitter = new vscode.EventEmitter<void>();

    public notifyOnSelectedConfigurationChanged(configurationType: ConfigurationType) {
        this._onSelectedConfigurationChangedApiEvent.fire(configurationType);
    }
    get onSelectedConfigurationChangedApiEvent() {
        return this._onSelectedConfigurationChangedApiEvent.event;
    }
    private readonly _onSelectedConfigurationChangedApiEvent = new vscode.EventEmitter<ConfigurationType>();

    private readonly communicationModeSub = this.workspaceContext.config.onChange('cmakeCommunicationMode', () => {
        log.info(localize('communication.changed.restart.driver', "Restarting the CMake driver after a communication mode change."));
        return this.shutDownCMakeDriver();
    });

    private readonly generatorSub = this.workspaceContext.config.onChange('generator', async () => {
        log.info(localize('generator.changed.restart.driver', "Restarting the CMake driver after a generator change."));
        await this.reloadCMakeDriver();
    });

    private readonly preferredGeneratorsSub = this.workspaceContext.config.onChange('preferredGenerators', async () => {
        log.info(localize('preferredGenerator.changed.restart.driver', "Restarting the CMake driver after a preferredGenerators change."));
        await this.reloadCMakeDriver();
    });

    private readonly cmakePathSub = this.workspaceContext.config.onChange('cmakePath', async () => {
        // Force re-reading of cmake exe, this will ensure that the debugger capabilities are updated.
        const cmakeInfo = await this.getCMakeExecutable();
        if (!cmakeInfo.isPresent) {
            void vscode.window.showErrorMessage(localize('bad.executable', 'Bad CMake executable: {0}. Check to make sure it is installed or the value of the {1} setting contains the correct path', `"${cmakeInfo.path}"`, '"cmake.cmakePath"'));
            telemetry.logEvent('CMakeExecutableNotFound');
        }

        await this.reloadCMakeDriver();
    });

    /**
     * The variant manager keeps track of build variants. Has two-phase init.
     */
    private readonly variantManager = new VariantManager(this.workspaceFolder, this.workspaceContext.state, this.workspaceContext.config, this.isMultiProjectFolder);

    /**
     * A strand to serialize operations with the CMake driver
     */
    private readonly driverStrand = new Strand();

    /**
     * The object in charge of talking to CMake. It starts empty (null) because
     * we don't know what driver to use at the current time. The driver also has
     * two-phase init and a private constructor. The driver may be replaced at
     * any time by the user making changes to the workspace configuration.
     */
    private cmakeDriver: Promise<CMakeDriver | null> = Promise.resolve(null);

    /**
     * This object manages the CMake Cache Editor GUI
     */
    private cacheEditorWebview: ConfigurationWebview | undefined;

    /**
     * Event fired just as CMakeProject is about to be disposed
     */
    get onDispose() {
        return this.disposeEmitter.event;
    }
    private readonly disposeEmitter = new vscode.EventEmitter<void>();

    /**
     * Dispose the instance
     */
    dispose() {
        log.debug(localize('disposing.extension', 'Disposing CMake Tools extension'));
        this.disposeEmitter.fire();
        this.termCloseSub.dispose();
        this.launchTerminals.forEach(term => term.dispose());
        for (const sub of [
            this.generatorSub,
            this.preferredGeneratorsSub,
            this.communicationModeSub,
            this.cmakePathSub
        ]) {
            sub.dispose();
        }
        this.kitsController.dispose();
        rollbar.invokeAsync(localize('extension.dispose', 'Extension dispose'), () => this.asyncDispose());
        if (this.onDidOpenTextDocumentListener) {
            this.onDidOpenTextDocumentListener.dispose();
        }
    }

    /**
     * Dispose of the extension asynchronously.
     */
    async asyncDispose() {
        collections.reset();
        const drv = await this.cmakeDriver;
        if (drv) {
            await drv.asyncDispose();
        }
        for (const disp of [this.statusMessage, this.targetName, this.activeVariant, this._ctestEnabled, this.isBusy, this.variantManager, this.cTestController, this.cPackageController]) {
            disp.dispose();
        }
    }

    private getPreferredGenerators(): CMakeGenerator[] {
        // User can override generator with a setting
        const userGenerator = this.workspaceContext.config.generator;
        if (userGenerator) {
            log.debug(localize('using.user.generator', 'Using generator from user configuration: {0}', userGenerator));
            return [{
                name: userGenerator,
                platform: this.workspaceContext.config.platform || undefined,
                toolset: this.workspaceContext.config.toolset || undefined
            }];
        }

        const userPreferred = this.workspaceContext.config.preferredGenerators.map(g => ({ name: g }));
        return userPreferred;
    }

    private getPreferredGeneratorName(): string | undefined {
        const generators = this.getPreferredGenerators();
        return generators[0]?.name;
    }

    /**
     * Execute pre-configure/build tasks to check if we are ready to run a full
     * configure. This should be called by a derived driver before any
     * configuration tasks are run
     */
    public async cmakePreConditionProblemHandler(e: CMakePreconditionProblems, isConfiguring: boolean, config?: ConfigurationReader): Promise<void> {
        let telemetryEvent: string | undefined;
        const telemetryProperties: telemetry.Properties = {};

        switch (e) {
            case CMakePreconditionProblems.ConfigureIsAlreadyRunning:
                void vscode.window.showErrorMessage(localize('configuration.already.in.progress', 'Configuration is already in progress.'));
                break;
            case CMakePreconditionProblems.BuildIsAlreadyRunning:
                void vscode.window.showErrorMessage(localize('task.already.running', 'A CMake task is already running. Stop it before trying to run a new CMake task.'));
                break;
            case CMakePreconditionProblems.NoSourceDirectoryFound:
                void vscode.window.showErrorMessage(localize('no.source.directory.found', 'You do not have a source directory open'));
                break;
            case CMakePreconditionProblems.MissingCMakeListsFile:
                telemetryEvent = "partialActivation";

                telemetry.logEvent('missingCMakeListsFile');  // Fire this event in case the notification is dismissed with the `ESC` key.

                const ignoreCMakeListsMissing: boolean = this.workspaceContext.state.getIgnoreCMakeListsMissing(this.folderName, this.isMultiProjectFolder) || this.workspaceContext.config.ignoreCMakeListsMissing;
                telemetryProperties["ignoreCMakeListsMissing"] = ignoreCMakeListsMissing.toString();

                if (!ignoreCMakeListsMissing && !this.isMultiProjectFolder) {
                    const existingCmakeListsFiles: string[] | undefined = await util.getAllCMakeListsPaths(this.folderPath);

                    if (existingCmakeListsFiles !== undefined && existingCmakeListsFiles.length > 0) {
                        telemetryProperties["hasCmakeLists"] = "true";
                    } else {
                        telemetryProperties["hasCMakeLists"] = "false";
                    }
                    interface FileItem extends vscode.QuickPickItem {
                        fullPath: string;
                    }
                    const items: FileItem[] = existingCmakeListsFiles ? existingCmakeListsFiles.map<FileItem>(file => ({
                        label: util.getRelativePath(file, this.folderPath) + "/CMakeLists.txt",
                        fullPath: file
                    })) : [];
                    const browse: string = localize("browse.for.cmakelists", "[Browse for CMakeLists.txt]");
                    const dontAskAgain: string = localize("do.not.ask.again", "[Don't Show Again]");
                    items.push({ label: browse, fullPath: "", description: localize("search.for.cmakelists", "Search for CMakeLists.txt on this computer") });
                    items.push({ label: dontAskAgain, fullPath: "", description: localize("do.not.ask.again.description", "Do not ask for CMakeLists.txt again in this folder. This will enable the cmake.ignoreCMakeListsMissing setting.") });
                    const selection: FileItem | undefined = await vscode.window.showQuickPick(items, {
                        placeHolder: (items.length === 1 ? localize("cmakelists.not.found", "No CMakeLists.txt was found.") : localize("select.cmakelists", "Select CMakeLists.txt"))
                    });
                    telemetryProperties["missingCMakeListsUserAction"] = (selection === undefined) ? "cancel" : (selection.label === browse) ? "browse" : (selection.label === dontAskAgain) ? "dontAskAgain" : "pick";
                    let selectedFile: string | undefined;
                    if (!selection) {
                        break; // User canceled it.
                    } else if (selection.label === browse) {
                        const openOpts: vscode.OpenDialogOptions = {
                            canSelectMany: false,
                            defaultUri: vscode.Uri.file(this.folderPath),
                            filters: { "CMake files": ["txt"], "All files": ["*"] },
                            openLabel: "Load"
                        };
                        const cmakeListsFile = await vscode.window.showOpenDialog(openOpts);
                        if (cmakeListsFile) {
                            // Keep the absolute path for CMakeLists.txt files that are located outside of the workspace folder.
                            selectedFile = cmakeListsFile[0].fsPath;
                        }
                    } else if (selection.label === dontAskAgain)  {
                        await vscode.workspace.getConfiguration('cmake', this.workspaceFolder).update('ignoreCMakeListsMissing', true, vscode.ConfigurationTarget.WorkspaceFolder);
                    } else {
                        // Keep the relative path for CMakeLists.txt files that are located inside of the workspace folder.
                        // selection.label is the relative path to the selected CMakeLists.txt.
                        selectedFile = selection.label;
                    }
                    if (selectedFile) {
                        const newSourceDirectory = path.dirname(selectedFile);
                        await this.setSourceDir(await util.normalizeAndVerifySourceDir(newSourceDirectory,
                            await CMakeDriver.sourceDirExpansionOptions(this.workspaceContext.folder.uri.fsPath, this.useCMakePresets, this.getActiveKit())));
                        void vscode.workspace.getConfiguration('cmake', this.workspaceFolder.uri).update("sourceDirectory", this._sourceDir);
                        if (config) {
                            // Updating sourceDirectory here, at the beginning of the configure process,
                            // doesn't need to fire the settings change event (which would trigger unnecessarily
                            // another immediate configure, which will be blocked anyway).
                            config.updatePartial({ sourceDirectory: newSourceDirectory }, false);

                            // Since the source directory is set via a file open dialog tuned to CMakeLists.txt,
                            // we know that it exists and we don't need any other additional checks on its value,
                            // so simply enable full feature set.
                            await enableFullFeatureSet(true);

                            if (!isConfiguring) {
                                telemetry.logEvent(telemetryEvent, telemetryProperties);
                                return vscode.commands.executeCommand('cmake.configure');
                            }
                        }
                    } else {
                        telemetryProperties["missingCMakeListsUserAction"] = "cancel-browse";
                    }
                }

                break;
        }

        if (telemetryEvent) {
            telemetry.logEvent(telemetryEvent, telemetryProperties);
        }

        // This project folder can go through various changes while executing this function
        // that could be relevant to the partial/full feature set view.
        // This is a good place for an update.
        return updateFullFeatureSet();
    }

    /**
     * Start up a new CMake driver and return it. This is so that the initialization
     * of the driver is atomic to those using it
     */
    private async startNewCMakeDriver(cmake: CMakeExecutable): Promise<CMakeDriver> {
        log.debug(localize('starting.cmake.driver', 'Starting CMake driver'));
        if (!cmake.isPresent) {
            throw new Error(localize('bad.cmake.executable', 'Bad CMake executable {0}.', `"${cmake.path}"`));
        }

        const workspace: string = this.workspaceFolder.uri.fsPath;
        let drv: CMakeDriver;
        const preferredGenerators = this.getPreferredGenerators();
        const preConditionHandler = async (e: CMakePreconditionProblems, config?: ConfigurationReader) => this.cmakePreConditionProblemHandler(e, true, config);
        let communicationMode = this.workspaceContext.config.cmakeCommunicationMode.toLowerCase();
        const fileApi = 'fileapi';
        const serverApi = 'serverapi';
        const legacy = 'legacy';

        if (communicationMode !== fileApi && communicationMode !== serverApi && communicationMode !== legacy) {
            if (cmake.isFileApiModeSupported) {
                communicationMode = fileApi;
            } else if (cmake.isServerModeSupported) {
                communicationMode = serverApi;
            } else {
                communicationMode = legacy;
            }
        } else if (communicationMode === fileApi) {
            if (!cmake.isFileApiModeSupported) {
                if (cmake.isServerModeSupported) {
                    communicationMode = serverApi;
                    log.warning(
                        localize('switch.to.serverapi',
                            'CMake file-api communication mode is not supported in versions earlier than {0}. Switching to CMake server communication mode.',
                            versionToString(cmake.minimalFileApiModeVersion)));
                } else {
                    communicationMode = legacy;
                }
            }
        }

        if (communicationMode !== fileApi && communicationMode !== serverApi) {
            log.warning(
                localize('please.upgrade.cmake',
                    'For the best experience, CMake server or file-api support is required. Please upgrade CMake to {0} or newer.',
                    versionToString(cmake.minimalServerModeVersion)));
        }

        try {
            if (communicationMode === serverApi) {
                this.statusMessage.set(localize('starting.cmake.driver.status', 'Starting CMake Server...'));
            }
            switch (communicationMode) {
                case fileApi:
                    drv = await CMakeFileApiDriver.create(cmake,
                        this.workspaceContext.config,
                        this.sourceDir,
                        this.isMultiProjectFolder,
                        this.useCMakePresets,
                        this.activeKit,
                        this.configurePreset,
                        this.buildPreset,
                        this.testPreset,
                        this.packagePreset,
                        this.workflowPreset,
                        workspace,
                        preConditionHandler,
                        preferredGenerators);
                    break;
                case serverApi:
                    drv = await CMakeServerDriver.create(cmake,
                        this.workspaceContext.config,
                        this.sourceDir,
                        this.isMultiProjectFolder,
                        this.useCMakePresets,
                        this.activeKit,
                        this.configurePreset,
                        this.buildPreset,
                        this.testPreset,
                        this.packagePreset,
                        this.workflowPreset,
                        workspace,
                        preConditionHandler,
                        preferredGenerators);
                    break;
                default:
                    drv = await CMakeLegacyDriver.create(cmake,
                        this.workspaceContext.config,
                        this.sourceDir,
                        this.isMultiProjectFolder,
                        this.useCMakePresets,
                        this.activeKit,
                        this.configurePreset,
                        this.buildPreset,
                        this.testPreset,
                        this.packagePreset,
                        this.workflowPreset,
                        workspace,
                        preConditionHandler,
                        preferredGenerators);
            }
        } finally {
            this.statusMessage.set(localize('ready.status', 'Ready'));
        }

        await drv.setVariant(this.variantManager.activeVariantOptions, this.variantManager.activeKeywordSetting);
        const newTargetName = this.defaultBuildTarget || (this.useCMakePresets ? this.targetsInPresetName : drv.allTargetName);
        if (this.targetName.value !== newTargetName) {
            this.targetName.set(newTargetName);
        }
        this.cTestController.clearTests(drv);

        // All set up. Fulfill the driver promise.
        return drv;
    }

    public getConfigurationReader(): ConfigurationReader {
        return this.workspaceContext.config;
    }
    /**
     * Event fired after CMake configure runs
     */
    get onReconfigured() {
        return this.onReconfiguredEmitter.event;
    }
    private readonly onReconfiguredEmitter = new vscode.EventEmitter<void>();

    private readonly onTargetChangedEmitter = new vscode.EventEmitter<void>();
    get onTargetChanged() {
        return this.onTargetChangedEmitter.event;
    }

    async executeCMakeCommand(args: string[], options?: ExecutionOptions): Promise<ExecutionResult> {
        const drv = await this.getCMakeDriverInstance();
        if (drv) {
            return drv.executeCommand(drv.cmake.path, args, undefined, options).result;
        } else {
            throw new Error(localize('unable.to.execute.cmake.command', 'Unable to execute cmake command, there is no valid cmake driver instance.'));
        }
    }

    async execute(program: string, args: string[], options?: ExecutionOptions): Promise<ExecutionResult> {
        const drv = await this.getCMakeDriverInstance();
        if (drv) {
            return drv.executeCommand(program, args, undefined, options).result;
        } else {
            throw new Error(localize('unable.to.execute.program', 'Unable to execute program, there is no valid cmake driver instance.'));
        }
    }

    private async shutDownCMakeDriver() {
        const drv = await this.cmakeDriver;
        if (drv) {
            log.debug(localize('shutting.down.driver', 'Shutting down CMake driver'));
            await drv.asyncDispose();
            this.cmakeDriver = Promise.resolve(null);
        }
    }

    /**
     * Reload/restarts the CMake Driver
     */
    private async reloadCMakeDriver() {
        try {
            const drv = await this.cmakeDriver;
            if (drv) {
                log.debug(localize('reloading.driver', 'Reloading CMake driver'));
                await drv?.asyncDispose();
                return this.cmakeDriver = this.startNewCMakeDriver(await this.getCMakeExecutable());
            }
        } catch {
            return this.cmakeDriver = this.startNewCMakeDriver(await this.getCMakeExecutable());
        }
    }

    /**
     * Second phase of two-phase init. Called by `create`.
     */
    private async init(sourceDirectory: string) {
        log.debug(localize('second.phase.init', 'Starting CMake Tools second-phase init'));
<<<<<<< HEAD
        this.kitsController = await KitsController.init(this);
        this.presetsController = await PresetsController.init(this, this.kitsController, this.isMultiProjectFolder);
        await this.doUseCMakePresetsChange();
        await this.setSourceDir(await util.normalizeAndVerifySourceDir(sourceDirectory,
            await CMakeDriver.sourceDirExpansionOptions(this.workspaceContext.folder.uri.fsPath, this.useCMakePresets, this.getActiveKit())));

        this.hideBuildButton = (this.workspaceContext.config.statusbar.advanced?.build?.visibility === "hidden") ? true : false;
        this.hideDebugButton = (this.workspaceContext.config.statusbar.advanced?.debug?.visibility === "hidden") ? true : false;
        this.hideLaunchButton = (this.workspaceContext.config.statusbar.advanced?.launch?.visibility === "hidden") ? true : false;
=======
        await this.setSourceDir(await util.normalizeAndVerifySourceDir(sourceDirectory, CMakeDriver.sourceDirExpansionOptions(this.workspaceContext.folder.uri.fsPath)));
        this.doStatusChange(this.workspaceContext.config.options);
>>>>>>> 3472ca7c
        // Start up the variant manager
        await this.variantManager.initialize(this.folderName);
        // Set the status bar message
        this.activeVariant.set(this.variantManager.activeVariantOptions.short);
        // Restore the debug target
        this._launchTargetName.set(this.workspaceContext.state.getLaunchTargetName(this.folderName, this.isMultiProjectFolder) || '');

        // Hook up event handlers
        // Listen for the variant to change
        this.variantManager.onActiveVariantChanged(() => {
            log.debug(localize('active.build.variant.changed', 'Active build variant changed'));
            rollbar.invokeAsync(localize('changing.build.variant', 'Changing build variant'), async () => {
                const drv = await this.getCMakeDriverInstance();
                if (drv) {
                    await drv.setVariant(this.variantManager.activeVariantOptions, this.variantManager.activeKeywordSetting);
                    this.activeVariant.set(this.variantManager.activeVariantOptions.short);
                    // We don't configure yet, since someone else might be in the middle of a configure
                }
            });
        });
        this.cTestController.onTestingEnabledChanged(enabled => this._ctestEnabled.set(enabled));
        this.cPackageController.onPackagingEnabledChanged(enabled => this._cpackEnabled.set(enabled));

        this.statusMessage.set(localize('ready.status', 'Ready'));

        this.disposables.push(this.onPresetsChanged(() => this.doUseCMakePresetsChange()));
        this.disposables.push(this.onUserPresetsChanged(() => this.doUseCMakePresetsChange()));
    }

    public async hasPresetsFiles(): Promise<boolean> {
        if (await fs.exists(this.presetsController.presetsPath) || await fs.exists(this.presetsController.userPresetsPath)) {
            return true;
        }
        return false;
    }

    async doUseCMakePresetsChange(useCMakePresets?: string) {
        if (useCMakePresets === undefined) {
            useCMakePresets = this.workspaceContext.config.useCMakePresets;
        }
        this._useCMakePresets = useCMakePresets === 'always' ? true : useCMakePresets === 'never' ? false : await this.hasPresetsFiles();

        const usingCMakePresets = this.useCMakePresets;
        if (usingCMakePresets !== this.wasUsingCMakePresets) {
            this.wasUsingCMakePresets = usingCMakePresets;
            await this.setUseCMakePresets(usingCMakePresets);
            await this.initializeKitOrPresets();
            const config = this.workspaceContext.config;
            if (usingCMakePresets) {
                const setPresetsFileLanguageMode = (document: vscode.TextDocument) => {
                    const fileName = path.basename(document.uri.fsPath);
                    if (util.isFileInsideFolder(document.uri, this.folderPath) && fileName === 'CMakePresets.json' || fileName === 'CMakeUserPresets.json') {
                        if (config.allowCommentsInPresetsFile && document.languageId !== 'jsonc') {
                            // setTextDocumentLanguage will trigger onDidOpenTextDocument
                            void vscode.languages.setTextDocumentLanguage(document, 'jsonc');
                        } else if (!config.allowCommentsInPresetsFile && document.languageId !== 'json') {
                            void vscode.languages.setTextDocumentLanguage(document, 'json');
                        }
                    }
                };

                this.onDidOpenTextDocumentListener = vscode.workspace.onDidOpenTextDocument(document =>
                    setPresetsFileLanguageMode(document)
                );

                vscode.workspace.textDocuments.forEach(document => setPresetsFileLanguageMode(document));
            } else {
                if (this.onDidOpenTextDocumentListener) {
                    this.onDidOpenTextDocumentListener.dispose();
                    this.onDidOpenTextDocumentListener = undefined;
                }
            }

            this.onUseCMakePresetsChangedEmitter.fire(usingCMakePresets);
        }
    }
    /**
     * Call configurePresets, buildPresets, testPresets, packagePresets or workflowPresets to get the latest presets when the event is fired.
     */
    onPresetsChanged(listener: () => any) {
        return this.presetsController.onPresetsChanged(listener);
    }

    /**
     * Call configurePresets, buildPresets, testPresets, packagePresets or workflowPresets to get the latest presets when the event is fired.
     */
    onUserPresetsChanged(listener: () => any) {
        return this.presetsController.onUserPresetsChanged(listener);
    }

    /**
     * Calculate which kit object should be used for variable exapansion.
     * Obviously, the active kit if set but otherwise, since variable expansion may need kit information before the active kit is determined
     * (like very early during project load) then deduce from previous user selection which was saved in the workspace state.
     * Do not change any flow related to how and when this.activeKit is set. When it is null, this method just returns a kit (if we find one)
     * but without setting it as active here.
     */
    public getActiveKit(): Kit | null {
        if (this.activeKit) {
            return this.activeKit;
        }

        const kitName: string | null = this.workspaceContext.state.getActiveKitName(this.folderName, this.isMultiProjectFolder);
        if (kitName) {
            // It remembers a kit. Find it in the kits avail in this dir:
            return this.kitsController.availableKits.find(k => k.name === kitName) || null;
        }

        return null;
    }

    async initializeKitOrPresets() {
        if (this.useCMakePresets) {
            const latestConfigPresetName = this.workspaceContext.state.getConfigurePresetName(this.folderName, this.isMultiProjectFolder);
            if (latestConfigPresetName) {
                // Check if the latest configurePresetName from the previous session is still valid.
                const presets = await this.presetsController.getAllConfigurePresets();
                const latestConfigPreset: preset.ConfigurePreset | undefined = presets.find(preset => preset.name === latestConfigPresetName);
                if (latestConfigPreset && !latestConfigPreset.hidden) {
                    await this.presetsController.setConfigurePreset(latestConfigPresetName);
                }
            }
        } else {
            // Check if the CMakeProject remembers what kit it was last using in this dir:
            const kit = this.getActiveKit();
            if (kit) {
                // Set the kit: (May do nothing if no kit was found)
                await this.setKit(kit);
            }
        }
    }

    async isNinjaInstalled(): Promise<boolean> {
        const drv = await this.cmakeDriver;

        if (drv) {
            return await drv.testHaveCommand('ninja') || drv.testHaveCommand('ninja-build');
        }

        return false;
    }

    private refreshLaunchEnvironment: boolean = false;
    async setKit(kit: Kit | null) {
        if (!this.activeKit || (kit && this.activeKit.name !== kit.name)) {
            this.refreshLaunchEnvironment = true;
        }
        this._activeKit = kit;
        if (kit) {
            log.debug(localize('injecting.new.kit', 'Injecting new Kit into CMake driver'));
            const drv = await this.cmakeDriver;  // Use only an existing driver, do not create one
            if (drv) {
                try {
                    this.statusMessage.set(localize('reloading.status', 'Reloading...'));
                    await drv.setKit(kit, this.getPreferredGenerators());
                    await this.workspaceContext.state.setActiveKitName(this.folderName, kit.name, this.isMultiProjectFolder);
                    this.statusMessage.set(localize('ready.status', 'Ready'));
                } catch (error: any) {
                    void vscode.window.showErrorMessage(localize('unable.to.set.kit', 'Unable to set kit {0}.', `"${error.message}"`));
                    this.statusMessage.set(localize('error.on.switch.status', 'Error on switch of kit ({0})', error.message));
                    this.cmakeDriver = Promise.resolve(null);
                    this._activeKit = null;
                }
            } else {
                // Remember the selected kit for the next session.
                await this.workspaceContext.state.setActiveKitName(this.folderName, kit.name, this.isMultiProjectFolder);
            }
        }
    }

    async getCMakePathofProject(): Promise<string> {
        const overWriteCMakePathSetting = this.useCMakePresets ? this.configurePreset?.cmakeExecutable : undefined;
        return await this.workspaceContext.getCMakePath(overWriteCMakePathSetting) || '';
    }

    async getCMakeExecutable() {
        const cmakePath: string = await this.getCMakePathofProject();
        const cmakeExe = await getCMakeExecutableInformation(cmakePath);
        if (cmakeExe.version && this.minCMakeVersion && versionLess(cmakeExe.version, this.minCMakeVersion)) {
            rollbar.error(localize('cmake.version.not.supported',
                'CMake version {0} may not be supported. Minimum version required is {1}.',
                versionToString(cmakeExe.version),
                versionToString(this.minCMakeVersion)));
        }
        return cmakeExe;
    }

    /**
     * Returns, if possible a cmake driver instance. To creation the driver instance,
     * there are preconditions that should be fulfilled, such as an active kit is selected.
     * These preconditions are checked before it driver instance creation. When creating a
     * driver instance, this function waits until the driver is ready before returning.
     * This ensures that user commands can always be executed, because error criterials like
     * exceptions would assign a null driver and it is possible to create a new driver instance later again.
     */
    async getCMakeDriverInstance(): Promise<CMakeDriver | null> {
        return this.driverStrand.execute(async () => {
            if (!this.useCMakePresets && !this.activeKit) {
                log.debug(localize('not.starting.no.kits', 'Not starting CMake driver: no kit selected'));
                return null;
            }

            const cmake = await this.getCMakeExecutable();
            if (!cmake.isPresent) {
                void vscode.window.showErrorMessage(localize('bad.executable', 'Bad CMake executable: {0}. Check to make sure it is installed or the value of the {1} setting contains the correct path', `"${cmake.path}"`, '"cmake.cmakePath"'));
                telemetry.logEvent('CMakeExecutableNotFound');
                return null;
            }

            if ((await this.cmakeDriver) === null) {
                log.debug(localize('starting.new.cmake.driver', 'Starting new CMake driver'));
                this.cmakeDriver = this.startNewCMakeDriver(cmake);

                try {
                    await this.cmakeDriver;
                } catch (e: any) {
                    this.cmakeDriver = Promise.resolve(null);
                    if (e instanceof BadHomeDirectoryError) {
                        void vscode.window
                            .showErrorMessage(
                                localize('source.directory.does.not.match', 'The source directory {0} does not match the source directory in the CMake cache: {1}.  You will need to run a clean-configure to configure this project.', `"${e.expecting}"`, e.cached),
                                {},
                                { title: localize('clean.configure.title', 'Clean Configure') }
                            )
                            .then(chosen => {
                                if (chosen) {
                                    // There was only one choice: to clean-configure
                                    rollbar.invokeAsync(localize('clean.reconfigure.after.bad.home.dir', 'Clean reconfigure after bad home dir'), async () => {
                                        try {
                                            await fs.unlink(e.badCachePath);
                                        } catch (e2: any) {
                                            log.error(localize('failed.to.remove.bad.cache.file', 'Failed to remove bad cache file: {0} {1}', e.badCachePath, e2));
                                        }
                                        try {
                                            await fs.rmdir(path.join(path.dirname(e.badCachePath), 'CMakeFiles'));
                                        } catch (e2: any) {
                                            log.error(localize('failed.to.remove.cmakefiles.for.cache', 'Failed to remove CMakeFiles for cache: {0} {1}', e.badCachePath, e2));
                                        }
                                        await this.cleanConfigure(ConfigureTrigger.badHomeDir);
                                    });
                                }
                            });
                    } else if (e instanceof NoGeneratorError) {
                        const message = localize('generator.not.found', 'Unable to determine what CMake generator to use. Please install or configure a preferred generator, or update settings.json, your Kit configuration or PATH variable.');
                        log.error(message, e);
                        void vscode.window.showErrorMessage(message);
                    } else {
                        throw e;
                    }
                    return null;
                }

                if (this.codeModelDriverSub) {
                    this.codeModelDriverSub.dispose();
                }
                const drv = await this.cmakeDriver;
                console.assert(drv !== null, 'Null driver immediately after creation?');
                if (drv && !(drv instanceof CMakeLegacyDriver)) {
                    this.codeModelDriverSub = drv.onCodeModelChanged(cm => this._codeModelContent.set(cm));
                }
            }

            return this.cmakeDriver;
        });
    }

    /**
     * Create an instance asynchronously
     * @param extensionContext The extension context
     * @param projectController Required for test explorer to work properly. Setting as optional to avoid breaking tests.
     *
     * The purpose of making this the only way to create an instance is to prevent
     * us from creating uninitialized instances of the CMake Tools extension.
     */
    static async create(workspaceContext: DirectoryContext, sourceDirectory: string, projectController?: ProjectController, isMultiProjectFolder?: boolean): Promise<CMakeProject> {
        log.debug(localize('safely.constructing.cmakeproject', 'Safe constructing new CMakeProject instance'));
        const inst = new CMakeProject(workspaceContext, projectController, isMultiProjectFolder);
        await inst.init(sourceDirectory);
        log.debug(localize('initialization.complete', 'CMakeProject instance initialization complete.'));
        return inst;
    }

    private _activeKit: Kit | null = null;
    get activeKit(): Kit | null {
        return this._activeKit;
    }

    /**
     * The compilation database for this driver.
     */
    private compilationDatabase: CompilationDatabase | null = null;

    private async refreshCompileDatabase(opts: ExpansionOptions): Promise<void> {
        const compdbPaths: string[] = [];
        if (this.workspaceContext.config.mergedCompileCommands && this.workspaceContext.config.copyCompileCommands) {
            log.warning(localize('merge.and.copy.compile.commands', "The {0} setting is ignored when {1} is defined.", 'cmake.copyCompileCommands', 'cmake.mergedCompileCommands'));
        }

        if (this.workspaceContext.config.mergedCompileCommands) {
            // recursively search the build directory for all
            const searchRoot = await this.binaryDir;
            if (await fs.exists(searchRoot)) {
                (await fs.walk(searchRoot)).forEach(e => {
                    if (e.name === 'compile_commands.json') {
                        compdbPaths.push(e.path);
                    }
                });
            }
        } else {
            // single file with known path
            const compdbPath = path.join(await this.binaryDir, 'compile_commands.json');
            if (await fs.exists(compdbPath)) {
                compdbPaths.push(compdbPath);
                if (this.workspaceContext.config.copyCompileCommands) {
                    // Now try to copy the compdb to the user-requested path
                    const copyDest = this.workspaceContext.config.copyCompileCommands;
                    const expandedDest = await expandString(copyDest, opts);
                    if (compdbPath !== expandedDest) {
                        const parentDir = path.dirname(expandedDest);
                        try {
                            log.debug(localize('copy.compile.commands', 'Copying {2} from {0} to {1}', compdbPath, expandedDest, 'compile_commands.json'));
                            await fs.mkdir_p(parentDir);
                            try {
                                await fs.copyFile(compdbPath, expandedDest);
                            } catch (e: any) {
                                // Just display the error. It's the best we can do.
                                void vscode.window.showErrorMessage(localize('failed.to.copy', 'Failed to copy {0} to {1}: {2}', `"${compdbPath}"`, `"${expandedDest}"`, e.toString()));
                            }
                        } catch (e: any) {
                            void vscode.window.showErrorMessage(localize('failed.to.create.parent.directory.1',
                                'Tried to copy {0} to {1}, but failed to create the parent directory {2}: {3}',
                                `"${compdbPath}"`, `"${expandedDest}"`, `"${parentDir}"`, e.toString()));
                        }
                    }
                }
            } else if (this.workspaceContext.config.copyCompileCommands) {
                log.debug(localize('cannot.copy.compile.commands', 'Cannot copy {1} because it does not exist at {0}', compdbPath, 'compile_commands.json'));
            }
        }
        if (!this.workspaceContext.config.loadCompileCommands) {
            this.compilationDatabase = null;
        } else if (compdbPaths.length > 0) {
            try {
                // Read the compilation database, and update our db property
                const newDB = await CompilationDatabase.fromFilePaths(compdbPaths);
                this.compilationDatabase = newDB;
                // Now try to dump the compdb to the user-requested path
                const mergeDest = this.workspaceContext.config.mergedCompileCommands;
                if (!mergeDest) {
                    return;
                }
                let expandedDest = await expandString(mergeDest, opts);
                const pardir = path.dirname(expandedDest);
                try {
                    await fs.mkdir_p(pardir);
                } catch (e: any) {
                    void vscode.window.showErrorMessage(localize('failed.to.create.parent.directory.2',
                        'Tried to copy compilation database to {0}, but failed to create the parent directory {1}: {2}',
                        `"${expandedDest}"`, `"${pardir}"`, e.toString()));
                    return;
                }
                if (await fs.exists(expandedDest) && (await fs.stat(expandedDest)).isDirectory()) {
                    // Emulate the behavior of copyFile() with writeFile() so that
                    // mergedCompileCommands works like copyCompileCommands for
                    // target paths which lead to existing directories.
                    expandedDest = path.join(expandedDest, "merged_compile_commands.json");
                }
                try {
                    await fs.writeFile(expandedDest, CompilationDatabase.toJson(newDB));
                } catch (e: any) {
                    // Just display the error. It's the best we can do.
                    void vscode.window.showErrorMessage(localize('failed.to.merge', 'Failed to write merged compilation database to {0}: {1}', `"${expandedDest}"`, e.toString()));
                    return;
                }
            } catch (e: any) {
                // Just display the error. It's the best we can do.
                void vscode.window.showErrorMessage(localize('load.compile.commands', 'Failed while trying to ingest the compile_commands.json: {0}', e.toString()));
                return;
            }
        }
    }

    /**
     * Implementation of `cmake.configure`
     * trigger: describes the circumstance that caused this configure to be run.
     *          In order to avoid a breaking change in the CMake Tools API,
     *          this parameter can default to that scenario.
     *          All other configure calls in this extension are able to provide
     *          proper trigger information.
     */
    configure(extraArgs: string[] = []): Thenable<ConfigureResult> {
        return this.configureInternal(ConfigureTrigger.api, extraArgs, ConfigureType.Normal);
    }

    async configureInternal(trigger: ConfigureTrigger = ConfigureTrigger.api, extraArgs: string[] = [], type: ConfigureType = ConfigureType.Normal, debuggerInformation?: DebuggerInformation): Promise<ConfigureResult> {
        const drv: CMakeDriver | null = await this.getCMakeDriverInstance();
        // Don't show a progress bar when the extension is using Cache for configuration.
        // Using cache for configuration happens only one time.
        if (drv && drv.shouldUseCachedConfiguration(trigger)) {
            const result: ConfigureResult = await drv.configure(trigger, []);
            if (result.result === 0) {
                await this.refreshCompileDatabase(drv.expansionOptions);
            }
            await this.cTestController.refreshTests(drv);
            this.onReconfiguredEmitter.fire();
            return result;
        }

        if (trigger === ConfigureTrigger.configureWithCache) {
            log.debug(localize('no.cache.available', 'Unable to configure with existing cache'));
            return { result: -1, resultType: ConfigureResultType.NoCache };
        }

        return vscode.window.withProgress(
            {
                location: vscode.ProgressLocation.Window,
                title: localize('configuring.project', 'Configuring project'),
                cancellable: true
            },
            async (progress, cancel) => {
                progress.report({ message: localize('preparing.to.configure', 'Preparing to configure') });
                cancel.onCancellationRequested(() => {
                    rollbar.invokeAsync(localize('stop.on.cancellation', 'Stop on cancellation'), () => this.cancelConfiguration());
                });

                let forciblyCanceled: boolean = false;

                // if there is a debugger information, we are debugging. Set up a listener for stopping a cmake debug session.
                if (debuggerInformation) {
                    const trackerFactoryDisposable = vscode.debug.registerDebugAdapterTrackerFactory("cmake", new DebugTrackerFactory(async () => {
                        forciblyCanceled = true;
                        await this.cancelConfiguration();
                        trackerFactoryDisposable.dispose();
                    }));
                }

                if (type !== ConfigureType.ShowCommandOnly) {
                    log.info(localize('run.configure', 'Configuring project: {0}', this.folderName), extraArgs);
                }

                try {
                    return this.doConfigure(type, progress, async consumer => {
                        const isConfiguringKey = 'cmake:isConfiguring';
                        if (drv) {
                            let oldProgress = 0;
                            const progressSub = drv.onProgress(pr => {
                                const newProgress = 100 * (pr.progressCurrent - pr.progressMinimum) / (pr.progressMaximum - pr.progressMinimum);
                                const increment = newProgress - oldProgress;
                                if (increment >= 1) {
                                    oldProgress += increment;
                                    progress.report({ increment });
                                }
                            });
                            try {
                                progress.report({ message: this.folderName });
                                let result: ConfigureResult;
                                await setContextAndStore(isConfiguringKey, true);
                                if (type === ConfigureType.Cache) {
                                    result = await drv.configure(trigger, [], consumer, debuggerInformation);
                                } else {
                                    switch (type) {
                                        case ConfigureType.Normal:
                                            result = await drv.configure(trigger, extraArgs, consumer);
                                            break;
                                        case ConfigureType.NormalWithDebugger:
                                            result = await drv.configure(trigger, extraArgs, consumer, debuggerInformation);
                                            break;
                                        case ConfigureType.Clean:
                                            result = await drv.cleanConfigure(trigger, extraArgs, consumer);
                                            break;
                                        case ConfigureType.CleanWithDebugger:
                                            result = await drv.cleanConfigure(trigger, extraArgs, consumer, debuggerInformation);
                                            break;
                                        case ConfigureType.ShowCommandOnly:
                                            result = await drv.configure(trigger, extraArgs, consumer, undefined, false, true);
                                            break;
                                        default:
                                            rollbar.error(localize('unexpected.configure.type', 'Unexpected configure type'), { type });
                                            result = await this.configureInternal(trigger, extraArgs, ConfigureType.Normal);
                                            break;
                                    }
                                    await setContextAndStore(isConfiguringKey, false);
                                }

                                const cmakeConfiguration = vscode.workspace.getConfiguration('cmake');
                                const showDebuggerConfigurationString = "showConfigureWithDebuggerNotification";

                                if (result.result === 0) {
                                    await enableFullFeatureSet(true);
                                    await this.refreshCompileDatabase(drv.expansionOptions);
                                } else if (result.result !== 0 && (await this.getCMakeExecutable()).isDebuggerSupported && cmakeConfiguration.get(showDebuggerConfigurationString) && !forciblyCanceled && result.resultType === ConfigureResultType.NormalOperation) {
                                    const yesButtonTitle: string = localize(
                                        "yes.configureWithDebugger.button",
                                        "Debug"
                                    );
                                    const doNotShowAgainTitle = localize('options.configureWithDebuggerOnFail.do.not.show', "Don't Show Again");
                                    void vscode.window.showErrorMessage<MessageItem>(
                                        localize('configure.failed.tryWithDebugger', 'Configure failed. Would you like to attempt to configure with the CMake Debugger?'),
                                        {title: yesButtonTitle},
                                        {title: localize('no.configureWithDebugger.button', 'Cancel')},
                                        {title: doNotShowAgainTitle})
                                        .then(async chosen => {
                                            if (chosen) {
                                                if (chosen.title === yesButtonTitle) {
                                                    await this.configureInternal(ConfigureTrigger.configureFailedConfigureWithDebuggerButton, extraArgs, ConfigureType.NormalWithDebugger, {
                                                        pipeName: getDebuggerPipeName()
                                                    });
                                                } else if (chosen.title === doNotShowAgainTitle) {
                                                    await cmakeConfiguration.update(showDebuggerConfigurationString, false, vscode.ConfigurationTarget.Global);
                                                }
                                            }
                                        });
                                }

                                await this.cTestController.refreshTests(drv);
                                this.onReconfiguredEmitter.fire();
                                return result;
                            } finally {
                                await setContextAndStore(isConfiguringKey, false);
                                progress.report({ message: localize('finishing.configure', 'Finishing configure') });
                                progressSub.dispose();
                            }
                        } else {
                            progress.report({ message: localize('configure.failed', 'Failed to configure project') });
                            return { result: -1, resultType: ConfigureResultType.NormalOperation };
                        }
                    });
                } catch (e: any) {
                    const error = e as Error;
                    progress.report({ message: error.message });
                    return { result: -1, resultType: ConfigureResultType.NormalOperation };
                }
            }
        );
    }

    /**
     * Implementation of `cmake.cleanConfigure()`
     * trigger: describes the circumstance that caused this configure to be run.
     *          In order to avoid a breaking change in the CMake Tools API,
     *          this parameter can default to that scenario.
     *          All other configure calls in this extension are able to provide
     *          proper trigger information.
     */
    cleanConfigure(trigger: ConfigureTrigger = ConfigureTrigger.api) {
        return this.configureInternal(trigger, [], ConfigureType.Clean);
    }

    /**
     * Implementation of `cmake.cleanConfigureWithDebugger()`
     * trigger: describes the circumstance that caused this configure to be run.
     *          In order to avoid a breaking change in the CMake Tools API,
     *          this parameter can default to that scenario.
     *          All other configure calls in this extension are able to provide
     *          proper trigger information.
     */
    cleanConfigureWithDebugger(trigger: ConfigureTrigger = ConfigureTrigger.api, debuggerInformation?: DebuggerInformation) {
        return this.configureInternal(trigger, [], ConfigureType.CleanWithDebugger, debuggerInformation);
    }

    /**
     * Save all open files. "maybe" because the user may have disabled auto-saving
     * with `config.saveBeforeBuild`.
     */
    async maybeAutoSaveAll(showCommandOnly?: boolean): Promise<boolean> {
        // Save open files before we configure/build
        if (this.workspaceContext.config.saveBeforeBuild) {
            if (!showCommandOnly) {
                log.debug(localize('saving.open.files.before', 'Saving open files before configure/build'));
            }

            const cmakeConfiguration = vscode.workspace.getConfiguration('cmake');
            const showSaveFailedNotificationString = "showNotAllDocumentsSavedQuestion";

            const saveGood = await vscode.workspace.saveAll();
            if (!saveGood && cmakeConfiguration.get(showSaveFailedNotificationString)) {
                log.debug(localize('saving.open.files.failed', 'Saving open files failed'));
                const yesButtonTitle: string = localize('yes.button', 'Yes');
                const yesAndDoNotShowAgain: string = localize('do.not.show.not.saved.again', "Yes (don't show again)");
                const chosen =
                    await vscode.window.showErrorMessage<vscode.MessageItem>(
                        localize(
                            "not.saved.continue.anyway",
                            "Not all open documents were saved. Would you like to continue anyway?"
                        ),
                        {
                            title: yesButtonTitle,
                            isCloseAffordance: false
                        },
                        {
                            title: yesAndDoNotShowAgain,
                            isCloseAffordance: false
                        },
                        {
                            title: localize("no.button", "No"),
                            isCloseAffordance: true
                        }
                    );

                if (chosen?.title === yesAndDoNotShowAgain) {
                    await cmakeConfiguration.update(showSaveFailedNotificationString, false, vscode.ConfigurationTarget.Global);
                }
                return chosen !== undefined && (chosen.title === yesButtonTitle || chosen.title === yesAndDoNotShowAgain);
            }
        }
        return true;
    }

    /**
     * Wraps pre/post configure logic around an actual configure function
     * @param cb The actual configure callback. Called to do the configure
     */
    private async doConfigure(type: ConfigureType, progress: ProgressHandle, cb: (consumer: CMakeOutputConsumer) => Promise<ConfigureResult>): Promise<ConfigureResult> {
        progress.report({ message: localize('saving.open.files', 'Saving open files') });
        if (!await this.maybeAutoSaveAll(type === ConfigureType.ShowCommandOnly)) {
            return { result: -1, resultType: ConfigureResultType.Other };
        }
        if (!this.useCMakePresets) {
            if (!this.activeKit) {
                await vscode.window.showErrorMessage(localize('cannot.configure.no.kit', 'Cannot configure: No kit is active for this CMake project'));
                log.debug(localize('no.kit.abort', 'No kit selected. Abort configure'));
                return { result: -1, resultType: ConfigureResultType.Other };
            }
            if (!this.variantManager.haveVariant) {
                progress.report({ message: localize('waiting.on.variant', 'Waiting on variant selection') });
                await this.variantManager.selectVariant();
                if (!this.variantManager.haveVariant) {
                    log.debug(localize('no.variant.abort', 'No variant selected. Abort configure'));
                    return { result: -1, resultType: ConfigureResultType.Other };
                }
            }
        } else if (!this.configurePreset) {
            await vscode.window.showErrorMessage(localize('cannot.configure.no.config.preset', 'Cannot configure: No configure preset is active for this CMake project'));
            log.debug(localize('no.preset.abort', 'No preset selected. Abort configure'));
            return { result: -1, resultType: ConfigureResultType.Other };
        }
        log.showChannel();
        const consumer = new CMakeOutputConsumer(this.sourceDir, cmakeLogger);
        const result = await cb(consumer);
        populateCollection(collections.cmake, consumer.diagnostics);
        return result;
    }

    /**
     * Get the name of the "all" target; that is, the target name for which CMake
     * will build all default targets.
     *
     * This is required because simply using `all` as the target name is incorrect
     * for some generators, such as Visual Studio and Xcode.
     *
     * This is async because it depends on checking the active generator name
     */
    get allTargetName() {
        return this.allTargetNameAsync();
    }
    private async allTargetNameAsync(): Promise<string> {
        const drv = await this.getCMakeDriverInstance();
        if (drv) {
            return drv.allTargetName;
        } else {
            if (!this.useCMakePresets && !this.activeKit) {
                return localize('targets.status', '[N/A - Select Kit]');
            }
            return '';
        }
    }

    /**
     * Check if the current project needs to be (re)configured
     */
    private async needsReconfigure(): Promise<boolean> {
        const drv = await this.getCMakeDriverInstance();
        if (!drv) {
            return true;
        }

        let needsReconfigure: boolean = await drv.checkNeedsReconfigure();
        if (!needsReconfigure && !await fs.exists(drv.binaryDir)) {
            needsReconfigure = true;
            log.info(localize('cmake.cache.dir.missing', 'The folder containing the CMake cache is missing. The cache will be regenerated.'));
        }

        const skipConfigureIfCachePresent = this.workspaceContext.config.skipConfigureIfCachePresent;
        if (skipConfigureIfCachePresent && needsReconfigure && await fs.exists(drv.cachePath)) {
            log.info(localize(
                'warn.skip.configure.if.cache.present',
                'The extension determined that a configuration is needed at this moment but we are skipping because the setting cmake.skipConfigureIfCachePresent is ON. Make sure the CMake cache is in sync with the latest configuration changes.'));
            return false;
        }

        return needsReconfigure;
    }

    async ensureConfigured(): Promise<number | null> {
        const drv = await this.getCMakeDriverInstance();
        if (!drv) {
            return null;
        }
        // First, save open files
        if (!await this.maybeAutoSaveAll()) {
            return -1;
        }
        if (await this.needsReconfigure()) {
            return (await this.configureInternal(ConfigureTrigger.compilation, [], ConfigureType.Normal)).result;
        } else {
            return 0;
        }
    }

    // Reconfigure if the saved file is a cmake file.
    async doCMakeFileChangeReconfigure(uri: vscode.Uri) {
        const filePath = util.platformNormalizePath(uri.fsPath);
        const driver: CMakeDriver | null = await this.getCMakeDriverInstance();

        // If we detect a change in the CMake cache file, refresh the webview
        if (this.cacheEditorWebview && driver && filePath === util.platformNormalizePath(driver.cachePath)) {
            await this.cacheEditorWebview.refreshPanel();
        }

        const sourceDirectory = util.platformNormalizePath(this.sourceDir);

        let isCmakeFile: boolean;
        if (driver && driver.cmakeFiles.length > 0) {
            // If CMake file information is available from the driver, use it
            isCmakeFile = driver.cmakeFiles.some(f => filePath === util.platformNormalizePath(path.resolve(this.sourceDir, f)));
        } else {
            // Otherwise, fallback to a simple check (does not cover CMake include files)
            isCmakeFile = false;
            if (filePath.endsWith("cmakelists.txt")) {
                const allcmakelists: string[] | undefined = await util.getAllCMakeListsPaths(this.folderPath);
                // Look for the CMakeLists.txt files that are in the sourceDirectory root.
                isCmakeFile = (filePath === path.join(sourceDirectory, "cmakelists.txt")) ||
                    (allcmakelists?.find(file => filePath === util.platformNormalizePath(file)) !== undefined);
            }
        }

        if (isCmakeFile) {
            // CMakeLists.txt change event: its creation or deletion are relevant,
            // so update full/partial feature set view for this folder.
            await updateFullFeatureSet();
            if (driver && !driver.configOrBuildInProgress()) {
                if (driver.config.configureOnEdit) {
                    log.debug(localize('cmakelists.save.trigger.reconfigure', "Detected saving of CMakeLists.txt, attempting automatic reconfigure..."));
                    if (this.workspaceContext.config.clearOutputBeforeBuild) {
                        log.clearOutputChannel();
                    }
                    await this.configureInternal(ConfigureTrigger.cmakeListsChange, [], ConfigureType.Normal);
                }
            } else {
                log.warning(localize('cmakelists.save.could.not.reconfigure',
                    'Changes were detected in CMakeLists.txt but we could not reconfigure the project because another operation is already in progress.'));
                log.debug(localize('needs.reconfigure', 'The project needs to be reconfigured so that the changes saved in CMakeLists.txt have effect.'));
            }
        }
    }

    async tasksBuildCommandDrv(drv: CMakeDriver): Promise<string | null> {
        const targets = await this.getDefaultBuildTargets();
        const buildargs = await drv.getCMakeBuildCommand(targets || undefined);
        return (buildargs) ? buildCmdStr(buildargs.command, buildargs.args) : null;
    }

    /**
     * Implementation of `cmake.tasksBuildCommand`
     */
    async tasksBuildCommand(): Promise<string | null> {
        const drv = await this.getCMakeDriverInstance();
        return drv ? this.tasksBuildCommandDrv(drv) : null;
    }

    private activeBuild: Promise<number> = Promise.resolve(0);

    /**
     * Implementation of `cmake.build`
     */
    async runBuild(targets?: string[], showCommandOnly?: boolean, taskConsumer?: proc.OutputConsumer, isBuildCommand?: boolean): Promise<number> {
        if (!showCommandOnly) {
            log.info(localize('run.build', 'Building folder: {0}', this.folderName), (targets && targets.length > 0) ? targets.join(', ') : '');
        }
        let drv: CMakeDriver | null;
        if (showCommandOnly) {
            drv = await this.getCMakeDriverInstance();
            if (!drv) {
                throw new Error(localize('failed.to.get.cmake.driver', 'Failed to get CMake driver'));
            }
            const buildCmd = await drv.getCMakeBuildCommand(targets || await this.getDefaultBuildTargets());
            if (buildCmd) {
                log.showChannel();
                log.info(buildCmdStr(buildCmd.command, buildCmd.args));
            } else {
                throw new Error(localize('failed.to.get.build.command', 'Failed to get build command'));
            }
            return 0;
        }

        const configResult = await this.ensureConfigured();
        if (configResult === null) {
            throw new Error(localize('unable.to.configure', 'Build failed: Unable to configure the project'));
        } else if (configResult !== 0) {
            return configResult;
        }
        drv = await this.getCMakeDriverInstance();
        if (!drv) {
            throw new Error(localize('driver.died.after.successful.configure', 'CMake driver died immediately after successful configure'));
        }
        let newTargets = targets;
        let targetName: string;
        const defaultBuildTargets = await this.getDefaultBuildTargets();
        if (this.useCMakePresets) {
            newTargets = (newTargets && newTargets.length > 0) ? newTargets : defaultBuildTargets;
            targetName = `${this.buildPreset?.displayName || this.buildPreset?.name || ''}${newTargets ? (': ' + newTargets.join(', ')) : ''}`;
            targetName = targetName || this.buildPreset?.displayName || this.buildPreset?.name || '';
        } else {
            newTargets = (newTargets && newTargets.length > 0) ? newTargets : defaultBuildTargets!;
            targetName = newTargets.join(', ');
        }

        let consumer: CMakeBuildConsumer | undefined;
        const isBuildingKey = 'cmake:isBuilding';
        try {
            this.statusMessage.set(localize('building.status', 'Building'));
            this.isBusy.set(true);
            let rc: number | null;
            if (taskConsumer) {
                buildLogger.info(localize('starting.build', 'Starting build'));
                await setContextAndStore(isBuildingKey, true);
                rc = await drv!.build(newTargets, taskConsumer, isBuildCommand);
                await setContextAndStore(isBuildingKey, false);
                if (rc === null) {
                    buildLogger.info(localize('build.was.terminated', 'Build was terminated'));
                } else {
                    buildLogger.info(localize('build.finished.with.code', 'Build finished with exit code {0}', rc));
                }
                return rc === null ? -1 : rc;
            } else {
                consumer = new CMakeBuildConsumer(buildLogger, drv.config);
                return await vscode.window.withProgress(
                    {
                        location: vscode.ProgressLocation.Window,
                        title: localize('building.target', 'Building: {0}', targetName),
                        cancellable: true
                    },
                    async (progress, cancel) => {
                        let oldProgress = 0;
                        consumer!.onProgress(pr => {
                            const increment = pr.value - oldProgress;
                            if (increment >= 1) {
                                progress.report({ increment, message: `${pr.value}%` });
                                oldProgress += increment;
                            }
                        });
                        cancel.onCancellationRequested(() => rollbar.invokeAsync(localize('stop.on.cancellation', 'Stop on cancellation'), () => this.stop()));
                        log.showChannel();
                        buildLogger.info(localize('starting.build', 'Starting build'));
                        await setContextAndStore(isBuildingKey, true);
                        const rc = await drv!.build(newTargets, consumer, isBuildCommand);
                        await setContextAndStore(isBuildingKey, false);
                        if (rc === null) {
                            buildLogger.info(localize('build.was.terminated', 'Build was terminated'));
                        } else {
                            buildLogger.info(localize('build.finished.with.code', 'Build finished with exit code {0}', rc));
                        }
                        const fileDiags: FileDiagnostic[] | undefined = drv!.config.parseBuildDiagnostics ? consumer!.compileConsumer.resolveDiagnostics(drv!.binaryDir) : [];
                        if (fileDiags) {
                            populateCollection(collections.build, fileDiags);
                        }
                        await this.refreshCompileDatabase(drv!.expansionOptions);
                        return rc === null ? -1 : rc;
                    }
                );
            }
        } finally {
            await setContextAndStore(isBuildingKey, false);
            this.statusMessage.set(localize('ready.status', 'Ready'));
            this.isBusy.set(false);
            if (consumer) {
                consumer.dispose();
            }
        }
    }
    /**
     * Implementation of `cmake.build`
     */
    async build(targets?: string[], showCommandOnly?: boolean, isBuildCommand: boolean = true): Promise<number> {
        this.activeBuild = this.runBuild(targets, showCommandOnly, undefined, isBuildCommand);
        return this.activeBuild;
    }

    /**
     * Attempt to execute the compile command associated with the file. If it
     * fails for _any reason_, returns `null`. Otherwise returns the terminal in
     * which the compilation is running
     * @param filePath The path to a file to try and compile
     */
    async tryCompileFile(filePath: string): Promise<vscode.Terminal | null> {
        const configResult = await this.ensureConfigured();
        if (configResult === null || configResult !== 0) {
            // Config failed?
            return null;
        }
        if (!this.compilationDatabase) {
            return null;
        }
        const cmd = this.compilationDatabase.get(filePath);
        if (!cmd) {
            return null;
        }
        const drv = await this.getCMakeDriverInstance();
        if (!drv) {
            return null;
        }
        return drv.runCompileCommand(cmd);
    }

    async editCache(): Promise<void> {
        const drv = await this.getCMakeDriverInstance();
        if (!drv) {
            void vscode.window.showErrorMessage(localize('set.up.before.edit.cache', 'Set up your CMake project before trying to edit the cache.'));
            return;
        }

        if (!await fs.exists(drv.cachePath)) {
            const doConfigure = !!(await vscode.window.showErrorMessage(
                localize('project.not.yet.configured', 'This project has not yet been configured'),
                localize('configure.now.button', 'Configure Now')));
            if (doConfigure) {
                if ((await this.configureInternal()).result !== 0) {
                    return;
                }
            } else {
                return;
            }
        }

        void vscode.workspace.openTextDocument(vscode.Uri.file(drv.cachePath))
            .then(doc => void vscode.window.showTextDocument(doc));
    }

    /**
   * Implementation of `cmake.EditCacheUI`
   */
    async editCacheUI(): Promise<number> {
        if (!this.cacheEditorWebview) {
            const drv = await this.getCMakeDriverInstance();
            if (!drv) {
                void vscode.window.showErrorMessage(localize('cache.load.failed', 'No CMakeCache.txt file has been found. Please configure project first!'));
                return 1;
            }

            this.cacheEditorWebview = new ConfigurationWebview(drv.cachePath, () => {
                void this.configureInternal(ConfigureTrigger.commandEditCacheUI, [], ConfigureType.Cache);
            });
            await this.cacheEditorWebview.initPanel();

            this.cacheEditorWebview.panel.onDidDispose(() => {
                this.cacheEditorWebview = undefined;
            });
        } else {
            this.cacheEditorWebview.panel.reveal();
        }

        return 0;
    }

    async buildWithTarget(): Promise<number> {
        const target = await this.showTargetSelector();
        if (target === null) {
            return -1;
        }
        let targets: string | string[] | undefined = target;
        if (target === this.targetsInPresetName) {
            targets = this.buildPreset?.targets;
        }
        return this.build(util.isString(targets) ? [targets] : targets);
    }

    private readonly targetsInPresetName = localize('targests.in.preset', '[Targets In Preset]');

    async showTargetSelector(): Promise<string | null> {
        const drv = await this.getCMakeDriverInstance();
        if (!drv) {
            void vscode.window.showErrorMessage(localize('set.up.before.selecting.target', 'Set up your CMake project before selecting a target.'));
            return '';
        }

        if (this.useCMakePresets && this.buildPreset?.targets) {
            const targets = [this.targetsInPresetName];
            targets.push(...(util.isString(this.buildPreset.targets) ? [this.buildPreset.targets] : this.buildPreset.targets));
            const sel = await vscode.window.showQuickPick(targets, { placeHolder: localize('select.active.target.tooltip', 'Select the default build target') });
            return sel || null;
        }

        if (!drv.targets.length) {
            return await vscode.window.showInputBox({ prompt: localize('enter.target.name', 'Enter a target name') }) || null;
        } else {
            const choices = drv.uniqueTargets.map((t): vscode.QuickPickItem => {
                switch (t.type) {
                    case 'named': {
                        return {
                            label: t.name,
                            description: localize('target.to.build.description', 'Target to build')
                        };
                    }
                    case 'rich': {
                        return { label: t.name, description: t.targetType, detail: t.filepath };
                    }
                }
            });
            const sel = await vscode.window.showQuickPick(choices, { placeHolder: localize('select.active.target.tooltip', 'Select the default build target') });
            return sel ? sel.label : null;
        }
    }

    /**
     * Implementaiton of `cmake.clean`
     */
    async clean(): Promise<number> {
        return this.build(['clean'], false, false);
    }

    /**
     * Implementation of `cmake.cleanRebuild`
     */
    async cleanRebuild(): Promise<number> {
        const cleanResult = await this.clean();
        if (cleanResult !== 0) {
            return cleanResult;
        }
        return this.build();
    }

    public async runCTestCustomized(driver: CMakeDriver, testPreset?: preset.TestPreset, consumer?: proc.OutputConsumer) {
        return this.cTestController.runCTest(driver, true, testPreset, consumer);
    }

    private async preTest(fromWorkflow: boolean = false): Promise<CMakeDriver> {
        if (extensionManager !== undefined && extensionManager !== null && !fromWorkflow) {
            extensionManager.cleanOutputChannel();
        }
        const buildResult = await this.build(undefined, false, false);
        if (buildResult !== 0) {
            throw new Error(localize('build.failed', 'Build failed.'));
        }

        const drv = await this.getCMakeDriverInstance();
        if (!drv) {
            throw new Error(localize('driver.died.after.build.succeeded', 'CMake driver died immediately after build succeeded.'));
        }
        return drv;
    }

    async ctest(fromWorkflow: boolean = false): Promise<number> {
        const drv = await this.preTest(fromWorkflow);
        const retc = await this.cTestController.runCTest(drv);
        return (retc) ? 0 : -1;
    }

    async cpack(fromWorkflow: boolean = false): Promise<number> {
        this.isBusy.set(true);
        const drv = await this.preTest(fromWorkflow);
        const retc = await this.cPackageController.runCPack(drv);
        this.isBusy.set(false);
        return (retc) ? 0 : -1;
    }

    async workflow(): Promise<number> {
        // Don't call this.preTest for workflow (as all other types of presets do above).
        // The workflow handles itself any configure or building needed. It can even hurt to run preTest here (which triggers a build),
        // before the workflow preset has a chance to setup the desired configure and other parameters.
        const drv = await this.getCMakeDriverInstance();
        if (!drv) {
            throw new Error(localize('driver.died.before.workflow', 'CMake driver died before starting workflow.'));
        }

        // We shouldn't set isBusy here, because the workflow is composed of phases that each set this flag.
        return (await this.workflowController.runWorkflow(drv, this.workflowPreset, this.configurePreset, this.buildPreset, this.testPreset, this.packagePreset)) ? 0 : -1;
    }

    async revealTestExplorer() {
        if (!await this.cTestController.revealTestExplorer()) {
            await this.refreshTests();
            return this.cTestController.revealTestExplorer();
        }
    }

    async refreshTests(): Promise<number> {
        const drv = await this.preTest();
        return this.cTestController.refreshTests(drv);
    }

    addTestExplorerRoot(folder: string) {
        return this.cTestController.addTestExplorerRoot(folder);
    }

    removeTestExplorerRoot(folder: string) {
        return this.cTestController.removeTestExplorerRoot(folder);
    }

    public async runCPack(driver: CMakeDriver, packagePreset?: preset.PackagePreset, consumer?: proc.OutputConsumer) {
        return this.cPackageController.runCPack(driver, packagePreset, consumer);
    }

    public async runWorkflow(driver: CMakeDriver, workflowPreset?: preset.WorkflowPreset, consumer?: proc.OutputConsumer) {
        return this.workflowController.runWorkflow(driver, workflowPreset, this.configurePreset, this.buildPreset, this.testPreset, this.packagePreset, consumer);
    }

    /**
     * Implementation of `cmake.install`
     */
    async install(): Promise<number> {
        return this.build(['install'], false, false);
    }

    /**
     * Implementation of `cmake.stop`
     */
    async stop(): Promise<boolean> {
        const drv = await this.cmakeDriver;
        if (!drv) {
            return false;
        }

        return drv.stopCurrentProcess().then(async () => {
            await this.activeBuild;
            this.cmakeDriver = Promise.resolve(null);
            this.isBusy.set(false);
            return true;
        }, () => false);
    }

    async cancelConfiguration(): Promise<boolean> {
        const drv = await this.cmakeDriver;
        if (!drv) {
            return false;
        }

        return drv.stopCurrentProcess().then(async () => {
            await this.activeBuild;
            this.cmakeDriver = Promise.resolve(null);
            return true;
        }, () => false);
    }

    /**
     * Implementation of `cmake.setVariant`
     */
    async setVariant(name?: string) {
        // Make this function compatibile with return code style...
        if (await this.variantManager.selectVariant(name)) {
            if (this.workspaceContext.config.automaticReconfigure) {
                await this.configureInternal(ConfigureTrigger.setVariant, [], ConfigureType.Normal);
            }
            return 0; // succeeded
        }
        return 1; // failed
    }

    /**
     * The target that will be built with a regular build invocation
     */
    public get defaultBuildTarget(): string | null {
        return this.workspaceContext.state.getDefaultBuildTarget(this.folderName, this.isMultiProjectFolder);
    }
    private async setDefaultBuildTarget(v: string) {
        await this.workspaceContext.state.setDefaultBuildTarget(this.folderName, v, this.isMultiProjectFolder);
        this.targetName.set(v);
    }

    public async getDefaultBuildTargets(): Promise<string[] | undefined> {
        const defaultTarget = this.defaultBuildTarget;
        let targets: string | string[] | undefined = defaultTarget || undefined;
        if (this.useCMakePresets && (!defaultTarget || defaultTarget === this.targetsInPresetName)) {
            targets = this.buildPreset?.targets;
        }
        if (!this.useCMakePresets && !defaultTarget) {
            targets = await this.allTargetName;
        }
        return util.isString(targets) ? [targets] : targets;
    }

    /**
     * Set the default target to build. Implementation of `cmake.setDefaultTarget`
     * @param target If specified, set this target instead of asking the user
     */
    async setDefaultTarget(target?: string | null) {
        if (!target) {
            target = await this.showTargetSelector();
        }
        if (!target) {
            return;
        }
        await this.setDefaultBuildTarget(target);
    }

    /**
     * Implementation of `cmake.getBuildTargetName`
     */
    async buildTargetName(): Promise<string | null> {
        if (this.useCMakePresets) {
            return this.defaultBuildTarget || this.targetsInPresetName;
        }
        return this.defaultBuildTarget || this.allTargetName;
    }

    /**
     * Implementation of `cmake.selectLaunchTarget`
     */
    async selectLaunchTarget(name?: string): Promise<string | null> {
        return this.setLaunchTargetByName(name);
    }

    /**
     * Used by vscode and as test interface
     */
    async setLaunchTargetByName(name?: string | null) {
        if (await this.needsReconfigure()) {
            const rc = await this.configureInternal(ConfigureTrigger.launch, [], ConfigureType.Normal);
            if (rc.result !== 0) {
                return null;
            }
        }
        const executableTargets = await this.executableTargets;
        if (executableTargets.length === 0) {
            return null;
        } if (executableTargets.length === 1) {
            const target = executableTargets[0];
            await this.workspaceContext.state.setLaunchTargetName(this.folderName, target.name, this.isMultiProjectFolder);
            this._launchTargetName.set(target.name);
            return target.path;
        }

        const choices = executableTargets.map(e => ({
            label: e.name,
            description: '',
            detail: e.path
        }));
        let chosen: { label: string; detail: string } | undefined;
        if (!name) {
            chosen = await vscode.window.showQuickPick(choices, { placeHolder: localize('select.a.launch.target', 'Select a launch target for {0}', this.folderName) });
        } else {
            chosen = choices.find(choice => choice.label === name);
        }
        if (!chosen) {
            return null;
        }
        await this.workspaceContext.state.setLaunchTargetName(this.folderName, chosen.label, this.isMultiProjectFolder);
        this._launchTargetName.set(chosen.label);
        return chosen.detail;
    }

    async getCurrentLaunchTarget(): Promise<ExecutableTarget | null> {
        const targetName = this.workspaceContext.state.getLaunchTargetName(this.folderName, this.isMultiProjectFolder);
        const target = (await this.executableTargets).find(e => e.name === targetName);

        if (!target) {
            return null;
        }
        return target;
    }

    /**
     * Implementation of `cmake.launchTargetPath`. This also ensures the target exists if `cmake.buildBeforeRun` is set.
     */
    async launchTargetPath(): Promise<string | null> {
        const executable = await this.prepareLaunchTargetExecutable();
        if (!executable) {
            log.showChannel();
            log.warning('=======================================================');
            log.warning(localize('no.executable.target.found.to.launch', 'No executable target was found to launch. Please check:'));
            log.warning(` - ${localize('have.you.called.add_executable', 'Have you called add_executable() in your CMake project?')}`);
            log.warning(` - ${localize('have.you.configured', 'Have you executed a successful CMake configure?')}`);
            log.warning(localize('no.program.will.be.executed', 'No program will be executed'));
            return null;
        }
        return executable.path;
    }

    /**
     * Implementation of `cmake.launchTargetDirectory`. This also ensures the target exists if `cmake.buildBeforeRun` is set.
     */
    async launchTargetDirectory(): Promise<string | null> {
        const targetPath = await this.launchTargetPath();
        if (targetPath === null) {
            return null;
        }
        return path.dirname(targetPath);
    }

    /**
     * Implementation of `cmake.launchTargetFilename`. This also ensures the target exists if `cmake.buildBeforeRun` is set.
     */
    async launchTargetFilename(): Promise<string | null> {
        const targetPath = await this.launchTargetPath();
        if (targetPath === null) {
            return null;
        }
        return path.basename(targetPath);
    }

    /**
     * Implementation of `cmake.getLaunchTargetPath`. This does not ensure the target exists.
     */
    async getLaunchTargetPath(): Promise<string | null> {
        if (await this.needsReconfigure()) {
            const rc = await this.configureInternal(ConfigureTrigger.launch, [], ConfigureType.Normal);
            if (rc.result !== 0) {
                return null;
            }
        }
        const target = await this.getOrSelectLaunchTarget();
        if (!target) {
            log.showChannel();
            log.warning('=======================================================');
            log.warning(localize('no.executable.target.found.to.launch', 'No executable target was found to launch. Please check:'));
            log.warning(` - ${localize('have.you.called.add_executable', 'Have you called add_executable() in your CMake project?')}`);
            log.warning(` - ${localize('have.you.configured', 'Have you executed a successful CMake configure?')}`);
            log.warning(localize('no.program.will.be.executed', 'No program will be executed'));
            return null;
        }

        return target.path;
    }

    /**
     * Implementation of `cmake.getLaunchTargetDirectory`. This does not ensure the target exists.
     */
    async getLaunchTargetDirectory(): Promise<string | null> {
        const targetPath = await this.getLaunchTargetPath();
        if (targetPath === null) {
            return null;
        }
        return path.dirname(targetPath);
    }

    /**
     * Implementation of `cmake.getLaunchTargetFilename`. This does not ensure the target exists.
     */
    async getLaunchTargetFilename(): Promise<string | null> {
        const targetPath = await this.getLaunchTargetPath();
        if (targetPath === null) {
            return null;
        }
        return path.basename(targetPath);
    }

    /**
     * Implementation of `cmake.buildType`
     */
    async currentBuildType(): Promise<string | null> {
        let buildType: string | null = null;
        if (this.useCMakePresets) {
            if (this.buildPreset) {
                if (this.buildPreset.configuration) {
                    // The `configuration` is set for multi-config generators, and is optional for single-config generators.
                    buildType = this.buildPreset.configuration;
                } else {
                    try {
                        // Get the value from cache for multi-config generators
                        const cache: CMakeCache = await CMakeCache.fromPath(await this.cachePath);
                        const buildTypes: string[] | undefined = cache.get('CMAKE_CONFIGURATION_TYPES')?.as<string>().split(';');
                        if (buildTypes && buildTypes.length > 0) {
                            buildType = buildTypes[0];
                        }
                    } catch (e: any) {
                    }
                }
            }
            if (!buildType && this.configurePreset && this.configurePreset.cacheVariables) {
                // Single config generators set the build type in config preset.
                buildType = preset.getStringValueFromCacheVar(this.configurePreset.cacheVariables["CMAKE_BUILD_TYPE"]);
            }
        } else {
            buildType = this.variantManager.activeVariantOptions.buildType || null;
        }
        return buildType;
    }

    /**
     * Implementation of `cmake.buildDirectory`
     */
    async buildDirectory(): Promise<string | null> {
        const binaryDir = await this.binaryDir;
        if (binaryDir) {
            return binaryDir;
        } else {
            return null;
        }
    }

    /**
     * Implementation of `cmake.appendBuildDirectoryToWorkspace`
     */
    async appendBuildDirectoryToWorkspace() {
        const binaryDir = await this.buildDirectory();
        if (binaryDir) {
            const binaryDirUri = vscode.Uri.file(binaryDir);
            vscode.workspace.updateWorkspaceFolders(vscode.workspace.workspaceFolders ? vscode.workspace.workspaceFolders.length : 0, 0, { uri: binaryDirUri });
        } else {
            void vscode.window.showErrorMessage(localize('unable.to.get.build.directory', 'Unable to get the build directory.'));
        }
    }

    /**
     * Implementation of `cmake.buildKit`
     */
    async buildKit(): Promise<string | null> {
        if (this.activeKit) {
            return this.activeKit.name;
        } else {
            return null;
        }
    }

    async prepareLaunchTargetExecutable(name?: string): Promise<ExecutableTarget | null> {
        let chosen: ExecutableTarget;

        // Ensure that we've configured the project already. If we haven't, `getOrSelectLaunchTarget` won't see any
        // executable targets and may show an uneccessary prompt to the user
        const isReconfigurationNeeded = await this.needsReconfigure();
        if (isReconfigurationNeeded) {
            const rc = await this.configureInternal(ConfigureTrigger.launch, [], ConfigureType.Normal);
            if (rc.result !== 0) {
                log.debug(localize('project.configuration.failed', 'Configuration of project failed.'));
                return null;
            }
        }

        if (name) {
            const found = (await this.executableTargets).find(e => e.name === name);
            if (!found) {
                return null;
            }
            chosen = found;
        } else {
            const current = await this.getOrSelectLaunchTarget();
            if (!current) {
                return null;
            }
            chosen = current;
        }

        const buildOnLaunch = this.workspaceContext.config.buildBeforeRun;
        if (buildOnLaunch || isReconfigurationNeeded) {
            if (this.isInstallTarget(chosen.name)) {
                const installResult = await this.install();
                if (installResult !== 0) {
                    log.debug(localize('install.failed', 'Install failed'));
                    return null;
                }
            } else {
                const buildTargets = await this.getDefaultBuildTargets() || [];
                const allTargetName = await this.allTargetName;
                if (!buildTargets.includes(allTargetName) && !buildTargets.includes(chosen.name)) {
                    buildTargets.push(chosen.name);
                }

                const buildResult = await this.build(buildTargets);
                if (buildResult !== 0) {
                    log.debug(localize('build.failed', 'Build failed'));
                    return null;
                }
            }

        }
        return chosen;
    }

    isInstallTarget(target: string): boolean {
        return target.split(' (').length !== 1;
    }

    async getOrSelectLaunchTarget(): Promise<ExecutableTarget | null> {
        const current = await this.getCurrentLaunchTarget();
        if (current) {
            return current;
        }
        // Ask the user if we don't already have a target
        await this.selectLaunchTarget();
        return this.getCurrentLaunchTarget();
    }

    /**
     * Both debugTarget and launchTarget called this funciton, so it's refactored out
     * Array.concat's performance would not beat the Dict.merge a lot.
     * This is also the point to fixing the issue #1987
     */
    async getTargetLaunchEnvironment(drv: CMakeDriver | null, debugEnv?: DebuggerEnvironmentVariable[]): Promise<Environment> {
        const env = util.fromDebuggerEnvironmentVars(debugEnv);

        // Add environment variables from ConfigureEnvironment.
        const configureEnv = await drv?.getConfigureEnvironment();

        if ((drv?.useCMakePresets ?? false) && (checkConfigureOverridesPresent(this.workspaceContext.config) ?? false)) {
            log.info(localize('launch.with.overrides', `NOTE: You are launching a target and there are some environment overrides being applied from your VS Code settings.`));
        }

        return EnvironmentUtils.merge([env, configureEnv]);
    }

    /**
     * Implementation of `cmake.debugTarget`
     */
    async debugTarget(name?: string): Promise<vscode.DebugSession | null> {
        const drv = await this.getCMakeDriverInstance();
        if (!drv) {
            void vscode.window.showErrorMessage(localize('set.up.and.build.project.before.debugging', 'Set up and build your CMake project before debugging.'));
            return null;
        }
        if (drv instanceof CMakeLegacyDriver) {
            void vscode.window
                .showWarningMessage(localize('target.debugging.unsupported', 'Target debugging is no longer supported with the legacy driver'), {
                    title: localize('learn.more.button', 'Learn more'),
                    isLearnMore: true
                })
                .then(item => {
                    if (item && item.isLearnMore) {
                        open('https://vector-of-bool.github.io/docs/vscode-cmake-tools/debugging.html');
                    }
                });
            return null;
        }

        const targetExecutable = await this.prepareLaunchTargetExecutable(name);
        if (!targetExecutable) {
            log.error(localize('failed.to.prepare.target', 'Failed to prepare executable target with name {0}', `"${name}"`));
            return null;
        }

        let debugConfig;
        try {
            const cache = await CMakeCache.fromPath(drv.cachePath);
            debugConfig = await debuggerModule.getDebugConfigurationFromCache(cache, targetExecutable, process.platform,
                this.workspaceContext.config.debugConfig?.MIMode,
                this.workspaceContext.config.debugConfig?.miDebuggerPath);
            log.debug(localize('debug.configuration.from.cache', 'Debug configuration from cache: {0}', JSON.stringify(debugConfig)));
        } catch (error: any) {
            void vscode.window
                .showErrorMessage(error.message, {
                    title: localize('debugging.documentation.button', 'Debugging documentation'),
                    isLearnMore: true
                })
                .then(item => {
                    if (item && item.isLearnMore) {
                        open('https://vector-of-bool.github.io/docs/vscode-cmake-tools/debugging.html');
                    }
                });
            log.debug(localize('problem.getting.debug', 'Problem getting debug configuration from cache.'), error);
            return null;
        }

        if (debugConfig === null) {
            log.error(localize('failed.to.generate.debugger.configuration', 'Failed to generate debugger configuration'));
            void vscode.window.showErrorMessage(localize('unable.to.generate.debugging.configuration', 'Unable to generate a debugging configuration.'));
            return null;
        }

        // Add debug configuration from settings.
        const userConfig = this.workspaceContext.config.debugConfig;
        Object.assign(debugConfig, userConfig);

        const options = await this.getExpansionOptions();
        if (debugConfig.environment) {
            for (const env of debugConfig.environment) {
                env.value = await expandString(env.value, options);
            }
        }

        const launchEnv = await this.getTargetLaunchEnvironment(drv, debugConfig.environment);
        debugConfig.environment = util.makeDebuggerEnvironmentVars(launchEnv);
        log.debug(localize('starting.debugger.with', 'Starting debugger with following configuration.'), JSON.stringify({
            workspace: this.workspaceFolder.uri.toString(),
            config: debugConfig
        }));

        const cfg = vscode.workspace.getConfiguration('cmake', this.workspaceFolder.uri).inspect<object>('debugConfig');
        const customSetting = (cfg?.globalValue !== undefined || cfg?.workspaceValue !== undefined || cfg?.workspaceFolderValue !== undefined);
        let dbg = debugConfig.MIMode?.toString();
        if (!dbg && debugConfig.type === "cppvsdbg") {
            dbg = "vsdbg";
        } else {
            dbg = "(unset)";
        }
        const telemetryProperties: telemetry.Properties = {
            customSetting: customSetting.toString(),
            debugger: dbg
        };

        telemetry.logEvent('debug', telemetryProperties);

        await vscode.debug.startDebugging(this.workspaceFolder, debugConfig);
        return vscode.debug.activeDebugSession!;
    }

    private launchTerminals = new Map<number, vscode.Terminal>();
    private launchTerminalTargetName = '_CMAKE_TOOLS_LAUNCH_TERMINAL_TARGET_NAME';
    private launchTerminalPath = '_CMAKE_TOOLS_LAUNCH_TERMINAL_PATH';
    // Watch for the user closing our terminal
    private readonly termCloseSub = vscode.window.onDidCloseTerminal(async term => {
        const processId = await term.processId;
        if (this.launchTerminals.has(processId!)) {
            this.launchTerminals.delete(processId!);
        }
    });

    private async createTerminal(executable: ExecutableTarget): Promise<vscode.Terminal> {
        const launchBehavior = this.workspaceContext.config.launchBehavior.toLowerCase();
        if (launchBehavior !== "newterminal") {
            for (const [, terminal] of this.launchTerminals) {
                const creationOptions = terminal.creationOptions! as vscode.TerminalOptions;
                const executablePath = creationOptions.env![this.launchTerminalTargetName];
                const terminalPath = creationOptions.env![this.launchTerminalPath];
                if (executablePath === executable.name) {
                    if (launchBehavior === 'breakandreuseterminal') {
                        terminal.sendText('\u0003');
                    }
                    // Dispose the terminal if the User's settings for preferred terminal have changed since the current target is launched,
                    // or if the kit is changed, which means the environment variables are possibly updated.
                    if (terminalPath !== vscode.env.shell || this.refreshLaunchEnvironment) {
                        terminal.dispose();
                        break;
                    }
                    return terminal;
                }
            }
        }
        const userConfig = this.workspaceContext.config.debugConfig;
        const drv = await this.getCMakeDriverInstance();
        const launchEnv = await this.getTargetLaunchEnvironment(drv, userConfig.environment);
        const options: vscode.TerminalOptions = {
            name: `CMake/Launch - ${executable.name}`,
            env: launchEnv,
            cwd: (userConfig && userConfig.cwd) || path.dirname(executable.path)
        };
        if (options && options.env) {
            options.env[this.launchTerminalTargetName] = executable.name;
            options.env[this.launchTerminalPath] = vscode.env.shell;
        }

        this.refreshLaunchEnvironment = false;
        return vscode.window.createTerminal(options);
    }

    /**
     * Implementation of `cmake.launchTarget`
     */
    async launchTarget(name?: string) {
        const executable = await this.prepareLaunchTargetExecutable(name);
        if (!executable) {
            // The user has nothing selected and cancelled the prompt to select
            // a target.
            return null;
        }

        const userConfig = this.workspaceContext.config.debugConfig;
        const terminal: vscode.Terminal = await this.createTerminal(executable);

        let executablePath = shlex.quote(executable.path);
        if (executablePath.startsWith("\"")) {
            let launchTerminalPath = (terminal.creationOptions as vscode.TerminalOptions).env![this.launchTerminalPath];
            if (process.platform === 'win32') {
                executablePath = executablePath.replace(/\\/g, "/");
                launchTerminalPath = launchTerminalPath?.toLocaleLowerCase();
                if (launchTerminalPath?.includes("pwsh.exe") || launchTerminalPath?.includes("powershell")) {
                    executablePath = `.${executablePath}`;
                }
            } else {
                if (launchTerminalPath?.endsWith("pwsh")) {
                    executablePath = `.${executablePath}`;
                }
            }
        }

        terminal.sendText(executablePath, false);

        if (userConfig?.args?.length !== undefined && userConfig.args.length > 0) {
            const args = await expandStrings(userConfig.args, await this.getExpansionOptions());
            args.forEach(arg => terminal.sendText(` ${shlex.quote(arg)}`, false));
        }

        terminal.sendText('', true); // Finally send the newline to complete the command.

        terminal.show(true);

        const processId = await terminal.processId;
        this.launchTerminals.set(processId!, terminal);

        return terminal;
    }

    /**
     * Implementation of `cmake.quickStart`
     */
    public async quickStart(workspaceFolder?: vscode.WorkspaceFolder): Promise<Number> {
        if (!workspaceFolder) {
            workspaceFolder = this.workspaceContext.folder;
        }
        if (!workspaceFolder) {
            void vscode.window.showErrorMessage(localize('no.folder.open', 'No folder is open.'));
            return -2;
        }

        const mainListFile = path.join(this.sourceDir, 'CMakeLists.txt');
        const mainPresetsFile = path.join(this.sourceDir, 'CMakePresets.json');

        if (!await fs.exists(mainListFile)) {
            if (await this.createCMakeListsFile(mainListFile) !== 0) {
                return -1;
            }
            log.info(localize('cmakelists.created', '[Quick Start] CmakeLists.txt created successfully.'));
        } else {
            log.info(localize('cmakelists.exists', '[Quick Start] A CmakeLists.txt already exists, continuing...'));
        }

        // By now, we have a valid CMakeLists.txt so move onto CMakePresets.json
        if (await fs.exists(mainPresetsFile)) {
            log.info(localize('cmakepresets.already.configured', '[Quick Start] A CMakePresets.json is already configured.'));
        } else {
            if (!await this.presetsController.selectConfigurePreset(true)) {
                await this.kitsController.setKitByName(SpecialKits.Unspecified);
                log.info(localize('cmakepresets.not.created', '[Quick Start] CMakePresets.json not created.'));
            } else {
                log.info(localize('cmakepresets.created', '[Quick Start] CMakePresets.json created successfully.'));
            }
        }

        // Regardless of the following configure return code,
        // we want full feature set view for the whole workspace.
        await enableFullFeatureSet(true);
        return (await this.configureInternal(ConfigureTrigger.quickStart, [], ConfigureType.Normal)).result;
    }

    private async createCMakeListsFile(mainListFile: string): Promise<Number> {
        const projectName = await vscode.window.showInputBox({
            prompt: localize('new.project.name', 'Enter a name for the new project'),
            validateInput: (value: string): string => {
                if (!value.length) {
                    return localize('project.name.required', 'A project name is required');
                }
                if (value.includes(' ')) {
                    return localize('project.name.no.spaces', 'Project name cannot contain spaces');
                }
                return '';
            }
        });

        if (!projectName) {
            return -1;
        }

        const targetLang = (await vscode.window.showQuickPick([
            {
                label: 'C++',
                description: localize('create.cpp', 'Create a C++ project')
            },
            {
                label: 'C',
                description: localize('create.c', 'Create a C project')
            }
        ]));

        if (!targetLang) {
            return -1;
        }

        const targetType = await vscode.window.showQuickPick([
            {
                label: 'Library',
                description: localize('create.library', 'Create a library')
            },
            {
                label: 'Executable',
                description: localize('create.executable', 'Create an executable')
            }
        ]);

        if (!targetType) {
            return -1;
        }

        const addlOptions = (await vscode.window.showQuickPick([
            {
                label: 'CPack',
                description: localize('cpack.support', 'CPack support')
            },
            {
                label: 'CTest',
                description: localize('ctest.support', 'CTest support')
            }
        ], { canPickMany: true, placeHolder: localize('select.additional.options', 'Select additional options')}));

        // select current c/cpp files to add as targets, if any. If none, or none are selected, create a new one
        const files = await fs.readdir(this.sourceDir);
        const cppFiles = files.filter(file => path.extname(file) === '.cpp' || path.extname(file) === '.c');
        let selectedFiles: string[] = [];

        if (cppFiles.length > 0) {
            selectedFiles = await vscode.window.showQuickPick(cppFiles, {
                canPickMany: true,
                placeHolder: localize('select.cpp.files', 'Select targets to include in the CMakeLists.txt file')
            }) || [];
        }

        const type = targetType.label;
        const lang = targetLang.label;
        const langName = lang === "C++" ? "C CXX" : "C";
        const langExt  = lang === "C++" ? "cpp" : "c";

        let failedToCreate = false;

        // Create start c/cpp file if none are selected
        if (selectedFiles.length === 0) {
            if (await this.createCppFile(projectName, langExt, type) !== 0) {
                void vscode.window.showErrorMessage(localize('create.file.failed', 'Failed to create a new {0} file. Add target to CMakeLists.txt.', langExt));
                failedToCreate = true;
            }
        }

        let init = [
            'cmake_minimum_required(VERSION 3.0.0)',
            `project(${projectName} VERSION 0.1.0 LANGUAGES ${langName})`,
            '\n'
        ].join('\n');

        if (!failedToCreate) {
            init += [
                type === 'Library' ? `add_library(${projectName} `
                    + (selectedFiles.length === 0 ? `${projectName}.${langExt}` : selectedFiles.join(' ')) + `)`
                    : `add_executable(${projectName} `
                    + (selectedFiles.length === 0 ? `main.${langExt}` : selectedFiles.join(' ')) + `)`,
                '\n'
            ].join('\n');
        }

        if (addlOptions?.some(option => option.label === 'CTest')) {
            init += [
                'include(CTest)',
                'enable_testing()',
                '\n'
            ].join('\n');
        }

        if (addlOptions?.some(option => option.label === 'CPack')) {
            init += [
                'set(CPACK_PROJECT_NAME ${PROJECT_NAME})',
                'set(CPACK_PROJECT_VERSION ${PROJECT_VERSION})',
                'include(CPack)',
                ''
            ].join('\n');
        }

        await fs.writeFile(mainListFile, init);
        const doc = await vscode.workspace.openTextDocument(mainListFile);
        await vscode.window.showTextDocument(doc);

        return 0;
    }

    /**
     * Creates a hello world C++ or C file in the source directory
     */
    private async createCppFile(fileName: string, langExt: string, projType: string): Promise<Number> {
        if (projType === 'Library') {
            if (!(await fs.exists(path.join(this.sourceDir, `${fileName}.${langExt}`)))) {
                await fs.writeFile(path.join(this.sourceDir, `${fileName}.${langExt}`),
                    (langExt === "C++" ?
                        ([
                            '#include <iostream>',
                            '',
                            'void say_hello(){',
                            `    std::cout << "Hello, from ${fileName}!\\n";`,
                            '}',
                            ''
                        ]) :
                        ([
                            '#include <stdio.h>',
                            '',
                            'void say_hello(){',
                            `    printf("Hello, from ${fileName}!\\n");`,
                            '}',
                            ''
                        ])).join('\n'));
                return 0;
            }
        } else if (projType === 'Executable') {
            if (!(await fs.exists(path.join(this.sourceDir, `main.${langExt}`)))) {
                await fs.writeFile(path.join(this.sourceDir, `main.${langExt}`),
                    (langExt === "C++" ?
                        ([
                            '#include <iostream>',
                            '',
                            'int main(int, char**){',
                            `    std::cout << "Hello, from ${fileName}!\\n";`,
                            '}',
                            ''
                        ]) :
                        ([
                            '#include <stdio.h>',
                            '',
                            'int main(int, char**){',
                            `    printf("Hello, from ${fileName}!\\n");`,
                            '}',
                            ''
                        ])
                    ).join('\n'));
                return 0;
            }
        }
        return -1;
    }

    /**
     * Implementation of `cmake.resetState`
     */
    async resetState() {
        await this.workspaceContext.state.reset(this.folderName, this.isMultiProjectFolder);
    }

    // Don't get this from the driver. Source dir is required to evaluate presets.
    // Presets contain generator info. Generator info is required for server api.
    private _sourceDir = '';
    get sourceDir() {
        return this._sourceDir;
    }

    async setSourceDir(sourceDir: string) {
        this._sourceDir = sourceDir;
        this.cmakeListsExists = await fs.exists(path.join(this._sourceDir, "CMakeLists.txt"));
    }

    private cmakeListsExists: boolean = false;
    hasCMakeLists(): boolean {
        return this.cmakeListsExists;
    }

    get mainListFile() {
        const drv = this.getCMakeDriverInstance();

        return drv.then(d => {
            if (!d) {
                return '';
            }
            return d.mainListFile;
        });
    }

    get binaryDir() {
        const drv = this.getCMakeDriverInstance();

        return drv.then(d => {
            if (!d) {
                return '';
            }
            return d.binaryDir;
        });
    }

    get cachePath() {
        const drv = this.getCMakeDriverInstance();

        return drv.then(d => {
            if (!d) {
                return '';
            }
            return d.cachePath;
        });
    }

    get targets() {
        const drv = this.getCMakeDriverInstance();

        return drv.then(d => {
            if (!d) {
                return [];
            }
            return d.targets;
        });
    }

    get executableTargets() {
        const drv = this.getCMakeDriverInstance();

        return drv.then(d => {
            if (!d) {
                return [];
            }
            return d.executableTargets;
        });
    }

    async jumpToCacheFile() {
        // Do nothing.
        return null;
    }

    async setBuildType() {
        // Do nothing
        return -1;
    }

    async selectEnvironments() {
        return null;
    }

    async getExpansionOptions(): Promise<ExpansionOptions> {
        const workspaceFolder: string = this.workspaceContext.folder.uri.fsPath;
        return {
            vars: {
                buildKit: '${buildKit}',
                buildType: '${buildType}',
                buildKitVendor: '${buildKitVendor}',
                buildKitTriple: '${buildKitTriple}',
                buildKitVersion: '${buildKitVersion}',
                buildKitHostOs: '${buildKitVendor}',
                buildKitTargetOs: '${buildKitTargetOs}',
                buildKitTargetArch: '${buildKitTargetArch}',
                buildKitVersionMajor: '${buildKitVersionMajor}',
                buildKitVersionMinor: '${buildKitVersionMinor}',
                generator: '${generator}',
                userHome: paths.userHome,
                workspaceFolder: workspaceFolder,
                workspaceFolderBasename: path.basename(workspaceFolder),
                sourceDir: this.sourceDir,
                workspaceHash: '${workspaceHash}',
                workspaceRoot: this.workspaceContext.folder.uri.fsPath,
                workspaceRootFolderName: path.basename(workspaceFolder)
            }
        };
    }

    async getExpandedAdditionalKitFiles(): Promise<string[]> {
        const opts: ExpansionOptions = await this.getExpansionOptions();
        return expandStrings(this.workspaceContext.config.additionalKits, opts);
    }

    async sendFileTypeTelemetry(uri: vscode.Uri): Promise<void> {
        const filePath = util.platformNormalizePath(uri.fsPath);
        const sourceDirectory = util.platformNormalizePath(this.sourceDir);
        // "outside" evaluates whether the modified cmake file belongs to the project.
        let outside: boolean = true;
        let fileType: string | undefined;
        if (filePath.endsWith("cmakelists.txt")) {
            fileType = "CMakeLists";

            // The CMakeLists.txt belongs to the project only if sourceDirectory points to it.
            if (filePath === path.join(sourceDirectory, "cmakelists.txt")) {
                outside = false;
            }
        } else if (filePath.endsWith("cmakecache.txt")) {
            fileType = "CMakeCache";
            const binaryDirectory = util.platformNormalizePath(await this.binaryDir);

            // The CMakeCache.txt belongs to the project only if binaryDirectory points to it.
            if (filePath === path.join(binaryDirectory, "cmakecache.txt")) {
                outside = false;
            }
        } else if (filePath.endsWith(".cmake")) {
            fileType = ".cmake";
            const binaryDirectory = util.platformNormalizePath(await this.binaryDir);

            // Instead of parsing how and from where a *.cmake file is included or imported
            // let's consider one inside the project if it's in the workspace folder (single-project),
            // sourceDirectory or binaryDirectory.
            if ((!this.isMultiProjectFolder && filePath.startsWith(util.platformNormalizePath(this.folderPath))) ||
                filePath.startsWith(sourceDirectory) ||
                filePath.startsWith(binaryDirectory)) {
                outside = false;
            }
        }

        if (fileType) {
            telemetry.logEvent("cmakeFileWrite", { filetype: fileType, outsideActiveFolder: outside.toString() });
        }
    }

    async getDiagnostics(): Promise<DiagnosticsConfiguration> {
        try {
            const drv = await this.getCMakeDriverInstance();
            if (drv) {
                return drv.getDiagnostics();
            }
        } catch {
        }
        return {
            folder: (this.isMultiProjectFolder) ? this.sourceDir : this.workspaceFolder.uri.fsPath || "",
            cmakeVersion: "unknown",
            configured: false,
            generator: "unknown",
            usesPresets: false,
            compilers: {}
        };
    }

    async getSettingsDiagnostics(): Promise<DiagnosticsSettings> {
        try {
            const drv = await this.getCMakeDriverInstance();
            if (drv) {
                return {
                    communicationMode: drv.config.cmakeCommunicationMode,
                    useCMakePresets: drv.config.useCMakePresets,
                    configureOnOpen: drv.config.configureOnOpen
                };
            }
        } catch {
        }
        return {
            communicationMode: 'automatic',
            useCMakePresets: 'auto',
            configureOnOpen: null
        };
    }

    get onUseCMakePresetsChanged() {
        return this.onUseCMakePresetsChangedEmitter.event;
    }

    public hideBuildButton: boolean = false;
    public hideDebugButton: boolean = false;
    public hideLaunchButton: boolean = false;

    doStatusChange(options: OptionConfig) {
        this.hideBuildButton = (options?.advanced?.build?.statusBarVisibility === "hidden" && options?.advanced?.build?.projectStatusVisibility === "hidden") ? true : false;
        this.hideDebugButton = (options?.advanced?.debug?.statusBarVisibility === "hidden" && options?.advanced?.debug?.projectStatusVisibility === "hidden") ? true : false;
        this.hideLaunchButton = (options?.advanced?.launch?.statusBarVisibility === "hidden" && options?.advanced?.launch?.projectStatusVisibility === "hidden") ? true : false;
    }
}

export default CMakeProject;<|MERGE_RESOLUTION|>--- conflicted
+++ resolved
@@ -1133,20 +1133,12 @@
      */
     private async init(sourceDirectory: string) {
         log.debug(localize('second.phase.init', 'Starting CMake Tools second-phase init'));
-<<<<<<< HEAD
         this.kitsController = await KitsController.init(this);
         this.presetsController = await PresetsController.init(this, this.kitsController, this.isMultiProjectFolder);
         await this.doUseCMakePresetsChange();
         await this.setSourceDir(await util.normalizeAndVerifySourceDir(sourceDirectory,
             await CMakeDriver.sourceDirExpansionOptions(this.workspaceContext.folder.uri.fsPath, this.useCMakePresets, this.getActiveKit())));
-
-        this.hideBuildButton = (this.workspaceContext.config.statusbar.advanced?.build?.visibility === "hidden") ? true : false;
-        this.hideDebugButton = (this.workspaceContext.config.statusbar.advanced?.debug?.visibility === "hidden") ? true : false;
-        this.hideLaunchButton = (this.workspaceContext.config.statusbar.advanced?.launch?.visibility === "hidden") ? true : false;
-=======
-        await this.setSourceDir(await util.normalizeAndVerifySourceDir(sourceDirectory, CMakeDriver.sourceDirExpansionOptions(this.workspaceContext.folder.uri.fsPath)));
         this.doStatusChange(this.workspaceContext.config.options);
->>>>>>> 3472ca7c
         // Start up the variant manager
         await this.variantManager.initialize(this.folderName);
         // Set the status bar message
