import { CMakeCache } from '@cmt/cache';
import { CMakeExecutable, getCMakeExecutableInformation } from '@cmt/cmake/cmakeExecutable';
import { CompilationDatabase } from '@cmt/compilationDatabase';
import * as debuggerModule from '@cmt/debugger';
import collections from '@cmt/diagnostics/collections';
import * as shlex from '@cmt/shlex';
import { Strand } from '@cmt/strand';
import { ProgressHandle, versionToString, lightNormalizePath, Version, versionLess } from '@cmt/util';
import { DirectoryContext } from '@cmt/workspace';
import * as path from 'path';
import * as vscode from 'vscode';
import * as proc from '@cmt/proc';
import { CodeModelContent } from '@cmt/drivers/codeModel';
import {
    BadHomeDirectoryError,
    CMakeDriver,
    CMakeFileApiDriver,
    CMakeLegacyDriver,
    CMakePreconditionProblems,
    CMakeServerDriver,
    ConfigureResult,
    ConfigureResultType,
    ExecutableTarget,
    NoGeneratorError
} from '@cmt/drivers/drivers';
import { CTestDriver } from './ctest';
import { CMakeBuildConsumer } from './diagnostics/build';
import { CMakeOutputConsumer } from './diagnostics/cmake';
import { FileDiagnostic, populateCollection } from './diagnostics/util';
import { expandStrings, expandString, ExpansionOptions } from './expand';
import { CMakeGenerator, Kit } from './kit';
import * as logging from './logging';
import { fs } from './pr';
import { buildCmdStr, DebuggerEnvironmentVariable, ExecutionResult, ExecutionOptions } from './proc';
import { FireLate, Property } from './prop';
import rollbar from './rollbar';
import * as telemetry from './telemetry';
import { VariantManager } from './variant';
import * as nls from 'vscode-nls';
import { ConfigurationWebview } from './cacheView';
<<<<<<< HEAD
import { enableFullFeatureSet, updateFullFeatureSet, setContextAndStore } from './extension';
import { CMakeCommunicationMode, ConfigurationReader, StatusBarConfig, UseCMakePresets } from './config';
=======
import { enableFullFeatureSet, extensionManager, updateFullFeatureSet } from './extension';
import { CMakeCommunicationMode, ConfigurationReader, OptionConfig, UseCMakePresets } from './config';
>>>>>>> 3516215b
import * as preset from '@cmt/preset';
import * as util from '@cmt/util';
import { Environment, EnvironmentUtils } from './environmentVariables';
import { KitsController } from './kitsController';
import { PresetsController } from './presetsController';
import paths from './paths';
import { ProjectController } from './projectController';
import { MessageItem } from 'vscode';
import { DebugTrackerFactory, DebuggerInformation, getDebuggerPipeName } from './debug/debuggerConfigureDriver';

nls.config({ messageFormat: nls.MessageFormat.bundle, bundleFormat: nls.BundleFormat.standalone })();
const localize: nls.LocalizeFunc = nls.loadMessageBundle();

const open = require('open') as ((url: string, appName?: string, callback?: Function) => void);

const log = logging.createLogger('main');
const buildLogger = logging.createLogger('build');
const cmakeLogger = logging.createLogger('cmake');

export enum ConfigureType {
    Normal,
    Clean,
    Cache,
    ShowCommandOnly,
    NormalWithDebugger,
    CleanWithDebugger
}

export enum ConfigureTrigger {
    api = "api",
    runTests = "runTests",
    badHomeDir = "badHomeDir",
    configureOnOpen = "configureOnOpen",
    configureWithCache = "configureWithCache",
    quickStart = "quickStart",
    setVariant = "setVariant",
    cmakeListsChange = "cmakeListsChange",
    sourceDirectoryChange = "sourceDirectoryChange",
    buttonNewKitsDefinition = "buttonNewKitsDefinition",
    compilation = "compilation",
    launch = "launch",
    commandEditCacheUI = "commandEditCacheUI",
    commandConfigure = "commandConfigure",
    commandConfigureWithDebugger = "commandConfigureWithDebugger",
    projectOutlineConfigureWithDebugger = "projectOutlineConfigureWithDebugger",
    commandCleanConfigure = "commandCleanConfigure",
    commandCleanConfigureWithDebugger = "commandCleanConfigureWithDebugger",
    commandConfigureAll = "commandConfigureAll",
    commandConfigureAllWithDebugger = "commandConfigureAllWithDebugger",
    projectOutlineConfigureAllWithDebugger = "projectOutlineConfigureAllWithDebugger",
    commandCleanConfigureAll = "commandCleanConfigureAll",
    commandCleanConfigureAllWithDebugger = "commandConfigureAllWithDebugger",
    projectOutlineCleanConfigureAllWithDebugger = "projectOutlineCleanConfigureAllWithDebugger",
    configureFailedConfigureWithDebuggerButton = "configureFailedConfigureWithDebuggerButton",
    taskProvider = "taskProvider",
    selectConfigurePreset = "selectConfigurePreset",
    selectKit = "selectKit"
}

export interface DiagnosticsConfiguration {
    folder: string;
    cmakeVersion: string;
    compilers: { C?: string; CXX?: string };
    usesPresets: boolean;
    generator: string;
    configured: boolean;
}

export interface DiagnosticsSettings {
    communicationMode: CMakeCommunicationMode;
    useCMakePresets: UseCMakePresets;
    configureOnOpen: boolean | null;
}

/**
 * Class implementing the extension. It's all here!
 *
 * The class internally uses a two-phase initialization, since proper startup
 * requires asynchrony. To ensure proper initialization. The class must be
 * created via the `create` static method. This will run the two phases
 * internally and return a promise to the new instance. This ensures that the
 * class invariants are maintained at all times.
 *
 * Some fields also require two-phase init. Their first phase is in the first
 * phase of the CMakeProject init, ie. the constructor.
 *
 * The second phases of fields will be called by the second phase of the parent
 * class. See the `init` private method for this initialization.
 */
export class CMakeProject {
    private wasUsingCMakePresets: boolean | undefined;
    private onDidOpenTextDocumentListener: vscode.Disposable | undefined;
    private disposables: vscode.Disposable[] = [];
    private readonly onUseCMakePresetsChangedEmitter = new vscode.EventEmitter<boolean>();
    public readonly cTestController: CTestDriver;
    public kitsController!: KitsController;
    public presetsController!: PresetsController;

    /**
     * Construct a new instance. The instance isn't ready, and must be initalized.
     * @param projectController Required for test explorer to work properly. Setting as optional to avoid breaking tests.
     *
     * This is private. You must call `create` to get an instance.
     */
    private constructor(readonly workspaceContext: DirectoryContext, projectController?: ProjectController, readonly isMultiProjectFolder: boolean = false) {
        // Handle the active kit changing. We want to do some updates and teardown
        log.debug(localize('constructing.cmakeproject', 'Constructing new CMakeProject instance'));
        this.cTestController = new CTestDriver(workspaceContext, projectController);
        this.onCodeModelChanged(FireLate, (_) => this._codeModelChangedApiEventEmitter.fire());
    }

    /**
     * The Workspace folder associated with this CMakeProject instance.
     * This is where we search for the variants and workspace-local kits.
     */
    get workspaceFolder(): vscode.WorkspaceFolder {
        return this.workspaceContext.folder;
    }

    /**
     * The folder associated with this CMakeProject.
     * For single-project folders, this is the WorkspaceFolder for historical reasons.
     * For multi-project folders, this is the directory where the CMakeProject lives (this.sourceDir)
     */
    get folderPath(): string {
        return this.isMultiProjectFolder ? this.sourceDir : this.workspaceContext.folder.uri.fsPath;
    }

    /**
     * The name of the folder for this CMakeProject instance
     */
    get folderName(): string {
        return path.basename(this.folderPath);
    }

    /**
     * Whether we use presets
     */
    private _useCMakePresets = false; // The default value doesn't matter, value is set when folder is loaded
    get useCMakePresets(): boolean {
        return this._useCMakePresets;
    }
    async setUseCMakePresets(useCMakePresets: boolean) {
        if (this.targetName.value === this.initTargetName) {
            if (useCMakePresets) {
                this.targetName.set(this.targetsInPresetName);
            } else {
                this.targetName.set('all');
            }
        }
        if (!useCMakePresets && this.targetName.value === this.targetsInPresetName) {
            this.targetName.set('all');
        }
        const oldValue = this.useCMakePresets;
        if (oldValue !== useCMakePresets) {
            this._useCMakePresets = useCMakePresets;
            const drv = await this.cmakeDriver;
            if (drv) {
                log.debug(localize('disposing.driver', 'Disposing CMake driver'));
                await drv.asyncDispose();
                this.cmakeDriver = Promise.resolve(null);
            }
        }
    }

    // Events that effect the user-interface
    /**
     * The status of this backend
     */
    get onStatusMessageChanged() {
        return this.statusMessage.changeEvent;
    }
    private readonly statusMessage = new Property<string>(localize('initializing', 'Initializing'));

    /**
     * Minimum cmake version supported. Currently only used for presets
     */
    public minCMakeVersion?: Version;

    /**
     * Currently selected configure preset
     */
    get configurePreset() {
        return this._configurePreset.value;
    }

    get onActiveConfigurePresetChanged() {
        return this._configurePreset.changeEvent;
    }
    private readonly _configurePreset = new Property<preset.ConfigurePreset | null>(null);

    private async resetPresets(driver: CMakeDriver | null) {
        await this.workspaceContext.state.setConfigurePresetName(this.folderName, null, this.isMultiProjectFolder);
        if (this.configurePreset) {
            await this.workspaceContext.state.setBuildPresetName(this.folderName, this.configurePreset.name, null, this.isMultiProjectFolder);
            await this.workspaceContext.state.setTestPresetName(this.folderName, this.configurePreset.name, null, this.isMultiProjectFolder);
        }
        this._configurePreset.set(null);
        this._buildPreset.set(null);
        this._testPreset.set(null);
        await driver?.setConfigurePreset(null);
        await driver?.setBuildPreset(null);
        await driver?.setTestPreset(null);
    }

    async expandConfigPresetbyName(configurePreset: string | null | undefined): Promise<preset.ConfigurePreset | undefined> {
        if (!configurePreset) {
            return undefined;
        }
        log.debug(localize('resolving.config.preset', 'Resolving the selected configure preset'));
        const expandedConfigurePreset = await preset.expandConfigurePreset(this.folderPath,
            configurePreset,
            lightNormalizePath(this.folderPath || '.'),
            this.sourceDir,
            true);
        if (!expandedConfigurePreset) {
            log.error(localize('failed.resolve.config.preset', 'Failed to resolve configure preset: {0}', configurePreset));
            return undefined;
        }
        if (expandedConfigurePreset.__file && expandedConfigurePreset.__file.version <= 2) {
            if (!expandedConfigurePreset.binaryDir) {
                log.error(localize('binaryDir.not.set.config.preset', '{0} is not set in configure preset: {1}', "\"binaryDir\"", configurePreset));
                return undefined;
            }
            if (!expandedConfigurePreset.generator) {
                log.error(localize('generator.not.set.config.preset', '{0} is not set in configure preset: {1}', "\"generator\"", configurePreset));
                return undefined;
            }
        }

        return expandedConfigurePreset;
    }

    /**
     * Presets are loaded by PresetsController, so this function should only be called by PresetsController.
     */
    async setConfigurePreset(configurePreset: string | null) {
        const previousGenerator = this.configurePreset?.generator;
        const drv = await this.cmakeDriver;  // Use only an existing driver, do not create one

        if (configurePreset) {
            const expandedConfigurePreset: preset.ConfigurePreset | undefined = await this.expandConfigPresetbyName(configurePreset);
            if (!expandedConfigurePreset) {
                await this.resetPresets(drv);
                return;
            }
            const priorCMakePath = await this.getCMakePathofProject(); // used for later comparison to determine if we need to update the driver's cmake.
            this._configurePreset.set(expandedConfigurePreset);
            if (previousGenerator && previousGenerator !== expandedConfigurePreset?.generator) {
                await this.shutDownCMakeDriver();
            }
            log.debug(localize('loading.new.config.preset', 'Loading new configure preset into CMake driver'));
            if (drv) {
                try {
                    this.statusMessage.set(localize('reloading.status', 'Reloading...'));
                    await drv.setConfigurePreset(expandedConfigurePreset);
                    const updatedCMakePath = await this.getCMakePathofProject();

                    // check if we need to update the driver's cmake, if so, update.
                    if (priorCMakePath !== updatedCMakePath) {
                        drv.cmake = await this.getCMakeExecutable();
                    }

                    await this.workspaceContext.state.setConfigurePresetName(this.folderName, configurePreset, this.isMultiProjectFolder);
                    this.statusMessage.set(localize('ready.status', 'Ready'));
                } catch (error: any) {
                    void vscode.window.showErrorMessage(localize('unable.to.set.config.preset', 'Unable to set configure preset {0}.', `"${error}"`));
                    this.statusMessage.set(localize('error.on.switch.config.preset', 'Error on switch of configure preset ({0})', error.message));
                    this.cmakeDriver = Promise.resolve(null);
                    await this.resetPresets(drv);
                }
            } else {
                // Remember the selected configure preset for the next session.
                await this.workspaceContext.state.setConfigurePresetName(this.folderName, configurePreset, this.isMultiProjectFolder);
            }
        } else {
            await this.resetPresets(drv);
        }
    }

    /**
     * Currently selected build preset
     */
    get buildPreset() {
        return this._buildPreset.value;
    }
    get onActiveBuildPresetChanged() {
        return this._buildPreset.changeEvent;
    }
    private readonly _buildPreset = new Property<preset.BuildPreset | null>(null);

    async expandBuildPresetbyName(buildPreset: string | null): Promise<preset.BuildPreset | undefined> {
        if (!buildPreset) {
            return undefined;
        }
        log.debug(localize('resolving.build.preset', 'Resolving the selected build preset'));
        const expandedBuildPreset = await preset.expandBuildPreset(this.folderPath,
            buildPreset,
            lightNormalizePath(this.folderPath || '.'),
            this.sourceDir,
            this.workspaceContext.config.parallelJobs,
            this.getPreferredGeneratorName(),
            true,
            this.configurePreset?.name);
        if (!expandedBuildPreset) {
            log.error(localize('failed.resolve.build.preset', 'Failed to resolve build preset: {0}', buildPreset));
            return undefined;
        }
        return expandedBuildPreset;
    }

    /**
     * Presets are loaded by PresetsController, so this function should only be called by PresetsController.
     */
    async setBuildPreset(buildPreset: string | null) {
        const drv = await this.cmakeDriver;  // Use only an existing driver, do not create one
        if (buildPreset) {
            const expandedBuildPreset = await this.expandBuildPresetbyName(buildPreset);
            if (!expandedBuildPreset) {
                this._buildPreset.set(null);
                return;
            }
            this._buildPreset.set(expandedBuildPreset);
            if (!expandedBuildPreset.configurePreset) {
                log.error(localize('configurePreset.not.set.build.preset', '{0} is not set in build preset: {1}', "\"configurePreset\"", buildPreset));
                this._buildPreset.set(null);
                return;
            }
            log.debug(localize('loading.new.build.preset', 'Loading new build preset into CMake driver'));
            if (drv) {
                try {
                    this.statusMessage.set(localize('reloading.status', 'Reloading...'));
                    await drv.setBuildPreset(expandedBuildPreset);
                    await this.workspaceContext.state.setBuildPresetName(this.folderName, expandedBuildPreset.configurePreset, buildPreset, this.isMultiProjectFolder);
                    this.statusMessage.set(localize('ready.status', 'Ready'));
                } catch (error: any) {
                    void vscode.window.showErrorMessage(localize('unable.to.set.build.preset', 'Unable to set build preset {0}.', `"${error}"`));
                    this.statusMessage.set(localize('error.on.switch.build.preset', 'Error on switch of build preset ({0})', error.message));
                    this.cmakeDriver = Promise.resolve(null);
                    this._buildPreset.set(null);
                }
            } else {
                // Remember the selected build preset for the next session.
                await this.workspaceContext.state.setBuildPresetName(this.folderName, expandedBuildPreset.configurePreset, buildPreset, this.isMultiProjectFolder);
            }
        } else {
            this._buildPreset.set(null);
            await drv?.setBuildPreset(null);
            if (this.configurePreset) {
                await this.workspaceContext.state.setBuildPresetName(this.folderName, this.configurePreset.name, null, this.isMultiProjectFolder);
            }
        }
    }

    /**
     * Currently selected test preset
     */
    get testPreset() {
        return this._testPreset.value;
    }
    get onActiveTestPresetChanged() {
        return this._testPreset.changeEvent;
    }
    private readonly _testPreset = new Property<preset.TestPreset | null>(null);

    async expandTestPresetbyName(testPreset: string | null): Promise<preset.TestPreset | undefined> {
        if (!testPreset) {
            return undefined;
        }
        log.debug(localize('resolving.test.preset', 'Resolving the selected test preset'));
        const expandedTestPreset = await preset.expandTestPreset(this.folderPath,
            testPreset,
            lightNormalizePath(this.folderPath || '.'),
            this.sourceDir,
            this.getPreferredGeneratorName(),
            true,
            this.configurePreset?.name);
        if (!expandedTestPreset) {
            log.error(localize('failed.resolve.test.preset', 'Failed to resolve test preset: {0}', testPreset));
            return undefined;
        }
        if (!expandedTestPreset.configurePreset) {
            log.error(localize('configurePreset.not.set.test.preset', '{0} is not set in test preset: {1}', "\"configurePreset\"", testPreset));
            return undefined;
        }
        return expandedTestPreset;
    }

    /**
     * Presets are loaded by PresetsController, so this function should only be called by PresetsController.
     */
    async setTestPreset(testPreset: string | null) {
        const drv = await this.cmakeDriver;  // Use only an existing driver, do not create one
        if (testPreset) {
            log.debug(localize('resolving.test.preset', 'Resolving the selected test preset'));
            const expandedTestPreset = await this.expandTestPresetbyName(testPreset);
            if (!expandedTestPreset) {
                this._testPreset.set(null);
                return;
            }
            this._testPreset.set(expandedTestPreset);
            log.debug(localize('loading.new.test.preset', 'Loading new test preset into CMake driver'));
            if (drv) {
                try {
                    this.statusMessage.set(localize('reloading.status', 'Reloading...'));
                    await drv.setTestPreset(expandedTestPreset);
                    if (expandedTestPreset.configurePreset) {
                        await this.workspaceContext.state.setTestPresetName(this.folderName, expandedTestPreset.configurePreset, testPreset, this.isMultiProjectFolder);
                    }
                    this.statusMessage.set(localize('ready.status', 'Ready'));
                } catch (error: any) {
                    void vscode.window.showErrorMessage(localize('unable.to.set.test.preset', 'Unable to set test preset {0}.', `"${error}"`));
                    this.statusMessage.set(localize('error.on.switch.test.preset', 'Error on switch of test preset ({0})', error.message));
                    this.cmakeDriver = Promise.resolve(null);
                    this._testPreset.set(null);
                }
            } else {
                if (expandedTestPreset.configurePreset) {
                    // Remember the selected test preset for the next session.
                    await this.workspaceContext.state.setTestPresetName(this.folderName, expandedTestPreset.configurePreset, testPreset, this.isMultiProjectFolder);
                }
            }
        } else {
            this._testPreset.set(null);
            await drv?.setTestPreset(null);
            if (this.configurePreset) {
                await this.workspaceContext.state.setTestPresetName(this.folderName, this.configurePreset.name, null, this.isMultiProjectFolder);
            }
        }
    }

    /**
     * The current target to build.
     */
    get onTargetNameChanged() {
        return this.targetName.changeEvent;
    }
    private readonly initTargetName = '__init__';
    private readonly targetName = new Property<string>(this.initTargetName);

    /**
     * The current variant name for displaying to the UI (not the buildType)
     */
    get activeVariantName() {
        return this.activeVariant.value;
    }
    get onActiveVariantNameChanged() {
        return this.activeVariant.changeEvent;
    }
    private readonly activeVariant = new Property<string>('Unconfigured');

    /**
     * The "launch target" (the target that will be run by debugging)
     */
    get launchTargetName() {
        return this._launchTargetName.value;
    }
    get onLaunchTargetNameChanged() {
        return this._launchTargetName.changeEvent;
    }
    private readonly _launchTargetName = new Property<string | null>(null);

    /**
     * Whether CTest is enabled
     */
    get ctestEnabled() {
        return this._ctestEnabled.value;
    }
    get onCTestEnabledChanged() {
        return this._ctestEnabled.changeEvent;
    }
    private readonly _ctestEnabled = new Property<boolean>(false);

    /**
     * Whether the backend is busy running some task
     */
    get onIsBusyChanged() {
        return this.isBusy.changeEvent;
    }
    private readonly isBusy = new Property<boolean>(false);

    /**
     * Event fired when the code model from CMake is updated
     */
    get codeModelContent() {
        return this._codeModelContent.value;
    }
    get onCodeModelChanged() {
        return this._codeModelContent.changeEvent;
    }
    private readonly _codeModelContent = new Property<CodeModelContent | null>(null);
    private codeModelDriverSub: vscode.Disposable | null = null;

    get onCodeModelChangedApiEvent() {
        return this._codeModelChangedApiEventEmitter.event;
    }
    private readonly _codeModelChangedApiEventEmitter = new vscode.EventEmitter<void>();

    private readonly communicationModeSub = this.workspaceContext.config.onChange('cmakeCommunicationMode', () => {
        log.info(localize('communication.changed.restart.driver', "Restarting the CMake driver after a communication mode change."));
        return this.shutDownCMakeDriver();
    });

    private readonly generatorSub = this.workspaceContext.config.onChange('generator', async () => {
        log.info(localize('generator.changed.restart.driver', "Restarting the CMake driver after a generator change."));
        await this.reloadCMakeDriver();
    });

    private readonly preferredGeneratorsSub = this.workspaceContext.config.onChange('preferredGenerators', async () => {
        log.info(localize('preferredGenerator.changed.restart.driver', "Restarting the CMake driver after a preferredGenerators change."));
        await this.reloadCMakeDriver();
    });

    private readonly cmakePathSub = this.workspaceContext.config.onChange('cmakePath', async () => {
        // Force re-reading of cmake exe, this will ensure that the debugger capabilities are updated.
        const cmakeInfo = await this.getCMakeExecutable();
        if (!cmakeInfo.isPresent) {
            void vscode.window.showErrorMessage(localize('bad.executable', 'Bad CMake executable: {0}. Check to make sure it is installed or the value of the {1} setting contains the correct path', `"${cmakeInfo.path}"`, '"cmake.cmakePath"'));
            telemetry.logEvent('CMakeExecutableNotFound');
        }

        await this.reloadCMakeDriver();
    });

    /**
     * The variant manager keeps track of build variants. Has two-phase init.
     */
    private readonly variantManager = new VariantManager(this.workspaceFolder, this.workspaceContext.state, this.workspaceContext.config, this.isMultiProjectFolder);

    /**
     * A strand to serialize operations with the CMake driver
     */
    private readonly driverStrand = new Strand();

    /**
     * The object in charge of talking to CMake. It starts empty (null) because
     * we don't know what driver to use at the current time. The driver also has
     * two-phase init and a private constructor. The driver may be replaced at
     * any time by the user making changes to the workspace configuration.
     */
    private cmakeDriver: Promise<CMakeDriver | null> = Promise.resolve(null);

    /**
     * This object manages the CMake Cache Editor GUI
     */
    private cacheEditorWebview: ConfigurationWebview | undefined;

    /**
     * Event fired just as CMakeProject is about to be disposed
     */
    get onDispose() {
        return this.disposeEmitter.event;
    }
    private readonly disposeEmitter = new vscode.EventEmitter<void>();

    /**
     * Dispose the instance
     */
    dispose() {
        log.debug(localize('disposing.extension', 'Disposing CMake Tools extension'));
        this.disposeEmitter.fire();
        this.termCloseSub.dispose();
        this.launchTerminals.forEach(term => term.dispose());
        for (const sub of [
            this.generatorSub,
            this.preferredGeneratorsSub,
            this.communicationModeSub,
            this.cmakePathSub
        ]) {
            sub.dispose();
        }
        this.kitsController.dispose();
        rollbar.invokeAsync(localize('extension.dispose', 'Extension dispose'), () => this.asyncDispose());
        if (this.onDidOpenTextDocumentListener) {
            this.onDidOpenTextDocumentListener.dispose();
        }
    }

    /**
     * Dispose of the extension asynchronously.
     */
    async asyncDispose() {
        collections.reset();
        const drv = await this.cmakeDriver;
        if (drv) {
            await drv.asyncDispose();
        }
        for (const disp of [this.statusMessage, this.targetName, this.activeVariant, this._ctestEnabled, this.isBusy, this.variantManager, this.cTestController]) {
            disp.dispose();
        }
    }

    private getPreferredGenerators(): CMakeGenerator[] {
        // User can override generator with a setting
        const userGenerator = this.workspaceContext.config.generator;
        if (userGenerator) {
            log.debug(localize('using.user.generator', 'Using generator from user configuration: {0}', userGenerator));
            return [{
                name: userGenerator,
                platform: this.workspaceContext.config.platform || undefined,
                toolset: this.workspaceContext.config.toolset || undefined
            }];
        }

        const userPreferred = this.workspaceContext.config.preferredGenerators.map(g => ({ name: g }));
        return userPreferred;
    }

    private getPreferredGeneratorName(): string | undefined {
        const generators = this.getPreferredGenerators();
        return generators[0]?.name;
    }

    /**
     * Execute pre-configure/build tasks to check if we are ready to run a full
     * configure. This should be called by a derived driver before any
     * configuration tasks are run
     */
    public async cmakePreConditionProblemHandler(e: CMakePreconditionProblems, isConfiguring: boolean, config?: ConfigurationReader): Promise<void> {
        let telemetryEvent: string | undefined;
        const telemetryProperties: telemetry.Properties = {};

        switch (e) {
            case CMakePreconditionProblems.ConfigureIsAlreadyRunning:
                void vscode.window.showErrorMessage(localize('configuration.already.in.progress', 'Configuration is already in progress.'));
                break;
            case CMakePreconditionProblems.BuildIsAlreadyRunning:
                void vscode.window.showErrorMessage(localize('task.already.running', 'A CMake task is already running. Stop it before trying to run a new CMake task.'));
                break;
            case CMakePreconditionProblems.NoSourceDirectoryFound:
                void vscode.window.showErrorMessage(localize('no.source.directory.found', 'You do not have a source directory open'));
                break;
            case CMakePreconditionProblems.MissingCMakeListsFile:
                telemetryEvent = "partialActivation";

                telemetry.logEvent('missingCMakeListsFile');  // Fire this event in case the notification is dismissed with the `ESC` key.

                const ignoreCMakeListsMissing: boolean = this.workspaceContext.state.getIgnoreCMakeListsMissing(this.folderName, this.isMultiProjectFolder) || this.workspaceContext.config.ignoreCMakeListsMissing;
                telemetryProperties["ignoreCMakeListsMissing"] = ignoreCMakeListsMissing.toString();

                if (!ignoreCMakeListsMissing && !this.isMultiProjectFolder) {
                    const existingCmakeListsFiles: string[] | undefined = await util.getAllCMakeListsPaths(this.folderPath);

                    if (existingCmakeListsFiles !== undefined && existingCmakeListsFiles.length > 0) {
                        telemetryProperties["hasCmakeLists"] = "true";
                    } else {
                        telemetryProperties["hasCMakeLists"] = "false";
                    }
                    interface FileItem extends vscode.QuickPickItem {
                        fullPath: string;
                    }
                    const items: FileItem[] = existingCmakeListsFiles ? existingCmakeListsFiles.map<FileItem>(file => ({
                        label: util.getRelativePath(file, this.folderPath) + "/CMakeLists.txt",
                        fullPath: file
                    })) : [];
                    const browse: string = localize("browse.for.cmakelists", "[Browse for CMakeLists.txt]");
                    items.push({ label: browse, fullPath: "", description: "Search for CMakeLists.txt on this computer" });
                    const selection: FileItem | undefined = await vscode.window.showQuickPick(items, {
                        placeHolder: (items.length === 1 ? localize("cmakelists.not.found", "No CMakeLists.txt was found.") : localize("select.cmakelists", "Select CMakeLists.txt"))
                    });
                    telemetryProperties["missingCMakeListsUserAction"] = (selection === undefined) ? "cancel" : (selection.label === browse) ? "browse" : "pick";
                    let selectedFile: string | undefined;
                    if (!selection) {
                        break; // User canceled it.
                    } else if (selection.label === browse) {
                        const openOpts: vscode.OpenDialogOptions = {
                            canSelectMany: false,
                            defaultUri: vscode.Uri.file(this.folderPath),
                            filters: { "CMake files": ["txt"], "All files": ["*"] },
                            openLabel: "Load"
                        };
                        const cmakeListsFile = await vscode.window.showOpenDialog(openOpts);
                        if (cmakeListsFile) {
                            // Keep the absolute path for CMakeLists.txt files that are located outside of the workspace folder.
                            selectedFile = cmakeListsFile[0].fsPath;
                        }
                    } else {
                        // Keep the relative path for CMakeLists.txt files that are located inside of the workspace folder.
                        // selection.label is the relative path to the selected CMakeLists.txt.
                        selectedFile = selection.label;
                    }
                    if (selectedFile) {
                        const newSourceDirectory = path.dirname(selectedFile);
                        await this.setSourceDir(await util.normalizeAndVerifySourceDir(newSourceDirectory, CMakeDriver.sourceDirExpansionOptions(this.workspaceContext.folder.uri.fsPath)));
                        void vscode.workspace.getConfiguration('cmake', this.workspaceFolder.uri).update("sourceDirectory", this._sourceDir);
                        if (config) {
                            // Updating sourceDirectory here, at the beginning of the configure process,
                            // doesn't need to fire the settings change event (which would trigger unnecessarily
                            // another immediate configure, which will be blocked anyway).
                            config.updatePartial({ sourceDirectory: newSourceDirectory }, false);

                            // Since the source directory is set via a file open dialog tuned to CMakeLists.txt,
                            // we know that it exists and we don't need any other additional checks on its value,
                            // so simply enable full feature set.
                            await enableFullFeatureSet(true);

                            if (!isConfiguring) {
                                telemetry.logEvent(telemetryEvent, telemetryProperties);
                                return vscode.commands.executeCommand('cmake.configure');
                            }
                        }
                    } else {
                        telemetryProperties["missingCMakeListsUserAction"] = "cancel-browse";
                    }
                }

                break;
        }

        if (telemetryEvent) {
            telemetry.logEvent(telemetryEvent, telemetryProperties);
        }

        // This project folder can go through various changes while executing this function
        // that could be relevant to the partial/full feature set view.
        // This is a good place for an update.
        return updateFullFeatureSet();
    }

    /**
     * Start up a new CMake driver and return it. This is so that the initialization
     * of the driver is atomic to those using it
     */
    private async startNewCMakeDriver(cmake: CMakeExecutable): Promise<CMakeDriver> {
        log.debug(localize('starting.cmake.driver', 'Starting CMake driver'));
        if (!cmake.isPresent) {
            throw new Error(localize('bad.cmake.executable', 'Bad CMake executable {0}.', `"${cmake.path}"`));
        }

        const workspace: string = this.workspaceFolder.uri.fsPath;
        let drv: CMakeDriver;
        const preferredGenerators = this.getPreferredGenerators();
        const preConditionHandler = async (e: CMakePreconditionProblems, config?: ConfigurationReader) => this.cmakePreConditionProblemHandler(e, true, config);
        let communicationMode = this.workspaceContext.config.cmakeCommunicationMode.toLowerCase();
        const fileApi = 'fileapi';
        const serverApi = 'serverapi';
        const legacy = 'legacy';

        if (communicationMode !== fileApi && communicationMode !== serverApi && communicationMode !== legacy) {
            if (cmake.isFileApiModeSupported) {
                communicationMode = fileApi;
            } else if (cmake.isServerModeSupported) {
                communicationMode = serverApi;
            } else {
                communicationMode = legacy;
            }
        } else if (communicationMode === fileApi) {
            if (!cmake.isFileApiModeSupported) {
                if (cmake.isServerModeSupported) {
                    communicationMode = serverApi;
                    log.warning(
                        localize('switch.to.serverapi',
                            'CMake file-api communication mode is not supported in versions earlier than {0}. Switching to CMake server communication mode.',
                            versionToString(cmake.minimalFileApiModeVersion)));
                } else {
                    communicationMode = legacy;
                }
            }
        }

        if (communicationMode !== fileApi && communicationMode !== serverApi) {
            log.warning(
                localize('please.upgrade.cmake',
                    'For the best experience, CMake server or file-api support is required. Please upgrade CMake to {0} or newer.',
                    versionToString(cmake.minimalServerModeVersion)));
        }

        try {
            if (communicationMode === serverApi) {
                this.statusMessage.set(localize('starting.cmake.driver.status', 'Starting CMake Server...'));
            }
            switch (communicationMode) {
                case fileApi:
                    drv = await CMakeFileApiDriver.create(cmake,
                        this.workspaceContext.config,
                        this.sourceDir,
                        this.isMultiProjectFolder,
                        this.useCMakePresets,
                        this.activeKit,
                        this.configurePreset,
                        this.buildPreset,
                        this.testPreset,
                        workspace,
                        preConditionHandler,
                        preferredGenerators);
                    break;
                case serverApi:
                    drv = await CMakeServerDriver.create(cmake,
                        this.workspaceContext.config,
                        this.sourceDir,
                        this.isMultiProjectFolder,
                        this.useCMakePresets,
                        this.activeKit,
                        this.configurePreset,
                        this.buildPreset,
                        this.testPreset,
                        workspace,
                        preConditionHandler,
                        preferredGenerators);
                    break;
                default:
                    drv = await CMakeLegacyDriver.create(cmake,
                        this.workspaceContext.config,
                        this.sourceDir,
                        this.isMultiProjectFolder,
                        this.useCMakePresets,
                        this.activeKit,
                        this.configurePreset,
                        this.buildPreset,
                        this.testPreset,
                        workspace,
                        preConditionHandler,
                        preferredGenerators);
            }
        } finally {
            this.statusMessage.set(localize('ready.status', 'Ready'));
        }

        await drv.setVariant(this.variantManager.activeVariantOptions, this.variantManager.activeKeywordSetting);
        const newTargetName = this.defaultBuildTarget || (this.useCMakePresets ? this.targetsInPresetName : drv.allTargetName);
        if (this.targetName.value !== newTargetName) {
            this.targetName.set(newTargetName);
        }
        this.cTestController.clearTests(drv);

        // All set up. Fulfill the driver promise.
        return drv;
    }

    public getConfigurationReader(): ConfigurationReader {
        return this.workspaceContext.config;
    }
    /**
     * Event fired after CMake configure runs
     */
    get onReconfigured() {
        return this.onReconfiguredEmitter.event;
    }
    private readonly onReconfiguredEmitter = new vscode.EventEmitter<void>();

    private readonly onTargetChangedEmitter = new vscode.EventEmitter<void>();
    get onTargetChanged() {
        return this.onTargetChangedEmitter.event;
    }

    async executeCMakeCommand(args: string[], options?: ExecutionOptions): Promise<ExecutionResult> {
        const drv = await this.getCMakeDriverInstance();
        if (drv) {
            return drv.executeCommand(drv.cmake.path, args, undefined, options).result;
        } else {
            throw new Error(localize('unable.to.execute.cmake.command', 'Unable to execute cmake command, there is no valid cmake driver instance.'));
        }
    }

    async execute(program: string, args: string[], options?: ExecutionOptions): Promise<ExecutionResult> {
        const drv = await this.getCMakeDriverInstance();
        if (drv) {
            return drv.executeCommand(program, args, undefined, options).result;
        } else {
            throw new Error(localize('unable.to.execute.program', 'Unable to execute program, there is no valid cmake driver instance.'));
        }
    }

    private async shutDownCMakeDriver() {
        const drv = await this.cmakeDriver;
        if (drv) {
            log.debug(localize('shutting.down.driver', 'Shutting down CMake driver'));
            await drv.asyncDispose();
            this.cmakeDriver = Promise.resolve(null);
        }
    }

    /**
     * Reload/restarts the CMake Driver
     */
    private async reloadCMakeDriver() {
        const drv = await this.cmakeDriver;
        if (drv) {
            log.debug(localize('reloading.driver', 'Reloading CMake driver'));
            await drv.asyncDispose();
            return this.cmakeDriver = this.startNewCMakeDriver(await this.getCMakeExecutable());
        }
    }

    /**
     * Second phase of two-phase init. Called by `create`.
     */
    private async init(sourceDirectory: string) {
        log.debug(localize('second.phase.init', 'Starting CMake Tools second-phase init'));
        await this.setSourceDir(await util.normalizeAndVerifySourceDir(sourceDirectory, CMakeDriver.sourceDirExpansionOptions(this.workspaceContext.folder.uri.fsPath)));
        this.doStatusChange(this.workspaceContext.config.options);
        // Start up the variant manager
        await this.variantManager.initialize(this.folderName);
        // Set the status bar message
        this.activeVariant.set(this.variantManager.activeVariantOptions.short);
        // Restore the debug target
        this._launchTargetName.set(this.workspaceContext.state.getLaunchTargetName(this.folderName, this.isMultiProjectFolder) || '');

        // Hook up event handlers
        // Listen for the variant to change
        this.variantManager.onActiveVariantChanged(() => {
            log.debug(localize('active.build.variant.changed', 'Active build variant changed'));
            rollbar.invokeAsync(localize('changing.build.variant', 'Changing build variant'), async () => {
                const drv = await this.getCMakeDriverInstance();
                if (drv) {
                    await drv.setVariant(this.variantManager.activeVariantOptions, this.variantManager.activeKeywordSetting);
                    this.activeVariant.set(this.variantManager.activeVariantOptions.short);
                    // We don't configure yet, since someone else might be in the middle of a configure
                }
            });
        });
        this.cTestController.onTestingEnabledChanged(enabled => this._ctestEnabled.set(enabled));

        this.statusMessage.set(localize('ready.status', 'Ready'));

        this.kitsController = await KitsController.init(this);
        this.presetsController = await PresetsController.init(this, this.kitsController, this.isMultiProjectFolder);

        await this.doUseCMakePresetsChange();

        this.disposables.push(this.onPresetsChanged(() => this.doUseCMakePresetsChange()));
        this.disposables.push(this.onUserPresetsChanged(() => this.doUseCMakePresetsChange()));
    }

    public async hasPresetsFiles(): Promise<boolean> {
        if (await fs.exists(this.presetsController.presetsPath) || await fs.exists(this.presetsController.userPresetsPath)) {
            return true;
        }
        return false;
    }

    async doUseCMakePresetsChange(useCMakePresets?: string) {
        if (useCMakePresets === undefined) {
            useCMakePresets = this.workspaceContext.config.useCMakePresets;
        }
        this._useCMakePresets = useCMakePresets === 'always' ? true : useCMakePresets === 'never' ? false : await this.hasPresetsFiles();

        const usingCMakePresets = this.useCMakePresets;
        if (usingCMakePresets !== this.wasUsingCMakePresets) {
            this.wasUsingCMakePresets = usingCMakePresets;
            await this.setUseCMakePresets(usingCMakePresets);
            await this.initializeKitOrPresets();
            const config = this.workspaceContext.config;
            if (usingCMakePresets) {
                const setPresetsFileLanguageMode = (document: vscode.TextDocument) => {
                    const fileName = path.basename(document.uri.fsPath);
                    if (util.isFileInsideFolder(document.uri, this.folderPath) && fileName === 'CMakePresets.json' || fileName === 'CMakeUserPresets.json') {
                        if (config.allowCommentsInPresetsFile && document.languageId !== 'jsonc') {
                            // setTextDocumentLanguage will trigger onDidOpenTextDocument
                            void vscode.languages.setTextDocumentLanguage(document, 'jsonc');
                        } else if (!config.allowCommentsInPresetsFile && document.languageId !== 'json') {
                            void vscode.languages.setTextDocumentLanguage(document, 'json');
                        }
                    }
                };

                this.onDidOpenTextDocumentListener = vscode.workspace.onDidOpenTextDocument(document =>
                    setPresetsFileLanguageMode(document)
                );

                vscode.workspace.textDocuments.forEach(document => setPresetsFileLanguageMode(document));
            } else {
                if (this.onDidOpenTextDocumentListener) {
                    this.onDidOpenTextDocumentListener.dispose();
                    this.onDidOpenTextDocumentListener = undefined;
                }
            }

            this.onUseCMakePresetsChangedEmitter.fire(usingCMakePresets);
        }
    }
    /**
     * Call configurePresets, buildPresets, or testPresets to get the latest presets when the event is fired.
     */
    onPresetsChanged(listener: () => any) {
        return this.presetsController.onPresetsChanged(listener);
    }

    /**
     * Call configurePresets, buildPresets, or testPresets to get the latest presets when the event is fired.
     */
    onUserPresetsChanged(listener: () => any) {
        return this.presetsController.onUserPresetsChanged(listener);
    }

    async initializeKitOrPresets() {
        if (this.useCMakePresets) {
            const latestConfigPresetName = this.workspaceContext.state.getConfigurePresetName(this.folderName, this.isMultiProjectFolder);
            if (latestConfigPresetName) {
                // Check if the latest configurePresetName from the previous session is still valid.
                const presets = await this.presetsController.getAllConfigurePresets();
                const latestConfigPreset: preset.ConfigurePreset | undefined = presets.find(preset => preset.name === latestConfigPresetName);
                if (latestConfigPreset && !latestConfigPreset.hidden) {
                    await this.presetsController.setConfigurePreset(latestConfigPresetName);
                }
            }
        } else {
            // Check if the CMakeProject remembers what kit it was last using in this dir:
            const kitName = this.workspaceContext.state.getActiveKitName(this.folderName, this.isMultiProjectFolder);
            if (kitName) {
                // It remembers a kit. Find it in the kits avail in this dir:
                const kit = this.kitsController.availableKits.find(k => k.name === kitName) || null;
                // Set the kit: (May do nothing if no kit was found)
                await this.setKit(kit);
            }
        }
    }

    async isNinjaInstalled(): Promise<boolean> {
        const drv = await this.cmakeDriver;

        if (drv) {
            return await drv.testHaveCommand('ninja') || drv.testHaveCommand('ninja-build');
        }

        return false;
    }

    private refreshLaunchEnvironment: boolean = false;
    async setKit(kit: Kit | null) {
        if (!this.activeKit || (kit && this.activeKit.name !== kit.name)) {
            this.refreshLaunchEnvironment = true;
        }
        this._activeKit = kit;
        if (kit) {
            log.debug(localize('injecting.new.kit', 'Injecting new Kit into CMake driver'));
            const drv = await this.cmakeDriver;  // Use only an existing driver, do not create one
            if (drv) {
                try {
                    this.statusMessage.set(localize('reloading.status', 'Reloading...'));
                    await drv.setKit(kit, this.getPreferredGenerators());
                    await this.workspaceContext.state.setActiveKitName(this.folderName, kit.name, this.isMultiProjectFolder);
                    this.statusMessage.set(localize('ready.status', 'Ready'));
                } catch (error: any) {
                    void vscode.window.showErrorMessage(localize('unable.to.set.kit', 'Unable to set kit {0}.', `"${error.message}"`));
                    this.statusMessage.set(localize('error.on.switch.status', 'Error on switch of kit ({0})', error.message));
                    this.cmakeDriver = Promise.resolve(null);
                    this._activeKit = null;
                }
            } else {
                // Remember the selected kit for the next session.
                await this.workspaceContext.state.setActiveKitName(this.folderName, kit.name, this.isMultiProjectFolder);
            }
        }
    }

    async getCMakePathofProject(): Promise<string> {
        const overWriteCMakePathSetting = this.useCMakePresets ? this.configurePreset?.cmakeExecutable : undefined;
        return await this.workspaceContext.getCMakePath(overWriteCMakePathSetting) || '';
    }

    async getCMakeExecutable() {
        const cmakePath: string = await this.getCMakePathofProject();
        const cmakeExe = await getCMakeExecutableInformation(cmakePath);
        if (cmakeExe.version && this.minCMakeVersion && versionLess(cmakeExe.version, this.minCMakeVersion)) {
            rollbar.error(localize('cmake.version.not.supported',
                'CMake version {0} may not be supported. Minimum version required is {1}.',
                versionToString(cmakeExe.version),
                versionToString(this.minCMakeVersion)));
        }
        return cmakeExe;
    }

    /**
     * Returns, if possible a cmake driver instance. To creation the driver instance,
     * there are preconditions that should be fulfilled, such as an active kit is selected.
     * These preconditions are checked before it driver instance creation. When creating a
     * driver instance, this function waits until the driver is ready before returning.
     * This ensures that user commands can always be executed, because error criterials like
     * exceptions would assign a null driver and it is possible to create a new driver instance later again.
     */
    async getCMakeDriverInstance(): Promise<CMakeDriver | null> {
        return this.driverStrand.execute(async () => {
            if (!this.useCMakePresets && !this.activeKit) {
                log.debug(localize('not.starting.no.kits', 'Not starting CMake driver: no kit selected'));
                return null;
            }

            const cmake = await this.getCMakeExecutable();
            if (!cmake.isPresent) {
                void vscode.window.showErrorMessage(localize('bad.executable', 'Bad CMake executable: {0}. Check to make sure it is installed or the value of the {1} setting contains the correct path', `"${cmake.path}"`, '"cmake.cmakePath"'));
                telemetry.logEvent('CMakeExecutableNotFound');
                return null;
            }

            if ((await this.cmakeDriver) === null) {
                log.debug(localize('starting.new.cmake.driver', 'Starting new CMake driver'));
                this.cmakeDriver = this.startNewCMakeDriver(cmake);

                try {
                    await this.cmakeDriver;
                } catch (e: any) {
                    this.cmakeDriver = Promise.resolve(null);
                    if (e instanceof BadHomeDirectoryError) {
                        void vscode.window
                            .showErrorMessage(
                                localize('source.directory.does.not.match', 'The source directory {0} does not match the source directory in the CMake cache: {1}.  You will need to run a clean-configure to configure this project.', `"${e.expecting}"`, e.cached),
                                {},
                                { title: localize('clean.configure.title', 'Clean Configure') }
                            )
                            .then(chosen => {
                                if (chosen) {
                                    // There was only one choice: to clean-configure
                                    rollbar.invokeAsync(localize('clean.reconfigure.after.bad.home.dir', 'Clean reconfigure after bad home dir'), async () => {
                                        try {
                                            await fs.unlink(e.badCachePath);
                                        } catch (e2: any) {
                                            log.error(localize('failed.to.remove.bad.cache.file', 'Failed to remove bad cache file: {0} {1}', e.badCachePath, e2));
                                        }
                                        try {
                                            await fs.rmdir(path.join(path.dirname(e.badCachePath), 'CMakeFiles'));
                                        } catch (e2: any) {
                                            log.error(localize('failed.to.remove.cmakefiles.for.cache', 'Failed to remove CMakeFiles for cache: {0} {1}', e.badCachePath, e2));
                                        }
                                        await this.cleanConfigure(ConfigureTrigger.badHomeDir);
                                    });
                                }
                            });
                    } else if (e instanceof NoGeneratorError) {
                        const message = localize('generator.not.found', 'Unable to determine what CMake generator to use. Please install or configure a preferred generator, or update settings.json, your Kit configuration or PATH variable.');
                        log.error(message, e);
                        void vscode.window.showErrorMessage(message);
                    } else {
                        throw e;
                    }
                    return null;
                }

                if (this.codeModelDriverSub) {
                    this.codeModelDriverSub.dispose();
                }
                const drv = await this.cmakeDriver;
                console.assert(drv !== null, 'Null driver immediately after creation?');
                if (drv && !(drv instanceof CMakeLegacyDriver)) {
                    this.codeModelDriverSub = drv.onCodeModelChanged(cm => this._codeModelContent.set(cm));
                }
            }

            return this.cmakeDriver;
        });
    }

    /**
     * Create an instance asynchronously
     * @param extensionContext The extension context
     * @param projectController Required for test explorer to work properly. Setting as optional to avoid breaking tests.
     *
     * The purpose of making this the only way to create an instance is to prevent
     * us from creating uninitialized instances of the CMake Tools extension.
     */
    static async create(workspaceContext: DirectoryContext, sourceDirectory: string, projectController?: ProjectController, isMultiProjectFolder?: boolean): Promise<CMakeProject> {
        log.debug(localize('safely.constructing.cmakeproject', 'Safe constructing new CMakeProject instance'));
        const inst = new CMakeProject(workspaceContext, projectController, isMultiProjectFolder);
        await inst.init(sourceDirectory);
        log.debug(localize('initialization.complete', 'CMakeProject instance initialization complete.'));
        return inst;
    }

    private _activeKit: Kit | null = null;
    get activeKit(): Kit | null {
        return this._activeKit;
    }

    /**
     * The compilation database for this driver.
     */
    private compilationDatabase: CompilationDatabase | null = null;

    private async refreshCompileDatabase(opts: ExpansionOptions): Promise<void> {
        const compdbPaths: string[] = [];
        if (this.workspaceContext.config.mergedCompileCommands && this.workspaceContext.config.copyCompileCommands) {
            log.warning(localize('merge.and.copy.compile.commands', "The {0} setting is ignored when {1} is defined.", 'cmake.copyCompileCommands', 'cmake.mergedCompileCommands'));
        }

        if (this.workspaceContext.config.mergedCompileCommands) {
            // recursively search the build directory for all
            const searchRoot = await this.binaryDir;
            if (await fs.exists(searchRoot)) {
                (await fs.walk(searchRoot)).forEach(e => {
                    if (e.name === 'compile_commands.json') {
                        compdbPaths.push(e.path);
                    }
                });
            }
        } else {
            // single file with known path
            const compdbPath = path.join(await this.binaryDir, 'compile_commands.json');
            if (await fs.exists(compdbPath)) {
                compdbPaths.push(compdbPath);
                if (this.workspaceContext.config.copyCompileCommands) {
                    // Now try to copy the compdb to the user-requested path
                    const copyDest = this.workspaceContext.config.copyCompileCommands;
                    const expandedDest = await expandString(copyDest, opts);
                    const parentDir = path.dirname(expandedDest);
                    try {
                        log.debug(localize('copy.compile.commands', 'Copying {2} from {0} to {1}', compdbPath, expandedDest, 'compile_commands.json'));
                        await fs.mkdir_p(parentDir);
                        try {
                            await fs.copyFile(compdbPath, expandedDest);
                        } catch (e: any) {
                            // Just display the error. It's the best we can do.
                            void vscode.window.showErrorMessage(localize('failed.to.copy', 'Failed to copy {0} to {1}: {2}', `"${compdbPath}"`, `"${expandedDest}"`, e.toString()));
                        }
                    } catch (e: any) {
                        void vscode.window.showErrorMessage(localize('failed.to.create.parent.directory.1',
                            'Tried to copy {0} to {1}, but failed to create the parent directory {2}: {3}',
                            `"${compdbPath}"`, `"${expandedDest}"`, `"${parentDir}"`, e.toString()));
                    }
                }
            } else if (this.workspaceContext.config.copyCompileCommands) {
                log.debug(localize('cannot.copy.compile.commands', 'Cannot copy {1} because it does not exist at {0}', compdbPath, 'compile_commands.json'));
            }
        }
        if (!this.workspaceContext.config.loadCompileCommands) {
            this.compilationDatabase = null;
        } else if (compdbPaths.length > 0) {
            try {
                // Read the compilation database, and update our db property
                const newDB = await CompilationDatabase.fromFilePaths(compdbPaths);
                this.compilationDatabase = newDB;
                // Now try to dump the compdb to the user-requested path
                const mergeDest = this.workspaceContext.config.mergedCompileCommands;
                if (!mergeDest) {
                    return;
                }
                let expandedDest = await expandString(mergeDest, opts);
                const pardir = path.dirname(expandedDest);
                try {
                    await fs.mkdir_p(pardir);
                } catch (e: any) {
                    void vscode.window.showErrorMessage(localize('failed.to.create.parent.directory.2',
                        'Tried to copy compilation database to {0}, but failed to create the parent directory {1}: {2}',
                        `"${expandedDest}"`, `"${pardir}"`, e.toString()));
                    return;
                }
                if (await fs.exists(expandedDest) && (await fs.stat(expandedDest)).isDirectory()) {
                    // Emulate the behavior of copyFile() with writeFile() so that
                    // mergedCompileCommands works like copyCompileCommands for
                    // target paths which lead to existing directories.
                    expandedDest = path.join(expandedDest, "merged_compile_commands.json");
                }
                try {
                    await fs.writeFile(expandedDest, CompilationDatabase.toJson(newDB));
                } catch (e: any) {
                    // Just display the error. It's the best we can do.
                    void vscode.window.showErrorMessage(localize('failed.to.merge', 'Failed to write merged compilation database to {0}: {1}', `"${expandedDest}"`, e.toString()));
                    return;
                }
            } catch (e: any) {
                // Just display the error. It's the best we can do.
                void vscode.window.showErrorMessage(localize('load.compile.commands', 'Failed while trying to ingest the compile_commands.json: {0}', e.toString()));
                return;
            }
        }
    }

    /**
     * Implementation of `cmake.configure`
     * trigger: describes the circumstance that caused this configure to be run.
     *          In order to avoid a breaking change in the CMake Tools API,
     *          this parameter can default to that scenario.
     *          All other configure calls in this extension are able to provide
     *          proper trigger information.
     */
    configure(extraArgs: string[] = []): Thenable<ConfigureResult> {
        return this.configureInternal(ConfigureTrigger.api, extraArgs, ConfigureType.Normal);
    }

    async configureInternal(trigger: ConfigureTrigger = ConfigureTrigger.api, extraArgs: string[] = [], type: ConfigureType = ConfigureType.Normal, debuggerInformation?: DebuggerInformation): Promise<ConfigureResult> {
        const drv: CMakeDriver | null = await this.getCMakeDriverInstance();
        // Don't show a progress bar when the extension is using Cache for configuration.
        // Using cache for configuration happens only one time.
        if (drv && drv.shouldUseCachedConfiguration(trigger)) {
            const result: ConfigureResult = await drv.configure(trigger, []);
            if (result.result === 0) {
                await this.refreshCompileDatabase(drv.expansionOptions);
            }
            await this.cTestController.refreshTests(drv);
            this.onReconfiguredEmitter.fire();
            return result;
        }

        if (trigger === ConfigureTrigger.configureWithCache) {
            log.debug(localize('no.cache.available', 'Unable to configure with existing cache'));
            return { result: -1, resultType: ConfigureResultType.NoCache };
        }

        return vscode.window.withProgress(
            {
                location: vscode.ProgressLocation.Window,
                title: localize('configuring.project', 'Configuring project'),
                cancellable: true
            },
            async (progress, cancel) => {
                progress.report({ message: localize('preparing.to.configure', 'Preparing to configure') });
                cancel.onCancellationRequested(() => {
                    rollbar.invokeAsync(localize('stop.on.cancellation', 'Stop on cancellation'), () => this.cancelConfiguration());
                });

                let forciblyCanceled: boolean = false;

                // if there is a debugger information, we are debugging. Set up a listener for stopping a cmake debug session.
                if (debuggerInformation) {
                    const trackerFactoryDisposable = vscode.debug.registerDebugAdapterTrackerFactory("cmake", new DebugTrackerFactory(async () => {
                        forciblyCanceled = true;
                        await this.cancelConfiguration();
                        trackerFactoryDisposable.dispose();
                    }));
                }

                if (type !== ConfigureType.ShowCommandOnly) {
                    log.info(localize('run.configure', 'Configuring project: {0}', this.folderName), extraArgs);
                }

                try {
                    return this.doConfigure(type, progress, async consumer => {
                        const isConfiguringKey = 'cmake:isConfiguring';
                        if (drv) {
                            let oldProgress = 0;
                            const progressSub = drv.onProgress(pr => {
                                const newProgress = 100 * (pr.progressCurrent - pr.progressMinimum) / (pr.progressMaximum - pr.progressMinimum);
                                const increment = newProgress - oldProgress;
                                if (increment >= 1) {
                                    oldProgress += increment;
                                    progress.report({ increment });
                                }
                            });
                            try {
                                progress.report({ message: this.folderName });
<<<<<<< HEAD
                                let result: number;
                                await setContextAndStore(isConfiguringKey, true);
=======
                                let result: ConfigureResult;
                                await setContextValue(isConfiguringKey, true);
>>>>>>> 3516215b
                                if (type === ConfigureType.Cache) {
                                    result = await drv.configure(trigger, [], consumer, debuggerInformation);
                                } else {
                                    switch (type) {
                                        case ConfigureType.Normal:
                                            result = await drv.configure(trigger, extraArgs, consumer);
                                            break;
                                        case ConfigureType.NormalWithDebugger:
                                            result = await drv.configure(trigger, extraArgs, consumer, debuggerInformation);
                                            break;
                                        case ConfigureType.Clean:
                                            result = await drv.cleanConfigure(trigger, extraArgs, consumer);
                                            break;
                                        case ConfigureType.CleanWithDebugger:
                                            result = await drv.cleanConfigure(trigger, extraArgs, consumer, debuggerInformation);
                                            break;
                                        case ConfigureType.ShowCommandOnly:
                                            result = await drv.configure(trigger, extraArgs, consumer, undefined, false, true);
                                            break;
                                        default:
                                            rollbar.error(localize('unexpected.configure.type', 'Unexpected configure type'), { type });
                                            result = await this.configureInternal(trigger, extraArgs, ConfigureType.Normal);
                                            break;
                                    }
                                    await setContextAndStore(isConfiguringKey, false);
                                }

                                const cmakeConfiguration = vscode.workspace.getConfiguration('cmake');
                                const showDebuggerConfigurationString = "showConfigureWithDebuggerNotification";

                                if (result.result === 0) {
                                    await enableFullFeatureSet(true);
                                    await this.refreshCompileDatabase(drv.expansionOptions);
                                } else if (result.result !== 0 && (await this.getCMakeExecutable()).isDebuggerSupported && cmakeConfiguration.get(showDebuggerConfigurationString) && !forciblyCanceled && result.resultType === ConfigureResultType.NormalOperation) {
                                    const yesButtonTitle: string = localize(
                                        "yes.configureWithDebugger.button",
                                        "Debug"
                                    );
                                    const doNotShowAgainTitle = localize('options.configureWithDebuggerOnFail.do.not.show', 'Do Not Show Again');
                                    void vscode.window.showErrorMessage<MessageItem>(
                                        localize('configure.failed.tryWithDebugger', 'Configure failed. Would you like to attempt to configure with the CMake Debugger?'),
                                        {title: yesButtonTitle},
                                        {title: localize('no.configureWithDebugger.button', 'Cancel')},
                                        {title: doNotShowAgainTitle})
                                        .then(async chosen => {
                                            if (chosen) {
                                                if (chosen.title === yesButtonTitle) {
                                                    await this.configureInternal(ConfigureTrigger.configureFailedConfigureWithDebuggerButton, extraArgs, ConfigureType.NormalWithDebugger, {
                                                        pipeName: getDebuggerPipeName()
                                                    });
                                                } else if (chosen.title === doNotShowAgainTitle) {
                                                    await cmakeConfiguration.update(showDebuggerConfigurationString, false, vscode.ConfigurationTarget.Global);
                                                }
                                            }
                                        });
                                }

                                await this.cTestController.refreshTests(drv);
                                this.onReconfiguredEmitter.fire();
                                return result;
                            } finally {
                                await setContextAndStore(isConfiguringKey, false);
                                progress.report({ message: localize('finishing.configure', 'Finishing configure') });
                                progressSub.dispose();
                            }
                        } else {
                            progress.report({ message: localize('configure.failed', 'Failed to configure project') });
                            return { result: -1, resultType: ConfigureResultType.NormalOperation };
                        }
                    });
                } catch (e: any) {
                    const error = e as Error;
                    progress.report({ message: error.message });
                    return { result: -1, resultType: ConfigureResultType.NormalOperation };
                }
            }
        );
    }

    /**
     * Implementation of `cmake.cleanConfigure()`
     * trigger: describes the circumstance that caused this configure to be run.
     *          In order to avoid a breaking change in the CMake Tools API,
     *          this parameter can default to that scenario.
     *          All other configure calls in this extension are able to provide
     *          proper trigger information.
     */
    cleanConfigure(trigger: ConfigureTrigger = ConfigureTrigger.api) {
        return this.configureInternal(trigger, [], ConfigureType.Clean);
    }

    /**
     * Implementation of `cmake.cleanConfigureWithDebugger()`
     * trigger: describes the circumstance that caused this configure to be run.
     *          In order to avoid a breaking change in the CMake Tools API,
     *          this parameter can default to that scenario.
     *          All other configure calls in this extension are able to provide
     *          proper trigger information.
     */
    cleanConfigureWithDebugger(trigger: ConfigureTrigger = ConfigureTrigger.api, debuggerInformation?: DebuggerInformation) {
        return this.configureInternal(trigger, [], ConfigureType.CleanWithDebugger, debuggerInformation);
    }

    /**
     * Save all open files. "maybe" because the user may have disabled auto-saving
     * with `config.saveBeforeBuild`.
     */
    async maybeAutoSaveAll(showCommandOnly?: boolean): Promise<boolean> {
        // Save open files before we configure/build
        if (this.workspaceContext.config.saveBeforeBuild) {
            if (!showCommandOnly) {
                log.debug(localize('saving.open.files.before', 'Saving open files before configure/build'));
            }

            const saveGood = await vscode.workspace.saveAll();
            if (!saveGood) {
                log.debug(localize('saving.open.files.failed', 'Saving open files failed'));
                const yesButtonTitle: string = localize('yes.button', 'Yes');
                const chosen = await vscode.window.showErrorMessage<vscode.MessageItem>(
                    localize('not.saved.continue.anyway', 'Not all open documents were saved. Would you like to continue anyway?'),
                    {
                        title: yesButtonTitle,
                        isCloseAffordance: false
                    },
                    {
                        title: localize('no.button', 'No'),
                        isCloseAffordance: true
                    });
                return chosen !== undefined && (chosen.title === yesButtonTitle);
            }
        }
        return true;
    }

    /**
     * Wraps pre/post configure logic around an actual configure function
     * @param cb The actual configure callback. Called to do the configure
     */
    private async doConfigure(type: ConfigureType, progress: ProgressHandle, cb: (consumer: CMakeOutputConsumer) => Promise<ConfigureResult>): Promise<ConfigureResult> {
        progress.report({ message: localize('saving.open.files', 'Saving open files') });
        if (!await this.maybeAutoSaveAll(type === ConfigureType.ShowCommandOnly)) {
            return { result: -1, resultType: ConfigureResultType.Other };
        }
        if (!this.useCMakePresets) {
            if (!this.activeKit) {
                throw new Error(localize('cannot.configure.no.kit', 'Cannot configure: No kit is active for this CMake project'));
            }
            if (!this.variantManager.haveVariant) {
                progress.report({ message: localize('waiting.on.variant', 'Waiting on variant selection') });
                await this.variantManager.selectVariant();
                if (!this.variantManager.haveVariant) {
                    log.debug(localize('no.variant.abort', 'No variant selected. Abort configure'));
                    return { result: -1, resultType: ConfigureResultType.Other };
                }
            }
        } else if (!this.configurePreset) {
            throw new Error(localize('cannot.configure.no.config.preset', 'Cannot configure: No configure preset is active for this CMake project'));
        }
        log.showChannel();
        const consumer = new CMakeOutputConsumer(this.sourceDir, cmakeLogger);
        const result = await cb(consumer);
        populateCollection(collections.cmake, consumer.diagnostics);
        return result;
    }

    /**
     * Get the name of the "all" target; that is, the target name for which CMake
     * will build all default targets.
     *
     * This is required because simply using `all` as the target name is incorrect
     * for some generators, such as Visual Studio and Xcode.
     *
     * This is async because it depends on checking the active generator name
     */
    get allTargetName() {
        return this.allTargetNameAsync();
    }
    private async allTargetNameAsync(): Promise<string> {
        const drv = await this.getCMakeDriverInstance();
        if (drv) {
            return drv.allTargetName;
        } else {
            if (!this.useCMakePresets && !this.activeKit) {
                return localize('targets.status', '[N/A - Select Kit]');
            }
            return '';
        }
    }

    /**
     * Check if the current project needs to be (re)configured
     */
    private async needsReconfigure(): Promise<boolean> {
        const drv = await this.getCMakeDriverInstance();
        if (!drv) {
            return true;
        }

        let needsReconfigure: boolean = await drv.checkNeedsReconfigure();
        if (!needsReconfigure && !await fs.exists(drv.binaryDir)) {
            needsReconfigure = true;
            log.info(localize('cmake.cache.dir.missing', 'The folder containing the CMake cache is missing. The cache will be regenerated.'));
        }

        const skipConfigureIfCachePresent = this.workspaceContext.config.skipConfigureIfCachePresent;
        if (skipConfigureIfCachePresent && needsReconfigure && await fs.exists(drv.cachePath)) {
            log.info(localize(
                'warn.skip.configure.if.cache.present',
                'The extension determined that a configuration is needed at this moment but we are skipping because the setting cmake.skipConfigureIfCachePresent is ON. Make sure the CMake cache is in sync with the latest configuration changes.'));
            return false;
        }

        return needsReconfigure;
    }

    async ensureConfigured(): Promise<number | null> {
        const drv = await this.getCMakeDriverInstance();
        if (!drv) {
            return null;
        }
        // First, save open files
        if (!await this.maybeAutoSaveAll()) {
            return -1;
        }
        if (await this.needsReconfigure()) {
            return (await this.configureInternal(ConfigureTrigger.compilation, [], ConfigureType.Normal)).result;
        } else {
            return 0;
        }
    }

    // Reconfigure if the saved file is a cmake file.
    async doCMakeFileChangeReconfigure(uri: vscode.Uri) {
        const filePath = util.platformNormalizePath(uri.fsPath);
        const driver: CMakeDriver | null = await this.getCMakeDriverInstance();

        // If we detect a change in the CMake cache file, refresh the webview
        if (this.cacheEditorWebview && driver && filePath === util.platformNormalizePath(driver.cachePath)) {
            await this.cacheEditorWebview.refreshPanel();
        }

        const sourceDirectory = util.platformNormalizePath(this.sourceDir);

        let isCmakeFile: boolean;
        if (driver && driver.cmakeFiles.length > 0) {
            // If CMake file information is available from the driver, use it
            isCmakeFile = driver.cmakeFiles.some(f => filePath === util.platformNormalizePath(path.resolve(this.sourceDir, f)));
        } else {
            // Otherwise, fallback to a simple check (does not cover CMake include files)
            isCmakeFile = false;
            if (filePath.endsWith("cmakelists.txt")) {
                const allcmakelists: string[] | undefined = await util.getAllCMakeListsPaths(this.folderPath);
                // Look for the CMakeLists.txt files that are in the sourceDirectory root.
                isCmakeFile = (filePath === path.join(sourceDirectory, "cmakelists.txt")) ||
                    (allcmakelists?.find(file => filePath === util.platformNormalizePath(file)) !== undefined);
            }
        }

        if (isCmakeFile) {
            // CMakeLists.txt change event: its creation or deletion are relevant,
            // so update full/partial feature set view for this folder.
            await updateFullFeatureSet();
            if (driver && !driver.configOrBuildInProgress()) {
                if (driver.config.configureOnEdit) {
                    log.debug(localize('cmakelists.save.trigger.reconfigure', "Detected saving of CMakeLists.txt, attempting automatic reconfigure..."));
                    if (this.workspaceContext.config.clearOutputBeforeBuild) {
                        log.clearOutputChannel();
                    }
                    await this.configureInternal(ConfigureTrigger.cmakeListsChange, [], ConfigureType.Normal);
                }
            } else {
                log.warning(localize('cmakelists.save.could.not.reconfigure',
                    'Changes were detected in CMakeLists.txt but we could not reconfigure the project because another operation is already in progress.'));
                log.debug(localize('needs.reconfigure', 'The project needs to be reconfigured so that the changes saved in CMakeLists.txt have effect.'));
            }
        }
    }

    async tasksBuildCommandDrv(drv: CMakeDriver): Promise<string | null> {
        const targets = await this.getDefaultBuildTargets();
        const buildargs = await drv.getCMakeBuildCommand(targets || undefined);
        return (buildargs) ? buildCmdStr(buildargs.command, buildargs.args) : null;
    }

    /**
     * Implementation of `cmake.tasksBuildCommand`
     */
    async tasksBuildCommand(): Promise<string | null> {
        const drv = await this.getCMakeDriverInstance();
        return drv ? this.tasksBuildCommandDrv(drv) : null;
    }

    private activeBuild: Promise<number> = Promise.resolve(0);

    /**
     * Implementation of `cmake.build`
     */
    async runBuild(targets?: string[], showCommandOnly?: boolean, taskConsumer?: proc.OutputConsumer, isBuildCommand?: boolean): Promise<number> {
        if (!showCommandOnly) {
            log.info(localize('run.build', 'Building folder: {0}', this.folderName), (targets && targets.length > 0) ? targets.join(', ') : '');
        }
        let drv: CMakeDriver | null;
        if (showCommandOnly) {
            drv = await this.getCMakeDriverInstance();
            if (!drv) {
                throw new Error(localize('failed.to.get.cmake.driver', 'Failed to get CMake driver'));
            }
            const buildCmd = await drv.getCMakeBuildCommand(targets || await this.getDefaultBuildTargets());
            if (buildCmd) {
                log.showChannel();
                log.info(buildCmdStr(buildCmd.command, buildCmd.args));
            } else {
                throw new Error(localize('failed.to.get.build.command', 'Failed to get build command'));
            }
            return 0;
        }

        const configResult = await this.ensureConfigured();
        if (configResult === null) {
            throw new Error(localize('unable.to.configure', 'Build failed: Unable to configure the project'));
        } else if (configResult !== 0) {
            return configResult;
        }
        drv = await this.getCMakeDriverInstance();
        if (!drv) {
            throw new Error(localize('driver.died.after.successful.configure', 'CMake driver died immediately after successful configure'));
        }
        let newTargets = targets;
        let targetName: string;
        const defaultBuildTargets = await this.getDefaultBuildTargets();
        if (this.useCMakePresets) {
            newTargets = (newTargets && newTargets.length > 0) ? newTargets : defaultBuildTargets;
            targetName = `${this.buildPreset?.displayName || this.buildPreset?.name || ''}${newTargets ? (': ' + newTargets.join(', ')) : ''}`;
            targetName = targetName || this.buildPreset?.displayName || this.buildPreset?.name || '';
        } else {
            newTargets = (newTargets && newTargets.length > 0) ? newTargets : defaultBuildTargets!;
            targetName = newTargets.join(', ');
        }

        let consumer: CMakeBuildConsumer | undefined;
        const isBuildingKey = 'cmake:isBuilding';
        try {
            this.statusMessage.set(localize('building.status', 'Building'));
            this.isBusy.set(true);
            let rc: number | null;
            if (taskConsumer) {
                buildLogger.info(localize('starting.build', 'Starting build'));
                await setContextAndStore(isBuildingKey, true);
                rc = await drv!.build(newTargets, taskConsumer, isBuildCommand);
                await setContextAndStore(isBuildingKey, false);
                if (rc === null) {
                    buildLogger.info(localize('build.was.terminated', 'Build was terminated'));
                } else {
                    buildLogger.info(localize('build.finished.with.code', 'Build finished with exit code {0}', rc));
                }
                return rc === null ? -1 : rc;
            } else {
                consumer = new CMakeBuildConsumer(buildLogger, drv.config);
                return await vscode.window.withProgress(
                    {
                        location: vscode.ProgressLocation.Window,
                        title: localize('building.target', 'Building: {0}', targetName),
                        cancellable: true
                    },
                    async (progress, cancel) => {
                        let oldProgress = 0;
                        consumer!.onProgress(pr => {
                            const increment = pr.value - oldProgress;
                            if (increment >= 1) {
                                progress.report({ increment, message: `${pr.value}%` });
                                oldProgress += increment;
                            }
                        });
                        cancel.onCancellationRequested(() => rollbar.invokeAsync(localize('stop.on.cancellation', 'Stop on cancellation'), () => this.stop()));
                        log.showChannel();
                        buildLogger.info(localize('starting.build', 'Starting build'));
                        await setContextAndStore(isBuildingKey, true);
                        const rc = await drv!.build(newTargets, consumer, isBuildCommand);
                        await setContextAndStore(isBuildingKey, false);
                        if (rc === null) {
                            buildLogger.info(localize('build.was.terminated', 'Build was terminated'));
                        } else {
                            buildLogger.info(localize('build.finished.with.code', 'Build finished with exit code {0}', rc));
                        }
                        const fileDiags: FileDiagnostic[] | undefined = drv!.config.parseBuildDiagnostics ? consumer!.compileConsumer.resolveDiagnostics(drv!.binaryDir) : [];
                        if (fileDiags) {
                            populateCollection(collections.build, fileDiags);
                        }
                        await this.refreshCompileDatabase(drv!.expansionOptions);
                        return rc === null ? -1 : rc;
                    }
                );
            }
        } finally {
            await setContextAndStore(isBuildingKey, false);
            this.statusMessage.set(localize('ready.status', 'Ready'));
            this.isBusy.set(false);
            if (consumer) {
                consumer.dispose();
            }
        }
    }
    /**
     * Implementation of `cmake.build`
     */
    async build(targets?: string[], showCommandOnly?: boolean, isBuildCommand: boolean = true): Promise<number> {
        this.activeBuild = this.runBuild(targets, showCommandOnly, undefined, isBuildCommand);
        return this.activeBuild;
    }

    /**
     * Attempt to execute the compile command associated with the file. If it
     * fails for _any reason_, returns `null`. Otherwise returns the terminal in
     * which the compilation is running
     * @param filePath The path to a file to try and compile
     */
    async tryCompileFile(filePath: string): Promise<vscode.Terminal | null> {
        const configResult = await this.ensureConfigured();
        if (configResult === null || configResult !== 0) {
            // Config failed?
            return null;
        }
        if (!this.compilationDatabase) {
            return null;
        }
        const cmd = this.compilationDatabase.get(filePath);
        if (!cmd) {
            return null;
        }
        const drv = await this.getCMakeDriverInstance();
        if (!drv) {
            return null;
        }
        return drv.runCompileCommand(cmd);
    }

    async editCache(): Promise<void> {
        const drv = await this.getCMakeDriverInstance();
        if (!drv) {
            void vscode.window.showErrorMessage(localize('set.up.before.edit.cache', 'Set up your CMake project before trying to edit the cache.'));
            return;
        }

        if (!await fs.exists(drv.cachePath)) {
            const doConfigure = !!(await vscode.window.showErrorMessage(
                localize('project.not.yet.configured', 'This project has not yet been configured'),
                localize('configure.now.button', 'Configure Now')));
            if (doConfigure) {
                if ((await this.configureInternal()).result !== 0) {
                    return;
                }
            } else {
                return;
            }
        }

        void vscode.workspace.openTextDocument(vscode.Uri.file(drv.cachePath))
            .then(doc => void vscode.window.showTextDocument(doc));
    }

    /**
   * Implementation of `cmake.EditCacheUI`
   */
    async editCacheUI(): Promise<number> {
        if (!this.cacheEditorWebview) {
            const drv = await this.getCMakeDriverInstance();
            if (!drv) {
                void vscode.window.showErrorMessage(localize('cache.load.failed', 'No CMakeCache.txt file has been found. Please configure project first!'));
                return 1;
            }

            this.cacheEditorWebview = new ConfigurationWebview(drv.cachePath, () => {
                void this.configureInternal(ConfigureTrigger.commandEditCacheUI, [], ConfigureType.Cache);
            });
            await this.cacheEditorWebview.initPanel();

            this.cacheEditorWebview.panel.onDidDispose(() => {
                this.cacheEditorWebview = undefined;
            });
        } else {
            this.cacheEditorWebview.panel.reveal();
        }

        return 0;
    }

    async buildWithTarget(): Promise<number> {
        const target = await this.showTargetSelector();
        if (target === null) {
            return -1;
        }
        let targets: string | string[] | undefined = target;
        if (target === this.targetsInPresetName) {
            targets = this.buildPreset?.targets;
        }
        return this.build(util.isString(targets) ? [targets] : targets);
    }

    private readonly targetsInPresetName = localize('targests.in.preset', '[Targets In Preset]');

    async showTargetSelector(): Promise<string | null> {
        const drv = await this.getCMakeDriverInstance();
        if (!drv) {
            void vscode.window.showErrorMessage(localize('set.up.before.selecting.target', 'Set up your CMake project before selecting a target.'));
            return '';
        }

        if (this.useCMakePresets && this.buildPreset?.targets) {
            const targets = [this.targetsInPresetName];
            targets.push(...(util.isString(this.buildPreset.targets) ? [this.buildPreset.targets] : this.buildPreset.targets));
            const sel = await vscode.window.showQuickPick(targets, { placeHolder: localize('select.active.target.tooltip', 'Select the default build target') });
            return sel || null;
        }

        if (!drv.targets.length) {
            return await vscode.window.showInputBox({ prompt: localize('enter.target.name', 'Enter a target name') }) || null;
        } else {
            const choices = drv.uniqueTargets.map((t): vscode.QuickPickItem => {
                switch (t.type) {
                    case 'named': {
                        return {
                            label: t.name,
                            description: localize('target.to.build.description', 'Target to build')
                        };
                    }
                    case 'rich': {
                        return { label: t.name, description: t.targetType, detail: t.filepath };
                    }
                }
            });
            const sel = await vscode.window.showQuickPick(choices, { placeHolder: localize('select.active.target.tooltip', 'Select the default build target') });
            return sel ? sel.label : null;
        }
    }

    /**
     * Implementaiton of `cmake.clean`
     */
    async clean(): Promise<number> {
        return this.build(['clean'], false, false);
    }

    /**
     * Implementation of `cmake.cleanRebuild`
     */
    async cleanRebuild(): Promise<number> {
        const cleanResult = await this.clean();
        if (cleanResult !== 0) {
            return cleanResult;
        }
        return this.build();
    }

    public async runCTestCustomized(driver: CMakeDriver, testPreset?: preset.TestPreset, consumer?: proc.OutputConsumer) {
        return this.cTestController.runCTest(driver, true, testPreset, consumer);
    }

    private async preTest(): Promise<CMakeDriver> {
        if (extensionManager !== undefined && extensionManager !== null) {
            extensionManager.cleanOutputChannel();
        }
        const buildResult = await this.build(undefined, false, false);
        if (buildResult !== 0) {
            throw new Error(localize('build.failed', 'Build failed.'));
        }

        const drv = await this.getCMakeDriverInstance();
        if (!drv) {
            throw new Error(localize('driver.died.after.build.succeeded', 'CMake driver died immediately after build succeeded.'));
        }
        return drv;
    }

    async ctest(): Promise<number> {
        const drv = await this.preTest();
        return (await this.cTestController.runCTest(drv)) ? 0 : -1;
    }

    async revealTestExplorer() {
        if (!await this.cTestController.revealTestExplorer()) {
            await this.refreshTests();
            return this.cTestController.revealTestExplorer();
        }
    }

    async refreshTests(): Promise<number> {
        const drv = await this.preTest();
        return this.cTestController.refreshTests(drv);
    }

    addTestExplorerRoot(folder: string) {
        return this.cTestController.addTestExplorerRoot(folder);
    }

    removeTestExplorerRoot(folder: string) {
        return this.cTestController.removeTestExplorerRoot(folder);
    }

    /**
     * Implementation of `cmake.install`
     */
    async install(): Promise<number> {
        return this.build(['install'], false, false);
    }

    /**
     * Implementation of `cmake.stop`
     */
    async stop(): Promise<boolean> {
        const drv = await this.cmakeDriver;
        if (!drv) {
            return false;
        }

        return drv.stopCurrentProcess().then(async () => {
            await this.activeBuild;
            this.cmakeDriver = Promise.resolve(null);
            this.isBusy.set(false);
            return true;
        }, () => false);
    }

    async cancelConfiguration(): Promise<boolean> {
        const drv = await this.cmakeDriver;
        if (!drv) {
            return false;
        }

        return drv.stopCurrentProcess().then(async () => {
            await this.activeBuild;
            this.cmakeDriver = Promise.resolve(null);
            return true;
        }, () => false);
    }

    /**
     * Implementation of `cmake.setVariant`
     */
    async setVariant(name?: string) {
        // Make this function compatibile with return code style...
        if (await this.variantManager.selectVariant(name)) {
            if (this.workspaceContext.config.automaticReconfigure) {
                await this.configureInternal(ConfigureTrigger.setVariant, [], ConfigureType.Normal);
            }
            return 0; // succeeded
        }
        return 1; // failed
    }

    /**
     * The target that will be built with a regular build invocation
     */
    public get defaultBuildTarget(): string | null {
        return this.workspaceContext.state.getDefaultBuildTarget(this.folderName, this.isMultiProjectFolder);
    }
    private async setDefaultBuildTarget(v: string) {
        await this.workspaceContext.state.setDefaultBuildTarget(this.folderName, v, this.isMultiProjectFolder);
        this.targetName.set(v);
    }

    public async getDefaultBuildTargets(): Promise<string[] | undefined> {
        const defaultTarget = this.defaultBuildTarget;
        let targets: string | string[] | undefined = defaultTarget || undefined;
        if (this.useCMakePresets && (!defaultTarget || defaultTarget === this.targetsInPresetName)) {
            targets = this.buildPreset?.targets;
        }
        if (!this.useCMakePresets && !defaultTarget) {
            targets = await this.allTargetName;
        }
        return util.isString(targets) ? [targets] : targets;
    }

    /**
     * Set the default target to build. Implementation of `cmake.setDefaultTarget`
     * @param target If specified, set this target instead of asking the user
     */
    async setDefaultTarget(target?: string | null) {
        if (!target) {
            target = await this.showTargetSelector();
        }
        if (!target) {
            return;
        }
        await this.setDefaultBuildTarget(target);
    }

    /**
     * Implementation of `cmake.getBuildTargetName`
     */
    async buildTargetName(): Promise<string | null> {
        if (this.useCMakePresets) {
            return this.defaultBuildTarget || this.targetsInPresetName;
        }
        return this.defaultBuildTarget || this.allTargetName;
    }

    /**
     * Implementation of `cmake.selectLaunchTarget`
     */
    async selectLaunchTarget(name?: string): Promise<string | null> {
        return this.setLaunchTargetByName(name);
    }

    /**
     * Used by vscode and as test interface
     */
    async setLaunchTargetByName(name?: string | null) {
        if (await this.needsReconfigure()) {
            const rc = await this.configureInternal(ConfigureTrigger.launch, [], ConfigureType.Normal);
            if (rc.result !== 0) {
                return null;
            }
        }
        const executableTargets = await this.executableTargets;
        if (executableTargets.length === 0) {
            return null;
        } if (executableTargets.length === 1) {
            const target = executableTargets[0];
            await this.workspaceContext.state.setLaunchTargetName(this.folderName, target.name, this.isMultiProjectFolder);
            this._launchTargetName.set(target.name);
            return target.path;
        }

        const choices = executableTargets.map(e => ({
            label: e.name,
            description: '',
            detail: e.path
        }));
        let chosen: { label: string; detail: string } | undefined;
        if (!name) {
            chosen = await vscode.window.showQuickPick(choices, { placeHolder: localize('select.a.launch.target', 'Select a launch target for {0}', this.folderName) });
        } else {
            chosen = choices.find(choice => choice.label === name);
        }
        if (!chosen) {
            return null;
        }
        await this.workspaceContext.state.setLaunchTargetName(this.folderName, chosen.label, this.isMultiProjectFolder);
        this._launchTargetName.set(chosen.label);
        return chosen.detail;
    }

    async getCurrentLaunchTarget(): Promise<ExecutableTarget | null> {
        const targetName = this.workspaceContext.state.getLaunchTargetName(this.folderName, this.isMultiProjectFolder);
        const target = (await this.executableTargets).find(e => e.name === targetName);

        if (!target) {
            return null;
        }
        return target;
    }

    /**
     * Implementation of `cmake.launchTargetPath`. This also ensures the target exists if `cmake.buildBeforeRun` is set.
     */
    async launchTargetPath(): Promise<string | null> {
        const executable = await this.prepareLaunchTargetExecutable();
        if (!executable) {
            log.showChannel();
            log.warning('=======================================================');
            log.warning(localize('no.executable.target.found.to.launch', 'No executable target was found to launch. Please check:'));
            log.warning(` - ${localize('have.you.called.add_executable', 'Have you called add_executable() in your CMake project?')}`);
            log.warning(` - ${localize('have.you.configured', 'Have you executed a successful CMake configure?')}`);
            log.warning(localize('no.program.will.be.executed', 'No program will be executed'));
            return null;
        }
        return executable.path;
    }

    /**
     * Implementation of `cmake.launchTargetDirectory`. This also ensures the target exists if `cmake.buildBeforeRun` is set.
     */
    async launchTargetDirectory(): Promise<string | null> {
        const targetPath = await this.launchTargetPath();
        if (targetPath === null) {
            return null;
        }
        return path.dirname(targetPath);
    }

    /**
     * Implementation of `cmake.launchTargetFilename`. This also ensures the target exists if `cmake.buildBeforeRun` is set.
     */
    async launchTargetFilename(): Promise<string | null> {
        const targetPath = await this.launchTargetPath();
        if (targetPath === null) {
            return null;
        }
        return path.basename(targetPath);
    }

    /**
     * Implementation of `cmake.getLaunchTargetPath`. This does not ensure the target exists.
     */
    async getLaunchTargetPath(): Promise<string | null> {
        if (await this.needsReconfigure()) {
            const rc = await this.configureInternal(ConfigureTrigger.launch, [], ConfigureType.Normal);
            if (rc.result !== 0) {
                return null;
            }
        }
        const target = await this.getOrSelectLaunchTarget();
        if (!target) {
            log.showChannel();
            log.warning('=======================================================');
            log.warning(localize('no.executable.target.found.to.launch', 'No executable target was found to launch. Please check:'));
            log.warning(` - ${localize('have.you.called.add_executable', 'Have you called add_executable() in your CMake project?')}`);
            log.warning(` - ${localize('have.you.configured', 'Have you executed a successful CMake configure?')}`);
            log.warning(localize('no.program.will.be.executed', 'No program will be executed'));
            return null;
        }

        return target.path;
    }

    /**
     * Implementation of `cmake.getLaunchTargetDirectory`. This does not ensure the target exists.
     */
    async getLaunchTargetDirectory(): Promise<string | null> {
        const targetPath = await this.getLaunchTargetPath();
        if (targetPath === null) {
            return null;
        }
        return path.dirname(targetPath);
    }

    /**
     * Implementation of `cmake.getLaunchTargetFilename`. This does not ensure the target exists.
     */
    async getLaunchTargetFilename(): Promise<string | null> {
        const targetPath = await this.getLaunchTargetPath();
        if (targetPath === null) {
            return null;
        }
        return path.basename(targetPath);
    }

    /**
     * Implementation of `cmake.buildType`
     */
    async currentBuildType(): Promise<string | null> {
        let buildType: string | null = null;
        if (this.useCMakePresets) {
            if (this.buildPreset) {
                if (this.buildPreset.configuration) {
                    // The `configuration` is set for multi-config generators, and is optional for single-config generators.
                    buildType = this.buildPreset.configuration;
                } else {
                    try {
                        // Get the value from cache for multi-config generators
                        const cache: CMakeCache = await CMakeCache.fromPath(await this.cachePath);
                        const buildTypes: string[] | undefined = cache.get('CMAKE_CONFIGURATION_TYPES')?.as<string>().split(';');
                        if (buildTypes && buildTypes.length > 0) {
                            buildType = buildTypes[0];
                        }
                    } catch (e: any) {
                    }
                }
            }
            if (!buildType && this.configurePreset && this.configurePreset.cacheVariables) {
                // Single config generators set the build type in config preset.
                buildType = preset.getStringValueFromCacheVar(this.configurePreset.cacheVariables["CMAKE_BUILD_TYPE"]);
            }
        } else {
            buildType = this.variantManager.activeVariantOptions.buildType || null;
        }
        return buildType;
    }

    /**
     * Implementation of `cmake.buildDirectory`
     */
    async buildDirectory(): Promise<string | null> {
        const binaryDir = await this.binaryDir;
        if (binaryDir) {
            return binaryDir;
        } else {
            return null;
        }
    }

    /**
     * Implementation of `cmake.buildKit`
     */
    async buildKit(): Promise<string | null> {
        if (this.activeKit) {
            return this.activeKit.name;
        } else {
            return null;
        }
    }

    async prepareLaunchTargetExecutable(name?: string): Promise<ExecutableTarget | null> {
        let chosen: ExecutableTarget;

        // Ensure that we've configured the project already. If we haven't, `getOrSelectLaunchTarget` won't see any
        // executable targets and may show an uneccessary prompt to the user
        const isReconfigurationNeeded = await this.needsReconfigure();
        if (isReconfigurationNeeded) {
            const rc = await this.configureInternal(ConfigureTrigger.launch, [], ConfigureType.Normal);
            if (rc.result !== 0) {
                log.debug(localize('project.configuration.failed', 'Configuration of project failed.'));
                return null;
            }
        }

        if (name) {
            const found = (await this.executableTargets).find(e => e.name === name);
            if (!found) {
                return null;
            }
            chosen = found;
        } else {
            const current = await this.getOrSelectLaunchTarget();
            if (!current) {
                return null;
            }
            chosen = current;
        }

        const buildOnLaunch = this.workspaceContext.config.buildBeforeRun;
        if (buildOnLaunch || isReconfigurationNeeded) {
            const buildTargets = await this.getDefaultBuildTargets() || [];
            const allTargetName = await this.allTargetName;
            if (!buildTargets.includes(allTargetName) && !buildTargets.includes(chosen.name)) {
                buildTargets.push(chosen.name);
            }

            const buildResult = await this.build(buildTargets);
            if (buildResult !== 0) {
                log.debug(localize('build.failed', 'Build failed'));
                return null;
            }
        }

        return chosen;
    }

    async getOrSelectLaunchTarget(): Promise<ExecutableTarget | null> {
        const current = await this.getCurrentLaunchTarget();
        if (current) {
            return current;
        }
        // Ask the user if we don't already have a target
        await this.selectLaunchTarget();
        return this.getCurrentLaunchTarget();
    }

    /**
     * Both debugTarget and launchTarget called this funciton, so it's refactored out
     * Array.concat's performance would not beat the Dict.merge a lot.
     * This is also the point to fixing the issue #1987
     */
    async getTargetLaunchEnvironment(drv: CMakeDriver | null, debugEnv?: DebuggerEnvironmentVariable[]): Promise<Environment> {
        const env = util.fromDebuggerEnvironmentVars(debugEnv);

        // Add environment variables from ConfigureEnvironment.
        const configureEnv = await drv?.getConfigureEnvironment();

        return EnvironmentUtils.merge([env, configureEnv]);
    }

    /**
     * Implementation of `cmake.debugTarget`
     */
    async debugTarget(name?: string): Promise<vscode.DebugSession | null> {
        const drv = await this.getCMakeDriverInstance();
        if (!drv) {
            void vscode.window.showErrorMessage(localize('set.up.and.build.project.before.debugging', 'Set up and build your CMake project before debugging.'));
            return null;
        }
        if (drv instanceof CMakeLegacyDriver) {
            void vscode.window
                .showWarningMessage(localize('target.debugging.unsupported', 'Target debugging is no longer supported with the legacy driver'), {
                    title: localize('learn.more.button', 'Learn more'),
                    isLearnMore: true
                })
                .then(item => {
                    if (item && item.isLearnMore) {
                        open('https://vector-of-bool.github.io/docs/vscode-cmake-tools/debugging.html');
                    }
                });
            return null;
        }

        const targetExecutable = await this.prepareLaunchTargetExecutable(name);
        if (!targetExecutable) {
            log.error(localize('failed.to.prepare.target', 'Failed to prepare executable target with name {0}', `"${name}"`));
            return null;
        }

        let debugConfig;
        try {
            const cache = await CMakeCache.fromPath(drv.cachePath);
            debugConfig = await debuggerModule.getDebugConfigurationFromCache(cache, targetExecutable, process.platform,
                this.workspaceContext.config.debugConfig?.MIMode,
                this.workspaceContext.config.debugConfig?.miDebuggerPath);
            log.debug(localize('debug.configuration.from.cache', 'Debug configuration from cache: {0}', JSON.stringify(debugConfig)));
        } catch (error: any) {
            void vscode.window
                .showErrorMessage(error.message, {
                    title: localize('debugging.documentation.button', 'Debugging documentation'),
                    isLearnMore: true
                })
                .then(item => {
                    if (item && item.isLearnMore) {
                        open('https://vector-of-bool.github.io/docs/vscode-cmake-tools/debugging.html');
                    }
                });
            log.debug(localize('problem.getting.debug', 'Problem getting debug configuration from cache.'), error);
            return null;
        }

        if (debugConfig === null) {
            log.error(localize('failed.to.generate.debugger.configuration', 'Failed to generate debugger configuration'));
            void vscode.window.showErrorMessage(localize('unable.to.generate.debugging.configuration', 'Unable to generate a debugging configuration.'));
            return null;
        }

        // Add debug configuration from settings.
        const userConfig = this.workspaceContext.config.debugConfig;
        Object.assign(debugConfig, userConfig);
        const launchEnv = await this.getTargetLaunchEnvironment(drv, debugConfig.environment);
        debugConfig.environment = util.makeDebuggerEnvironmentVars(launchEnv);
        log.debug(localize('starting.debugger.with', 'Starting debugger with following configuration.'), JSON.stringify({
            workspace: this.workspaceFolder.uri.toString(),
            config: debugConfig
        }));

        const cfg = vscode.workspace.getConfiguration('cmake', this.workspaceFolder.uri).inspect<object>('debugConfig');
        const customSetting = (cfg?.globalValue !== undefined || cfg?.workspaceValue !== undefined || cfg?.workspaceFolderValue !== undefined);
        let dbg = debugConfig.MIMode?.toString();
        if (!dbg && debugConfig.type === "cppvsdbg") {
            dbg = "vsdbg";
        } else {
            dbg = "(unset)";
        }
        const telemetryProperties: telemetry.Properties = {
            customSetting: customSetting.toString(),
            debugger: dbg
        };

        telemetry.logEvent('debug', telemetryProperties);

        await vscode.debug.startDebugging(this.workspaceFolder, debugConfig);
        return vscode.debug.activeDebugSession!;
    }

    private launchTerminals = new Map<number, vscode.Terminal>();
    private launchTerminalTargetName = '_CMAKE_TOOLS_LAUNCH_TERMINAL_TARGET_NAME';
    private launchTerminalPath = '_CMAKE_TOOLS_LAUNCH_TERMINAL_PATH';
    // Watch for the user closing our terminal
    private readonly termCloseSub = vscode.window.onDidCloseTerminal(async term => {
        const processId = await term.processId;
        if (this.launchTerminals.has(processId!)) {
            this.launchTerminals.delete(processId!);
        }
    });

    private async createTerminal(executable: ExecutableTarget): Promise<vscode.Terminal> {
        const launchBehavior = this.workspaceContext.config.launchBehavior.toLowerCase();
        if (launchBehavior !== "newterminal") {
            for (const [, terminal] of this.launchTerminals) {
                const creationOptions = terminal.creationOptions! as vscode.TerminalOptions;
                const executablePath = creationOptions.env![this.launchTerminalTargetName];
                const terminalPath = creationOptions.env![this.launchTerminalPath];
                if (executablePath === executable.name) {
                    if (launchBehavior === 'breakandreuseterminal') {
                        terminal.sendText('\u0003');
                    }
                    // Dispose the terminal if the User's settings for preferred terminal have changed since the current target is launched,
                    // or if the kit is changed, which means the environment variables are possibly updated.
                    if (terminalPath !== vscode.env.shell || this.refreshLaunchEnvironment) {
                        terminal.dispose();
                        break;
                    }
                    return terminal;
                }
            }
        }
        const userConfig = this.workspaceContext.config.debugConfig;
        const drv = await this.getCMakeDriverInstance();
        const launchEnv = await this.getTargetLaunchEnvironment(drv, userConfig.environment);
        const options: vscode.TerminalOptions = {
            name: `CMake/Launch - ${executable.name}`,
            env: launchEnv,
            cwd: (userConfig && userConfig.cwd) || path.dirname(executable.path)
        };
        if (options && options.env) {
            options.env[this.launchTerminalTargetName] = executable.name;
            options.env[this.launchTerminalPath] = vscode.env.shell;
        }

        this.refreshLaunchEnvironment = false;
        return vscode.window.createTerminal(options);
    }

    /**
     * Implementation of `cmake.launchTarget`
     */
    async launchTarget(name?: string) {
        const executable = await this.prepareLaunchTargetExecutable(name);
        if (!executable) {
            // The user has nothing selected and cancelled the prompt to select
            // a target.
            return null;
        }

        const userConfig = this.workspaceContext.config.debugConfig;
        const terminal: vscode.Terminal = await this.createTerminal(executable);

        let executablePath = shlex.quote(executable.path);
        if (executablePath.startsWith("\"")) {
            let launchTerminalPath = (terminal.creationOptions as vscode.TerminalOptions).env![this.launchTerminalPath];
            if (process.platform === 'win32') {
                executablePath = executablePath.replace(/\\/g, "/");
                launchTerminalPath = launchTerminalPath?.toLocaleLowerCase();
                if (launchTerminalPath?.includes("pwsh.exe") || launchTerminalPath?.includes("powershell")) {
                    executablePath = `.${executablePath}`;
                }
            } else {
                if (launchTerminalPath?.endsWith("pwsh")) {
                    executablePath = `.${executablePath}`;
                }
            }
        }

        terminal.sendText(executablePath, false);

        if (userConfig?.args?.length !== undefined && userConfig.args.length > 0) {
            const args = await expandStrings(userConfig.args, await this.getExpansionOptions());
            args.forEach(arg => terminal.sendText(` ${shlex.quote(arg)}`, false));
        }

        terminal.sendText('', true); // Finally send the newline to complete the command.

        terminal.show(true);

        const processId = await terminal.processId;
        this.launchTerminals.set(processId!, terminal);

        return terminal;
    }

    /**
     * Implementation of `cmake.quickStart`
     */
    public async quickStart(workspaceFolder?: vscode.WorkspaceFolder): Promise<Number> {
        if (!workspaceFolder) {
            workspaceFolder = this.workspaceContext.folder;
        }
        if (!workspaceFolder) {
            void vscode.window.showErrorMessage(localize('no.folder.open', 'No folder is open.'));
            return -2;
        }

        const mainListFile = path.join(this.sourceDir, 'CMakeLists.txt');

        if (await fs.exists(mainListFile)) {
            void vscode.window.showErrorMessage(localize('cmakelists.already.configured', 'A CMakeLists.txt is already configured!'));
            return -1;
        }

        const projectName = await vscode.window.showInputBox({
            prompt: localize('new.project.name', 'Enter a name for the new project'),
            validateInput: (value: string): string => {
                if (!value.length) {
                    return localize('project.name.required', 'A project name is required');
                }
                return '';
            }
        });
        if (!projectName) {
            return -1;
        }

        const targetLang = (await vscode.window.showQuickPick([
            {
                label: 'C++',
                description: localize('create.cpp', 'Create a C++ project')
            },
            {
                label: 'C',
                description: localize('create.c', 'Create a C project')
            }
        ]));

        if (!targetLang) {
            return -1;
        }

        const targetType = (await vscode.window.showQuickPick([
            {
                label: 'Library',
                description: localize('create.library', 'Create a library')
            },
            { label: 'Executable', description: localize('create.executable', 'Create an executable') }
        ]));

        if (!targetType) {
            return -1;
        }

        const type = targetType.label;
        const lang = targetLang.label;
        const langName = lang === "C++" ? "C CXX" : "C";
        const langExt  = lang === "C++" ? "cpp" : "c";

        const init = [
            'cmake_minimum_required(VERSION 3.0.0)',
            `project(${projectName} VERSION 0.1.0 LANGUAGES ${langName})`,
            '',
            'include(CTest)',
            'enable_testing()',
            '',
            type === 'Library' ? `add_library(${projectName} ${projectName}.${langExt})`
                : `add_executable(${projectName} main.${langExt})`,
            '',
            'set(CPACK_PROJECT_NAME ${PROJECT_NAME})',
            'set(CPACK_PROJECT_VERSION ${PROJECT_VERSION})',
            'include(CPack)',
            ''
        ].join('\n');

        if (type === 'Library') {
            if (!(await fs.exists(path.join(this.sourceDir, `${projectName}.${langExt}`)))) {
                await fs.writeFile(path.join(this.sourceDir, `${projectName}.${langExt}`),
                    (lang === "C++" ?
                        ([
                            '#include <iostream>',
                            '',
                            'void say_hello(){',
                            `    std::cout << "Hello, from ${projectName}!\\n";`,
                            '}',
                            ''
                        ]) :
                        ([
                            '#include <stdio.h>',
                            '',
                            'void say_hello(){',
                            `    printf("Hello, from ${projectName}!\\n");`,
                            '}',
                            ''
                        ])).join('\n'));
            }
        } else {
            if (!(await fs.exists(path.join(this.sourceDir, `main.${langExt}`)))) {
                await fs.writeFile(path.join(this.sourceDir, `main.${langExt}`),
                    (lang === "C++" ?
                        ([
                            '#include <iostream>',
                            '',
                            'int main(int, char**){',
                            `    std::cout << "Hello, from ${projectName}!\\n";`,
                            '}',
                            ''
                        ]) :
                        ([
                            '#include <stdio.h>',
                            '',
                            'int main(int, char**){',
                            `    printf("Hello, from ${projectName}!\\n");`,
                            '}',
                            ''
                        ])
                    ).join('\n'));
            }
        }
        await fs.writeFile(mainListFile, init);
        const doc = await vscode.workspace.openTextDocument(mainListFile);
        await vscode.window.showTextDocument(doc);

        // By now, quickStart is succesful in creating a valid CMakeLists.txt.
        // Regardless of the following configure return code,
        // we want full feature set view for the whole workspace.
        await enableFullFeatureSet(true);
        return (await this.configureInternal(ConfigureTrigger.quickStart, [], ConfigureType.Normal)).result;
    }

    /**
     * Implementation of `cmake.resetState`
     */
    async resetState() {
        await this.workspaceContext.state.reset(this.folderName, this.isMultiProjectFolder);
    }

    // Don't get this from the driver. Source dir is required to evaluate presets.
    // Presets contain generator info. Generator info is required for server api.
    private _sourceDir = '';
    get sourceDir() {
        return this._sourceDir;
    }

    async setSourceDir(sourceDir: string) {
        this._sourceDir = sourceDir;
        this.cmakeListsExists = await fs.exists(path.join(this._sourceDir, "CMakeLists.txt"));
    }

    private cmakeListsExists: boolean = false;
    hasCMakeLists(): boolean {
        return this.cmakeListsExists;
    }

    get mainListFile() {
        const drv = this.getCMakeDriverInstance();

        return drv.then(d => {
            if (!d) {
                return '';
            }
            return d.mainListFile;
        });
    }

    get binaryDir() {
        const drv = this.getCMakeDriverInstance();

        return drv.then(d => {
            if (!d) {
                return '';
            }
            return d.binaryDir;
        });
    }

    get cachePath() {
        const drv = this.getCMakeDriverInstance();

        return drv.then(d => {
            if (!d) {
                return '';
            }
            return d.cachePath;
        });
    }

    get targets() {
        const drv = this.getCMakeDriverInstance();

        return drv.then(d => {
            if (!d) {
                return [];
            }
            return d.targets;
        });
    }

    get executableTargets() {
        const drv = this.getCMakeDriverInstance();

        return drv.then(d => {
            if (!d) {
                return [];
            }
            return d.executableTargets;
        });
    }

    async jumpToCacheFile() {
        // Do nothing.
        return null;
    }

    async setBuildType() {
        // Do nothing
        return -1;
    }

    async selectEnvironments() {
        return null;
    }

    async getExpansionOptions(): Promise<ExpansionOptions> {
        const workspaceFolder: string = this.workspaceContext.folder.uri.fsPath;
        return {
            vars: {
                buildKit: '${buildKit}',
                buildType: '${buildType}',
                buildKitVendor: '${buildKitVendor}',
                buildKitTriple: '${buildKitTriple}',
                buildKitVersion: '${buildKitVersion}',
                buildKitHostOs: '${buildKitVendor}',
                buildKitTargetOs: '${buildKitTargetOs}',
                buildKitTargetArch: '${buildKitTargetArch}',
                buildKitVersionMajor: '${buildKitVersionMajor}',
                buildKitVersionMinor: '${buildKitVersionMinor}',
                generator: '${generator}',
                userHome: paths.userHome,
                workspaceFolder: workspaceFolder,
                workspaceFolderBasename: path.basename(workspaceFolder),
                sourceDir: this.sourceDir,
                workspaceHash: '${workspaceHash}',
                workspaceRoot: this.workspaceContext.folder.uri.fsPath,
                workspaceRootFolderName: path.basename(workspaceFolder)
            }
        };
    }

    async getExpandedAdditionalKitFiles(): Promise<string[]> {
        const opts: ExpansionOptions = await this.getExpansionOptions();
        return expandStrings(this.workspaceContext.config.additionalKits, opts);
    }

    async sendFileTypeTelemetry(uri: vscode.Uri): Promise<void> {
        const filePath = util.platformNormalizePath(uri.fsPath);
        const sourceDirectory = util.platformNormalizePath(this.sourceDir);
        // "outside" evaluates whether the modified cmake file belongs to the project.
        let outside: boolean = true;
        let fileType: string | undefined;
        if (filePath.endsWith("cmakelists.txt")) {
            fileType = "CMakeLists";

            // The CMakeLists.txt belongs to the project only if sourceDirectory points to it.
            if (filePath === path.join(sourceDirectory, "cmakelists.txt")) {
                outside = false;
            }
        } else if (filePath.endsWith("cmakecache.txt")) {
            fileType = "CMakeCache";
            const binaryDirectory = util.platformNormalizePath(await this.binaryDir);

            // The CMakeCache.txt belongs to the project only if binaryDirectory points to it.
            if (filePath === path.join(binaryDirectory, "cmakecache.txt")) {
                outside = false;
            }
        } else if (filePath.endsWith(".cmake")) {
            fileType = ".cmake";
            const binaryDirectory = util.platformNormalizePath(await this.binaryDir);

            // Instead of parsing how and from where a *.cmake file is included or imported
            // let's consider one inside the project if it's in the workspace folder (single-project),
            // sourceDirectory or binaryDirectory.
            if ((!this.isMultiProjectFolder && filePath.startsWith(util.platformNormalizePath(this.folderPath))) ||
                filePath.startsWith(sourceDirectory) ||
                filePath.startsWith(binaryDirectory)) {
                outside = false;
            }
        }

        if (fileType) {
            telemetry.logEvent("cmakeFileWrite", { filetype: fileType, outsideActiveFolder: outside.toString() });
        }
    }

    async getDiagnostics(): Promise<DiagnosticsConfiguration> {
        try {
            const drv = await this.getCMakeDriverInstance();
            if (drv) {
                return drv.getDiagnostics();
            }
        } catch {
        }
        return {
            folder: (this.isMultiProjectFolder) ? this.sourceDir : this.workspaceFolder.uri.fsPath || "",
            cmakeVersion: "unknown",
            configured: false,
            generator: "unknown",
            usesPresets: false,
            compilers: {}
        };
    }

    async getSettingsDiagnostics(): Promise<DiagnosticsSettings> {
        try {
            const drv = await this.getCMakeDriverInstance();
            if (drv) {
                return {
                    communicationMode: drv.config.cmakeCommunicationMode,
                    useCMakePresets: drv.config.useCMakePresets,
                    configureOnOpen: drv.config.configureOnOpen
                };
            }
        } catch {
        }
        return {
            communicationMode: 'automatic',
            useCMakePresets: 'auto',
            configureOnOpen: null
        };
    }

    get onUseCMakePresetsChanged() {
        return this.onUseCMakePresetsChangedEmitter.event;
    }

    public hideBuildButton: boolean = false;
    public hideDebugButton: boolean = false;
    public hideLaunchButton: boolean = false;

    doStatusChange(options: OptionConfig) {
        this.hideBuildButton = (options?.advanced?.build?.statusBarVisibility === "hidden" && options?.advanced?.build?.projectStatusVisibility === "hidden") ? true : false;
        this.hideDebugButton = (options?.advanced?.debug?.statusBarVisibility === "hidden" && options?.advanced?.debug?.projectStatusVisibility === "hidden") ? true : false;
        this.hideLaunchButton = (options?.advanced?.launch?.statusBarVisibility === "hidden" && options?.advanced?.launch?.projectStatusVisibility === "hidden") ? true : false;
    }
}

export default CMakeProject;<|MERGE_RESOLUTION|>--- conflicted
+++ resolved
@@ -38,13 +38,8 @@
 import { VariantManager } from './variant';
 import * as nls from 'vscode-nls';
 import { ConfigurationWebview } from './cacheView';
-<<<<<<< HEAD
-import { enableFullFeatureSet, updateFullFeatureSet, setContextAndStore } from './extension';
-import { CMakeCommunicationMode, ConfigurationReader, StatusBarConfig, UseCMakePresets } from './config';
-=======
-import { enableFullFeatureSet, extensionManager, updateFullFeatureSet } from './extension';
+import { enableFullFeatureSet, extensionManager, updateFullFeatureSet, setContextAndStore } from './extension';
 import { CMakeCommunicationMode, ConfigurationReader, OptionConfig, UseCMakePresets } from './config';
->>>>>>> 3516215b
 import * as preset from '@cmt/preset';
 import * as util from '@cmt/util';
 import { Environment, EnvironmentUtils } from './environmentVariables';
@@ -1374,13 +1369,8 @@
                             });
                             try {
                                 progress.report({ message: this.folderName });
-<<<<<<< HEAD
-                                let result: number;
+                                let result: ConfigureResult;
                                 await setContextAndStore(isConfiguringKey, true);
-=======
-                                let result: ConfigureResult;
-                                await setContextValue(isConfiguringKey, true);
->>>>>>> 3516215b
                                 if (type === ConfigureType.Cache) {
                                     result = await drv.configure(trigger, [], consumer, debuggerInformation);
                                 } else {
