/**
 * Root of the extension
 */
import { CMakeCache } from '@cmt/cache';
import { CMakeExecutable, getCMakeExecutableInformation } from '@cmt/cmake/cmakeExecutable';
import { CompilationDatabase } from '@cmt/compilationDatabase';
import * as debuggerModule from '@cmt/debugger';
import collections from '@cmt/diagnostics/collections';
import * as shlex from '@cmt/shlex';
import { StateManager } from '@cmt/state';
import { Strand } from '@cmt/strand';
import { ProgressHandle, versionToString, lightNormalizePath, Version, versionLess } from '@cmt/util';
import { DirectoryContext } from '@cmt/workspace';
import * as path from 'path';
import * as vscode from 'vscode';
import * as proc from '@cmt/proc';
import { CodeModelContent } from '@cmt/drivers/codeModel';
<<<<<<< HEAD
import { BadHomeDirectoryError } from '@cmt/drivers/cmakeServerClient';
import { CMakeServerDriver } from '@cmt/drivers/cmakeServerDriver';
=======
import {
    BadHomeDirectoryError,
    CMakeDriver,
    CMakeFileApiDriver,
    CMakeLegacyDriver,
    CMakePreconditionProblems,
    CMakeServerDriver,
    ExecutableTarget,
    NoGeneratorError
} from '@cmt/drivers/drivers';
>>>>>>> 3313c1b0
import { CTestDriver, BasicTestResults } from './ctest';
import { CMakeBuildConsumer } from './diagnostics/build';
import { CMakeOutputConsumer } from './diagnostics/cmake';
import { populateCollection } from './diagnostics/util';
<<<<<<< HEAD
import { CMakeDriver, CMakePreconditionProblems, ExecutableTarget, NoGeneratorError } from '@cmt/drivers/cmakeDriver';
=======
>>>>>>> 3313c1b0
import { expandStrings, expandString, ExpansionOptions, KitContextVars } from './expand';
import { CMakeGenerator, Kit } from './kit';
import * as logging from './logging';
import { fs } from './pr';
import { buildCmdStr, DebuggerEnvironmentVariable, ExecutionResult, ExecutionOptions } from './proc';
import { FireLate, Property } from './prop';
import rollbar from './rollbar';
import * as telemetry from './telemetry';
import { setContextValue } from './util';
import { VariantManager } from './variant';
import * as nls from 'vscode-nls';
import { ConfigurationWebview } from './cacheView';
import { updateFullFeatureSet, enableFullFeatureSet, showCMakeListsExperiment } from './extension';
import { CMakeCommunicationMode, ConfigurationReader, UseCMakePresets } from './config';
import * as preset from '@cmt/preset';
import * as util from '@cmt/util';
import { Environment, EnvironmentUtils } from './environmentVariables';
import { KitsController } from './kitsController';
import { PresetsController } from './presetsController';
import paths from './paths';

nls.config({ messageFormat: nls.MessageFormat.bundle, bundleFormat: nls.BundleFormat.standalone })();
const localize: nls.LocalizeFunc = nls.loadMessageBundle();

const open = require('open') as ((url: string, appName?: string, callback?: Function) => void);

const log = logging.createLogger('main');
const buildLogger = logging.createLogger('build');
const cmakeLogger = logging.createLogger('cmake');

export enum ConfigureType {
    Normal,
    Clean,
    Cache,
    ShowCommandOnly
}

export enum ConfigureTrigger {
    api = "api",
    runTests = "runTests",
    badHomeDir = "badHomeDir",
    configureOnOpen = "configureOnOpen",
    configureWithCache = "configureWithCache",
    quickStart = "quickStart",
    setVariant = "setVariant",
    cmakeListsChange = "cmakeListsChange",
    sourceDirectoryChange = "sourceDirectoryChange",
    buttonNewKitsDefinition = "buttonNewKitsDefinition",
    compilation = "compilation",
    launch = "launch",
    commandEditCacheUI = "commandEditCacheUI",
    commandConfigure = "commandConfigure",
    commandCleanConfigure = "commandCleanConfigure",
    commandConfigureAll = "commandConfigureAll",
    commandCleanConfigureAll = "commandCleanConfigureAll",
    taskProvider = "taskProvider"
}

export interface DiagnosticsConfiguration {
    folder: string;
    cmakeVersion: string;
    compilers: { C?: string; CXX?: string };
    usesPresets: boolean;
    generator: string;
    configured: boolean;
}

export interface DiagnosticsSettings {
    communicationMode: CMakeCommunicationMode;
    useCMakePresets: UseCMakePresets;
    configureOnOpen: boolean | null;
}

/**
 * Class implementing the extension. It's all here!
 *
 * The class internally uses a two-phase initialization, since proper startup
 * requires asynchrony. To ensure proper initialization. The class must be
 * created via the `create` static method. This will run the two phases
 * internally and return a promise to the new instance. This ensures that the
 * class invariants are maintained at all times.
 *
 * Some fields also require two-phase init. Their first phase is in the first
 * phase of the CMakeProject init, ie. the constructor.
 *
 * The second phases of fields will be called by the second phase of the parent
 * class. See the `init` private method for this initialization.
 */
export class CMakeProject {
    private wasUsingCMakePresets: boolean | undefined;
    private onDidOpenTextDocumentListener: vscode.Disposable | undefined;
    private disposables: vscode.Disposable[] = [];
    private readonly onUseCMakePresetsChangedEmitter = new vscode.EventEmitter<boolean>();
    public kitsController!: KitsController;
    public presetsController!: PresetsController;

    /**
     * Construct a new instance. The instance isn't ready, and must be initalized.
     * @param extensionContext The extension context
     *
     * This is private. You must call `create` to get an instance.
     */
    private constructor(readonly extensionContext: vscode.ExtensionContext, readonly workspaceContext: DirectoryContext, readonly isMultiProjectFolder: boolean = false) {
        // Handle the active kit changing. We want to do some updates and teardown
        log.debug(localize('constructing.cmakeproject', 'Constructing new CMakeProject instance'));
        this.onCodeModelChanged(FireLate, (_) => this._codeModelChangedApiEventEmitter.fire());
    }

    /**
     * The Workspace folder associated with this CMakeProject instance.
     * This is where we search for the variants and workspace-local kits.
     */
    get workspaceFolder(): vscode.WorkspaceFolder {
        return this.workspaceContext.folder;
    }

    /**
     * The folder associated with this CMakeProject.
     * For single-project folders, this is the WorkspaceFolder for historical reasons.
     * For multi-project folders, this is the directory where the CMakeProject lives (this.sourceDir)
     */
    get folderPath(): string {
        return this.isMultiProjectFolder ? this.sourceDir : this.workspaceContext.folder.uri.fsPath;
    }

    /**
     * The name of the folder for this CMakeProject instance
     */
    get folderName(): string {
        return path.basename(this.folderPath);
    }

    /**
     * Whether we use presets
     */
    private _useCMakePresets = false; // The default value doesn't matter, value is set when folder is loaded
    get useCMakePresets(): boolean {
        return this._useCMakePresets;
    }
    async setUseCMakePresets(useCMakePresets: boolean) {
        if (this.targetName.value === this.initTargetName) {
            if (useCMakePresets) {
                this.targetName.set(this.targetsInPresetName);
            } else {
                this.targetName.set('all');
            }
        }
        if (!useCMakePresets && this.targetName.value === this.targetsInPresetName) {
            this.targetName.set('all');
        }
        const oldValue = this.useCMakePresets;
        if (oldValue !== useCMakePresets) {
            this._useCMakePresets = useCMakePresets;
            const drv = await this.cmakeDriver;
            if (drv) {
                log.debug(localize('disposing.driver', 'Disposing CMake driver'));
                await drv.asyncDispose();
                this.cmakeDriver = Promise.resolve(null);
            }
        }
    }

    // Events that effect the user-interface
    /**
     * The status of this backend
     */
    get onStatusMessageChanged() {
        return this.statusMessage.changeEvent;
    }
    private readonly statusMessage = new Property<string>(localize('initializing', 'Initializing'));

    /**
     * Minimum cmake version supported. Currently only used for presets
     */
    public minCMakeVersion?: Version;

    /**
     * Currently selected configure preset
     */
    get configurePreset() {
        return this._configurePreset.value;
    }
    get onActiveConfigurePresetChanged() {
        return this._configurePreset.changeEvent;
    }
    private readonly _configurePreset = new Property<preset.ConfigurePreset | null>(null);

    private async resetPresets() {
        await this.workspaceContext.state.setConfigurePresetName(null);
        if (this.configurePreset) {
            await this.workspaceContext.state.setBuildPresetName(this.configurePreset.name, null);
            await this.workspaceContext.state.setTestPresetName(this.configurePreset.name, null);
        }
        this._configurePreset.set(null);
        this._buildPreset.set(null);
        this._testPreset.set(null);
    }

    async expandConfigPresetbyName(configurePreset: string | null | undefined): Promise<preset.ConfigurePreset | undefined> {
        if (!configurePreset) {
            return undefined;
        }
        log.debug(localize('resolving.config.preset', 'Resolving the selected configure preset'));
        const expandedConfigurePreset = await preset.expandConfigurePreset(this.folderPath,
            configurePreset,
            lightNormalizePath(this.folderPath || '.'),
            this.sourceDir,
            true);
        if (!expandedConfigurePreset) {
            log.error(localize('failed.resolve.config.preset', 'Failed to resolve configure preset: {0}', configurePreset));
            return undefined;
        }
        if (expandedConfigurePreset.__file && expandedConfigurePreset.__file.version <= 2) {
            if (!expandedConfigurePreset.binaryDir) {
                log.error(localize('binaryDir.not.set.config.preset', '{0} is not set in configure preset: {1}', "\"binaryDir\"", configurePreset));
                return undefined;
            }
            if (!expandedConfigurePreset.generator) {
                log.error(localize('generator.not.set.config.preset', '{0} is not set in configure preset: {1}', "\"generator\"", configurePreset));
                return undefined;
            }
        }

        return expandedConfigurePreset;
    }

    /**
     * Presets are loaded by PresetsController, so this function should only be called by PresetsController.
     */
    async setConfigurePreset(configurePreset: string | null) {
        const previousGenerator = this.configurePreset?.generator;

        if (configurePreset) {
            const expandedConfigurePreset: preset.ConfigurePreset | undefined = await this.expandConfigPresetbyName(configurePreset);
            if (!expandedConfigurePreset) {
                await this.resetPresets();
                return;
            }
            this._configurePreset.set(expandedConfigurePreset);
            if (previousGenerator && previousGenerator !== expandedConfigurePreset?.generator) {
                await this.shutDownCMakeDriver();
            }
            log.debug(localize('loading.new.config.preset', 'Loading new configure preset into CMake driver'));
            const drv = await this.cmakeDriver;  // Use only an existing driver, do not create one
            if (drv) {
                try {
                    this.statusMessage.set(localize('reloading.status', 'Reloading...'));
                    await drv.setConfigurePreset(expandedConfigurePreset);
                    await this.workspaceContext.state.setConfigurePresetName(configurePreset);
                    this.statusMessage.set(localize('ready.status', 'Ready'));
                } catch (error: any) {
                    void vscode.window.showErrorMessage(localize('unable.to.set.config.preset', 'Unable to set configure preset {0}.', `"${error}"`));
                    this.statusMessage.set(localize('error.on.switch.config.preset', 'Error on switch of configure preset ({0})', error.message));
                    this.cmakeDriver = Promise.resolve(null);
                    await this.resetPresets();
                }
            } else {
                // Remember the selected configure preset for the next session.
                await this.workspaceContext.state.setConfigurePresetName(configurePreset);
            }
        } else {
            await this.resetPresets();
        }
    }

    /**
     * Currently selected build preset
     */
    get buildPreset() {
        return this._buildPreset.value;
    }
    get onActiveBuildPresetChanged() {
        return this._buildPreset.changeEvent;
    }
    private readonly _buildPreset = new Property<preset.BuildPreset | null>(null);

    async expandBuildPresetbyName(buildPreset: string | null): Promise<preset.BuildPreset | undefined> {
        if (!buildPreset) {
            return undefined;
        }
        log.debug(localize('resolving.build.preset', 'Resolving the selected build preset'));
        const expandedBuildPreset = await preset.expandBuildPreset(this.folderPath,
            buildPreset,
            lightNormalizePath(this.folderPath || '.'),
            this.sourceDir,
            this.getPreferredGeneratorName(),
            true,
            this.configurePreset?.name);
        if (!expandedBuildPreset) {
            log.error(localize('failed.resolve.build.preset', 'Failed to resolve build preset: {0}', buildPreset));
            return undefined;
        }
        return expandedBuildPreset;
    }

    /**
     * Presets are loaded by PresetsController, so this function should only be called by PresetsController.
     */
    async setBuildPreset(buildPreset: string | null) {
        if (buildPreset) {
            const expandedBuildPreset = await this.expandBuildPresetbyName(buildPreset);
            if (!expandedBuildPreset) {
                this._buildPreset.set(null);
                return;
            }
            this._buildPreset.set(expandedBuildPreset);
            if (!expandedBuildPreset.configurePreset) {
                log.error(localize('configurePreset.not.set.build.preset', '{0} is not set in build preset: {1}', "\"configurePreset\"", buildPreset));
                this._buildPreset.set(null);
                return;
            }
            log.debug(localize('loading.new.build.preset', 'Loading new build preset into CMake driver'));
            const drv = await this.cmakeDriver;  // Use only an existing driver, do not create one
            if (drv) {
                try {
                    this.statusMessage.set(localize('reloading.status', 'Reloading...'));
                    await drv.setBuildPreset(expandedBuildPreset);
                    await this.workspaceContext.state.setBuildPresetName(expandedBuildPreset.configurePreset, buildPreset);
                    this.statusMessage.set(localize('ready.status', 'Ready'));
                } catch (error: any) {
                    void vscode.window.showErrorMessage(localize('unable.to.set.build.preset', 'Unable to set build preset {0}.', `"${error}"`));
                    this.statusMessage.set(localize('error.on.switch.build.preset', 'Error on switch of build preset ({0})', error.message));
                    this.cmakeDriver = Promise.resolve(null);
                    this._buildPreset.set(null);
                }
            } else {
                // Remember the selected build preset for the next session.
                await this.workspaceContext.state.setBuildPresetName(expandedBuildPreset.configurePreset, buildPreset);
            }
        } else {
            this._buildPreset.set(null);
            if (this.configurePreset) {
                await this.workspaceContext.state.setBuildPresetName(this.configurePreset.name, null);
            }
        }
    }

    /**
     * Currently selected test preset
     */
    get testPreset() {
        return this._testPreset.value;
    }
    get onActiveTestPresetChanged() {
        return this._testPreset.changeEvent;
    }
    private readonly _testPreset = new Property<preset.TestPreset | null>(null);

    async expandTestPresetbyName(testPreset: string | null): Promise<preset.TestPreset | undefined> {
        if (!testPreset) {
            return undefined;
        }
        log.debug(localize('resolving.test.preset', 'Resolving the selected test preset'));
        const expandedTestPreset = await preset.expandTestPreset(this.folderPath,
            testPreset,
            lightNormalizePath(this.folderPath || '.'),
            this.sourceDir,
            this.getPreferredGeneratorName(),
            true,
            this.configurePreset?.name);
        if (!expandedTestPreset) {
            log.error(localize('failed.resolve.test.preset', 'Failed to resolve test preset: {0}', testPreset));
            return undefined;
        }
        if (!expandedTestPreset.configurePreset) {
            log.error(localize('configurePreset.not.set.test.preset', '{0} is not set in test preset: {1}', "\"configurePreset\"", testPreset));
            return undefined;
        }
        return expandedTestPreset;
    }

    /**
     * Presets are loaded by PresetsController, so this function should only be called by PresetsController.
     */
    async setTestPreset(testPreset: string | null) {
        if (testPreset) {
            log.debug(localize('resolving.test.preset', 'Resolving the selected test preset'));
            const expandedTestPreset = await this.expandTestPresetbyName(testPreset);
            if (!expandedTestPreset) {
                this._testPreset.set(null);
                return;
            }
            this._testPreset.set(expandedTestPreset);
            log.debug(localize('loading.new.test.preset', 'Loading new test preset into CMake driver'));
            const drv = await this.cmakeDriver;  // Use only an existing driver, do not create one
            if (drv) {
                try {
                    this.statusMessage.set(localize('reloading.status', 'Reloading...'));
                    await drv.setTestPreset(expandedTestPreset);
                    if (expandedTestPreset.configurePreset) {
                        await this.workspaceContext.state.setTestPresetName(expandedTestPreset.configurePreset, testPreset);
                    }
                    this.statusMessage.set(localize('ready.status', 'Ready'));
                } catch (error: any) {
                    void vscode.window.showErrorMessage(localize('unable.to.set.test.preset', 'Unable to set test preset {0}.', `"${error}"`));
                    this.statusMessage.set(localize('error.on.switch.test.preset', 'Error on switch of test preset ({0})', error.message));
                    this.cmakeDriver = Promise.resolve(null);
                    this._testPreset.set(null);
                }
            } else {
                if (expandedTestPreset.configurePreset) {
                    // Remember the selected test preset for the next session.
                    await this.workspaceContext.state.setTestPresetName(expandedTestPreset.configurePreset, testPreset);
                }
            }
        } else {
            this._testPreset.set(null);
            if (this.configurePreset) {
                await this.workspaceContext.state.setTestPresetName(this.configurePreset.name, null);
            }
        }
    }

    /**
     * The current target to build.
     */
    get onTargetNameChanged() {
        return this.targetName.changeEvent;
    }
    private readonly initTargetName = '__init__';
    private readonly targetName = new Property<string>(this.initTargetName);

    /**
     * The current variant name for displaying to the UI (not the buildType)
     */
    get activeVariantName() {
        return this.activeVariant.value;
    }
    get onActiveVariantNameChanged() {
        return this.activeVariant.changeEvent;
    }
    private readonly activeVariant = new Property<string>('Unconfigured');

    /**
     * The "launch target" (the target that will be run by debugging)
     */
    get launchTargetName() {
        return this._launchTargetName.value;
    }
    get onLaunchTargetNameChanged() {
        return this._launchTargetName.changeEvent;
    }
    private readonly _launchTargetName = new Property<string | null>(null);

    /**
     * Whether CTest is enabled
     */
    get ctestEnabled() {
        return this._ctestEnabled.value;
    }
    get onCTestEnabledChanged() {
        return this._ctestEnabled.changeEvent;
    }
    private readonly _ctestEnabled = new Property<boolean>(false);

    /**
     * The current CTest results
     */
    get testResults() {
        return this._testResults.value;
    }
    get onTestResultsChanged() {
        return this._testResults.changeEvent;
    }
    private readonly _testResults = new Property<BasicTestResults | null>(null);

    /**
     * Whether the backend is busy running some task
     */
    get onIsBusyChanged() {
        return this.isBusy.changeEvent;
    }
    private readonly isBusy = new Property<boolean>(false);

    /**
     * Event fired when the code model from CMake is updated
     */
    get codeModelContent() {
        return this._codeModelContent.value;
    }
    get onCodeModelChanged() {
        return this._codeModelContent.changeEvent;
    }
    private readonly _codeModelContent = new Property<CodeModelContent | null>(null);
    private codeModelDriverSub: vscode.Disposable | null = null;

    get onCodeModelChangedApiEvent() {
        return this._codeModelChangedApiEventEmitter.event;
    }
    private readonly _codeModelChangedApiEventEmitter = new vscode.EventEmitter<void>();

    private readonly communicationModeSub = this.workspaceContext.config.onChange('cmakeCommunicationMode', () => {
        log.info(localize('communication.changed.restart.driver', "Restarting the CMake driver after a communication mode change."));
        return this.shutDownCMakeDriver();
    });

    private readonly generatorSub = this.workspaceContext.config.onChange('generator', async () => {
        log.info(localize('generator.changed.restart.driver', "Restarting the CMake driver after a generator change."));
        await this.reloadCMakeDriver();
    });

    private readonly preferredGeneratorsSub = this.workspaceContext.config.onChange('preferredGenerators', async () => {
        log.info(localize('preferredGenerator.changed.restart.driver', "Restarting the CMake driver after a preferredGenerators change."));
        await this.reloadCMakeDriver();
    });

    /**
     * The variant manager keeps track of build variants. Has two-phase init.
     */
    private readonly variantManager = new VariantManager(this.workspaceFolder, this.workspaceContext.state, this.workspaceContext.config);

    /**
     * A strand to serialize operations with the CMake driver
     */
    private readonly driverStrand = new Strand();

    /**
     * The object in charge of talking to CMake. It starts empty (null) because
     * we don't know what driver to use at the current time. The driver also has
     * two-phase init and a private constructor. The driver may be replaced at
     * any time by the user making changes to the workspace configuration.
     */
    private cmakeDriver: Promise<CMakeDriver | null> = Promise.resolve(null);

    /**
     * This object manages the CMake Cache Editor GUI
     */
    private cacheEditorWebview: ConfigurationWebview | undefined;

    /**
     * Event fired just as CMakeProject is about to be disposed
     */
    get onDispose() {
        return this.disposeEmitter.event;
    }
    private readonly disposeEmitter = new vscode.EventEmitter<void>();

    /**
     * Dispose the instance
     */
    dispose() {
        log.debug(localize('disposing.extension', 'Disposing CMake Tools extension'));
        this.disposeEmitter.fire();
        this.termCloseSub.dispose();
        this.launchTerminals.forEach(term => term.dispose());
        for (const sub of [this.generatorSub, this.preferredGeneratorsSub, this.communicationModeSub]) {
            sub.dispose();
        }
        this.kitsController.dispose();
        rollbar.invokeAsync(localize('extension.dispose', 'Extension dispose'), () => this.asyncDispose());
        if (this.onDidOpenTextDocumentListener) {
            this.onDidOpenTextDocumentListener.dispose();
        }
    }

    /**
     * Dispose of the extension asynchronously.
     */
    async asyncDispose() {
        collections.reset();
        const drv = await this.cmakeDriver;
        if (drv) {
            await drv.asyncDispose();
        }
        for (const disp of [this.statusMessage, this.targetName, this.activeVariant, this._ctestEnabled, this._testResults, this.isBusy, this.variantManager, this.cTestController]) {
            disp.dispose();
        }
    }

    private getPreferredGenerators(): CMakeGenerator[] {
        // User can override generator with a setting
        const userGenerator = this.workspaceContext.config.generator;
        if (userGenerator) {
            log.debug(localize('using.user.generator', 'Using generator from user configuration: {0}', userGenerator));
            return [{
                name: userGenerator,
                platform: this.workspaceContext.config.platform || undefined,
                toolset: this.workspaceContext.config.toolset || undefined
            }];
        }

        const userPreferred = this.workspaceContext.config.preferredGenerators.map(g => ({ name: g }));
        return userPreferred;
    }

    private getPreferredGeneratorName(): string | undefined {
        const generators = this.getPreferredGenerators();
        return generators[0]?.name;
    }

    /**
     * Execute pre-configure/build tasks to check if we are ready to run a full
     * configure. This should be called by a derived driver before any
     * configuration tasks are run
     */
    public async cmakePreConditionProblemHandler(e: CMakePreconditionProblems, isConfiguring: boolean, config?: ConfigurationReader): Promise<void> {
        let telemetryEvent: string | undefined;
        const telemetryProperties: telemetry.Properties = {};

        switch (e) {
            case CMakePreconditionProblems.ConfigureIsAlreadyRunning:
                void vscode.window.showErrorMessage(localize('configuration.already.in.progress', 'Configuration is already in progress.'));
                break;
            case CMakePreconditionProblems.BuildIsAlreadyRunning:
                void vscode.window.showErrorMessage(localize('task.already.running', 'A CMake task is already running. Stop it before trying to run a new CMake task.'));
                break;
            case CMakePreconditionProblems.NoSourceDirectoryFound:
                void vscode.window.showErrorMessage(localize('no.source.directory.found', 'You do not have a source directory open'));
                break;
            case CMakePreconditionProblems.MissingCMakeListsFile:
                telemetryEvent = "partialActivation";

                telemetry.logEvent('missingCMakeListsFile');  // Fire this event in case the notification is dismissed with the `ESC` key.

                const ignoreCMakeListsMissing: boolean = this.workspaceContext.state.ignoreCMakeListsMissing || this.workspaceContext.config.ignoreCMakeListsMissing;
                telemetryProperties["ignoreCMakeListsMissing"] = ignoreCMakeListsMissing.toString();

                if (!ignoreCMakeListsMissing && !this.isMultiProjectFolder) {
                    const quickStart = localize('quickstart.cmake.project', "Create");
                    const changeSourceDirectory = localize('edit.setting', "Locate");
                    const ignoreActivation = localize('ignore.activation', "Don't show again");

                    let showCMakeLists: boolean = await showCMakeListsExperiment();
                    const existingCmakeListsFiles: string[] | undefined = await util.getAllCMakeListsPaths(this.folderPath);

                    telemetryProperties["showCMakeListsExperiment"] = (showCMakeLists).toString();
                    if (existingCmakeListsFiles !== undefined && existingCmakeListsFiles.length > 0) {
                        telemetryProperties["hasCmakeLists"] = "true";
                    } else {
                        showCMakeLists = false;
                        telemetryProperties["hasCMakeLists"] = "false";
                    }

                    telemetryProperties["missingCMakeListsPopupType"] = showCMakeLists ? "selectFromAllCMakeLists" : "toastCreateLocateIgnore";

                    const result = showCMakeLists ? changeSourceDirectory : await vscode.window.showErrorMessage(
                        localize('missing.cmakelists', 'CMakeLists.txt was not found in the root of the folder {0}. How would you like to proceed?', `"${this.folderName}"`),
                        quickStart, changeSourceDirectory, ignoreActivation);

                    if (result === quickStart) {
                        // Return here, since the updateFolderFullFeature set below (after the "switch")
                        // will set unnecessarily a partial feature set view for this folder
                        // if quickStart doesn't finish early enough.
                        // quickStart will update correctly the full/partial view state at the end.
                        telemetryProperties["missingCMakeListsUserAction"] = "quickStart";
                        telemetry.logEvent(telemetryEvent, telemetryProperties);
                        return vscode.commands.executeCommand('cmake.quickStart');
                    } else if (result === changeSourceDirectory) {
                        // Open the search file dialog from the path set by cmake.sourceDirectory or from the current workspace folder
                        // if the setting is not defined.
                        interface FileItem extends vscode.QuickPickItem {
                            fullPath: string;
                        }
                        const items: FileItem[] = existingCmakeListsFiles ? existingCmakeListsFiles.map<FileItem>(file => ({
                            label: util.getRelativePath(file, this.folderPath) + "/CMakeLists.txt",
                            fullPath: file
                        })) : [];
                        const browse: string = localize("browse.for.cmakelists", "[Browse for CMakeLists.txt]");
                        items.push({ label: browse, fullPath: "", description: "Search for CMakeLists.txt on this computer" });
                        const selection: FileItem | undefined = await vscode.window.showQuickPick(items, {
                            placeHolder: (items.length === 1 ? localize("cmakelists.not.found", "No CMakeLists.txt was found.") : localize("select.cmakelists", "Select CMakeLists.txt"))
                        });

                        if (showCMakeLists) {
                            telemetryProperties["missingCMakeListsUserAction"] = (selection === undefined) ? "cancel-exp" : (selection.label === browse) ? "browse" : "pick";
                        } else {
                            telemetryProperties["missingCMakeListsUserAction"] = (selection === undefined) ? "cancel-ctl" : "changeSourceDirectory";
                        }

                        let selectedFile: string | undefined;
                        if (!selection) {
                            break; // User canceled it.
                        } else if (selection.label === browse) {
                            const openOpts: vscode.OpenDialogOptions = {
                                canSelectMany: false,
                                defaultUri: vscode.Uri.file(this.folderPath),
                                filters: { "CMake files": ["txt"], "All files": ["*"] },
                                openLabel: "Load"
                            };
                            const cmakeListsFile = await vscode.window.showOpenDialog(openOpts);
                            if (cmakeListsFile) {
                                // Keep the absolute path for CMakeLists.txt files that are located outside of the workspace folder.
                                selectedFile = cmakeListsFile[0].fsPath;
                            }
                        } else {
                            // Keep the relative path for CMakeLists.txt files that are located inside of the workspace folder.
                            // selection.label is the relative path to the selected CMakeLists.txt.
                            selectedFile = selection.label;
                        }
                        if (selectedFile) {
                            const newSourceDirectory = path.dirname(selectedFile);
                            void vscode.workspace.getConfiguration('cmake', this.workspaceFolder.uri).update("sourceDirectory", [newSourceDirectory]);
                            if (config) {
                                // Updating sourceDirectory here, at the beginning of the configure process,
                                // doesn't need to fire the settings change event (which would trigger unnecessarily
                                // another immediate configure, which will be blocked anyway).
                                config.updatePartial({ sourceDirectory: newSourceDirectory }, false);

                                // Since the source directory is set via a file open dialog tuned to CMakeLists.txt,
                                // we know that it exists and we don't need any other additional checks on its value,
                                // so simply enable full feature set.
                                await enableFullFeatureSet(true);

                                if (!isConfiguring) {
                                    telemetry.logEvent(telemetryEvent, telemetryProperties);
                                    return vscode.commands.executeCommand('cmake.configure');
                                }
                            }
                        } else {
                            telemetryProperties["missingCMakeListsUserAction"] = showCMakeLists ? "cancel-browse-exp" : "cancel-browse-ctl";
                        }
                    } else if (result === ignoreActivation) {
                        // The user ignores the missing CMakeLists.txt file --> limit the CMake Tools extension functionality
                        // (hide commands and status bar) and record this choice so that this popup doesn't trigger next time.
                        // The switch back to full functionality can be done later by changes to the cmake.sourceDirectory setting
                        // or to the CMakeLists.txt file, a successful configure or a configure failing with anything but CMakePreconditionProblems.MissingCMakeListsFile.
                        // After that switch (back to a full activation), another occurrence of missing CMakeLists.txt
                        // would trigger this popup again.
                        telemetryProperties["missingCMakeListsUserAction"] = "ignore";
                        await this.workspaceContext.state.setIgnoreCMakeListsMissing(true);
                    } else {
                        // "invalid" normally shouldn't happen since the popup can be closed by either dismissing it or clicking any of the three buttons.
                        telemetryProperties["missingCMakeListsUserAction"] = (result === undefined) ? "cancel-dismiss" : "invalid";
                    }
                }

                break;
        }

        if (telemetryEvent) {
            telemetry.logEvent(telemetryEvent, telemetryProperties);
        }

        // This project folder can go through various changes while executing this function
        // that could be relevant to the partial/full feature set view.
        // This is a good place for an update.
        return updateFullFeatureSet();
    }

    /**
     * Start up a new CMake driver and return it. This is so that the initialization
     * of the driver is atomic to those using it
     */
    private async startNewCMakeDriver(cmake: CMakeExecutable): Promise<CMakeDriver> {
        log.debug(localize('starting.cmake.driver', 'Starting CMake driver'));
        if (!cmake.isPresent) {
            throw new Error(localize('bad.cmake.executable', 'Bad CMake executable {0}.', `"${cmake.path}"`));
        }

        const workspace: string = this.workspaceFolder.uri.fsPath;
        let drv: CMakeDriver;
        const preferredGenerators = this.getPreferredGenerators();
        const preConditionHandler = async (e: CMakePreconditionProblems, config?: ConfigurationReader) => this.cmakePreConditionProblemHandler(e, true, config);
        let communicationMode = this.workspaceContext.config.cmakeCommunicationMode.toLowerCase();
        const fileApi = 'fileapi';
        const serverApi = 'serverapi';
        const legacy = 'legacy';

        if (communicationMode !== fileApi && communicationMode !== serverApi && communicationMode !== legacy) {
            if (cmake.isFileApiModeSupported) {
                communicationMode = fileApi;
            } else if (cmake.isServerModeSupported) {
                communicationMode = serverApi;
            } else {
                communicationMode = legacy;
            }
        } else if (communicationMode === fileApi) {
            if (!cmake.isFileApiModeSupported) {
                if (cmake.isServerModeSupported) {
                    communicationMode = serverApi;
                    log.warning(
                        localize('switch.to.serverapi',
                            'CMake file-api communication mode is not supported in versions earlier than {0}. Switching to CMake server communication mode.',
                            versionToString(cmake.minimalFileApiModeVersion)));
                } else {
                    communicationMode = legacy;
                }
            }
        }

        if (communicationMode !== fileApi && communicationMode !== serverApi) {
            log.warning(
                localize('please.upgrade.cmake',
                    'For the best experience, CMake server or file-api support is required. Please upgrade CMake to {0} or newer.',
                    versionToString(cmake.minimalServerModeVersion)));
        }

        try {
            if (communicationMode === serverApi) {
                this.statusMessage.set(localize('starting.cmake.driver.status', 'Starting CMake Server...'));
            }
            switch (communicationMode) {
                case fileApi:
                    drv = await CMakeFileApiDriver.create(cmake,
                        this.workspaceContext.config,
                        this.sourceDir,
                        this.useCMakePresets,
                        this.activeKit,
                        this.configurePreset,
                        this.buildPreset,
                        this.testPreset,
                        workspace,
                        preConditionHandler,
                        preferredGenerators);
                    break;
                case serverApi:
                    drv = await CMakeServerDriver.create(cmake,
                        this.workspaceContext.config,
                        this.sourceDir,
                        this.useCMakePresets,
                        this.activeKit,
                        this.configurePreset,
                        this.buildPreset,
                        this.testPreset,
                        workspace,
                        preConditionHandler,
                        preferredGenerators);
                    break;
                default:
                    drv = await CMakeLegacyDriver.create(cmake,
                        this.workspaceContext.config,
                        this.sourceDir,
                        this.useCMakePresets,
                        this.activeKit,
                        this.configurePreset,
                        this.buildPreset,
                        this.testPreset,
                        workspace,
                        preConditionHandler,
                        preferredGenerators);
            }
        } finally {
            this.statusMessage.set(localize('ready.status', 'Ready'));
        }

        await drv.setVariant(this.variantManager.activeVariantOptions, this.variantManager.activeKeywordSetting);
        this.targetName.set(this.defaultBuildTarget || (this.useCMakePresets ? this.targetsInPresetName : drv.allTargetName));
        await this.cTestController.reloadTests(drv);

        // All set up. Fulfill the driver promise.
        return drv;
    }

    public getConfigurationReader(): ConfigurationReader {
        return this.workspaceContext.config;
    }
    /**
     * Event fired after CMake configure runs
     */
    get onReconfigured() {
        return this.onReconfiguredEmitter.event;
    }
    private readonly onReconfiguredEmitter = new vscode.EventEmitter<void>();

    private readonly onTargetChangedEmitter = new vscode.EventEmitter<void>();
    get onTargetChanged() {
        return this.onTargetChangedEmitter.event;
    }

    async executeCMakeCommand(args: string[], options?: ExecutionOptions): Promise<ExecutionResult> {
        const drv = await this.getCMakeDriverInstance();
        if (drv) {
            return drv.executeCommand(drv.cmake.path, args, undefined, options).result;
        } else {
            throw new Error(localize('unable.to.execute.cmake.command', 'Unable to execute cmake command, there is no valid cmake driver instance.'));
        }
    }

    async execute(program: string, args: string[], options?: ExecutionOptions): Promise<ExecutionResult> {
        const drv = await this.getCMakeDriverInstance();
        if (drv) {
            return drv.executeCommand(program, args, undefined, options).result;
        } else {
            throw new Error(localize('unable.to.execute.program', 'Unable to execute program, there is no valid cmake driver instance.'));
        }
    }

    private async shutDownCMakeDriver() {
        const drv = await this.cmakeDriver;
        if (drv) {
            log.debug(localize('shutting.down.driver', 'Shutting down CMake driver'));
            await drv.asyncDispose();
            this.cmakeDriver = Promise.resolve(null);
        }
    }

    /**
     * Reload/restarts the CMake Driver
     */
    private async reloadCMakeDriver() {
        const drv = await this.cmakeDriver;
        if (drv) {
            log.debug(localize('reloading.driver', 'Reloading CMake driver'));
            await drv.asyncDispose();
            return this.cmakeDriver = this.startNewCMakeDriver(await this.getCMakeExecutable());
        }
    }

    /**
     * Second phase of two-phase init. Called by `create`.
     */
    private async init(sourceDirectory: string) {
        log.debug(localize('second.phase.init', 'Starting CMake Tools second-phase init'));
        this._sourceDir = await util.normalizeAndVerifySourceDir(sourceDirectory, CMakeDriver.sourceDirExpansionOptions(this.workspaceContext.folder.uri.fsPath));

        // Start up the variant manager
        await this.variantManager.initialize();
        // Set the status bar message
        this.activeVariant.set(this.variantManager.activeVariantOptions.short);
        // Restore the debug target
        this._launchTargetName.set(this.workspaceContext.state.launchTargetName || '');

        // Hook up event handlers
        // Listen for the variant to change
        this.variantManager.onActiveVariantChanged(() => {
            log.debug(localize('active.build.variant.changed', 'Active build variant changed'));
            rollbar.invokeAsync(localize('changing.build.variant', 'Changing build variant'), async () => {
                const drv = await this.getCMakeDriverInstance();
                if (drv) {
                    await drv.setVariant(this.variantManager.activeVariantOptions, this.variantManager.activeKeywordSetting);
                    this.activeVariant.set(this.variantManager.activeVariantOptions.short);
                    // We don't configure yet, since someone else might be in the middle of a configure
                }
            });
        });
        this.cTestController.onTestingEnabledChanged(enabled => this._ctestEnabled.set(enabled));
        this.cTestController.onResultsChanged(res => this._testResults.set(res));

        this.statusMessage.set(localize('ready.status', 'Ready'));

        this.kitsController = await KitsController.init(this);
        this.presetsController = await PresetsController.init(this, this.kitsController);

        await this.doUseCMakePresetsChange();

        this.disposables.push(this.onPresetsChanged(this.doUseCMakePresetsChange));
        this.disposables.push(this.onUserPresetsChanged(this.doUseCMakePresetsChange));
    }

    public async hasPresetsFiles(): Promise<boolean> {
        if (await fs.exists(this.presetsController.presetsPath) || await fs.exists(this.presetsController.userPresetsPath)) {
            return true;
        }
        return false;
    }
    async doUseCMakePresetsChange(useCMakePresets?: boolean) {
        if (useCMakePresets !== undefined) {
            this._useCMakePresets = useCMakePresets;
        }
        const usingCMakePresets = this.useCMakePresets;
        if (usingCMakePresets !== this.wasUsingCMakePresets) {
            this.wasUsingCMakePresets = usingCMakePresets;
            await setContextValue('useCMakePresets', usingCMakePresets);
            await this.setUseCMakePresets(usingCMakePresets);
            await this.initializeKitOrPresets();
            const config = this.workspaceContext.config;
            if (usingCMakePresets) {
                const setPresetsFileLanguageMode = (document: vscode.TextDocument) => {
                    const fileName = path.basename(document.uri.fsPath);
                    if (fileName === 'CMakePresets.json' || fileName === 'CMakeUserPresets.json') {
                        if (config.allowCommentsInPresetsFile && document.languageId !== 'jsonc') {
                            // setTextDocumentLanguage will trigger onDidOpenTextDocument
                            void vscode.languages.setTextDocumentLanguage(document, 'jsonc');
                        } else if (!config.allowCommentsInPresetsFile && document.languageId !== 'json') {
                            void vscode.languages.setTextDocumentLanguage(document, 'json');
                        }
                    }
                };

                this.onDidOpenTextDocumentListener = vscode.workspace.onDidOpenTextDocument(document =>
                    setPresetsFileLanguageMode(document)
                );

                vscode.workspace.textDocuments.forEach(document => setPresetsFileLanguageMode(document));
            } else {
                if (this.onDidOpenTextDocumentListener) {
                    this.onDidOpenTextDocumentListener.dispose();
                    this.onDidOpenTextDocumentListener = undefined;
                }
            }

            this.onUseCMakePresetsChangedEmitter.fire(usingCMakePresets);
        }
    }
    /**
     * Call configurePresets, buildPresets, or testPresets to get the latest presets when the event is fired.
     */
    onPresetsChanged(listener: () => any) {
        return this.presetsController.onPresetsChanged(listener);
    }

    /**
     * Call configurePresets, buildPresets, or testPresets to get the latest presets when the event is fired.
     */
    onUserPresetsChanged(listener: () => any) {
        return this.presetsController.onUserPresetsChanged(listener);
    }

    async initializeKitOrPresets() {
        if (this.useCMakePresets) {
            const configurePreset = this.workspaceContext.state.configurePresetName;
            if (configurePreset) {
                await this.presetsController.setConfigurePreset(configurePreset);
            }
        } else {
            // Check if the CMakeProject remembers what kit it was last using in this dir:
            const kitName = this.workspaceContext.state.activeKitName;
            if (kitName) {
                // It remembers a kit. Find it in the kits avail in this dir:
                const kit = this.kitsController.availableKits.find(k => k.name === kitName) || null;
                // Set the kit: (May do nothing if no kit was found)
                await this.setKit(kit);
            }
        }
    }

    async isNinjaInstalled(): Promise<boolean> {
        const drv = await this.cmakeDriver;

        if (drv) {
            return await drv.testHaveCommand('ninja') || drv.testHaveCommand('ninja-build');
        }

        return false;
    }

    private refreshLaunchEnvironment: boolean = false;
    async setKit(kit: Kit | null) {
        if (!this.activeKit || (kit && this.activeKit.name !== kit.name)) {
            this.refreshLaunchEnvironment = true;
        }
        this._activeKit = kit;
        if (kit) {
            log.debug(localize('injecting.new.kit', 'Injecting new Kit into CMake driver'));
            const drv = await this.cmakeDriver;  // Use only an existing driver, do not create one
            if (drv) {
                try {
                    this.statusMessage.set(localize('reloading.status', 'Reloading...'));
                    await drv.setKit(kit, this.getPreferredGenerators());
                    await this.workspaceContext.state.setActiveKitName(kit.name);
                    this.statusMessage.set(localize('ready.status', 'Ready'));
                } catch (error: any) {
                    void vscode.window.showErrorMessage(localize('unable.to.set.kit', 'Unable to set kit {0}.', `"${error.message}"`));
                    this.statusMessage.set(localize('error.on.switch.status', 'Error on switch of kit ({0})', error.message));
                    this.cmakeDriver = Promise.resolve(null);
                    this._activeKit = null;
                }
            } else {
                // Remember the selected kit for the next session.
                await this.workspaceContext.state.setActiveKitName(kit.name);
            }
        }
    }

    async getCMakeExecutable() {
        const overWriteCMakePathSetting = this.useCMakePresets ? this.configurePreset?.cmakeExecutable : undefined;
        let cmakePath = await this.workspaceContext.getCMakePath(overWriteCMakePathSetting);
        if (!cmakePath) {
            cmakePath = '';
        }
        const cmakeExe = await getCMakeExecutableInformation(cmakePath);
        if (cmakeExe.version && this.minCMakeVersion && versionLess(cmakeExe.version, this.minCMakeVersion)) {
            rollbar.error(localize('cmake.version.not.supported',
                'CMake version {0} may not be supported. Minimum version required is {1}.',
                versionToString(cmakeExe.version),
                versionToString(this.minCMakeVersion)));
        }
        return cmakeExe;
    }

    /**
     * Returns, if possible a cmake driver instance. To creation the driver instance,
     * there are preconditions that should be fulfilled, such as an active kit is selected.
     * These preconditions are checked before it driver instance creation. When creating a
     * driver instance, this function waits until the driver is ready before returning.
     * This ensures that user commands can always be executed, because error criterials like
     * exceptions would assign a null driver and it is possible to create a new driver instance later again.
     */
    async getCMakeDriverInstance(): Promise<CMakeDriver | null> {
        return this.driverStrand.execute(async () => {
            if (!this.useCMakePresets && !this.activeKit) {
                log.debug(localize('not.starting.no.kits', 'Not starting CMake driver: no kit selected'));
                return null;
            }

            const cmake = await this.getCMakeExecutable();
            if (!cmake.isPresent) {
                void vscode.window.showErrorMessage(localize('bad.executable', 'Bad CMake executable: {0}. Check to make sure it is installed or the value of the {1} setting contains the correct path', `"${cmake.path}"`, '"cmake.cmakePath"'));
                telemetry.logEvent('CMakeExecutableNotFound');
                return null;
            }

            if ((await this.cmakeDriver) === null) {
                log.debug(localize('starting.new.cmake.driver', 'Starting new CMake driver'));
                this.cmakeDriver = this.startNewCMakeDriver(cmake);

                try {
                    await this.cmakeDriver;
                } catch (e: any) {
                    this.cmakeDriver = Promise.resolve(null);
                    if (e instanceof BadHomeDirectoryError) {
                        void vscode.window
                            .showErrorMessage(
                                localize('source.directory.does.not.match', 'The source directory {0} does not match the source directory in the CMake cache: {1}.  You will need to run a clean-configure to configure this project.', `"${e.expecting}"`, e.cached),
                                {},
                                { title: localize('clean.configure.title', 'Clean Configure') }
                            )
                            .then(chosen => {
                                if (chosen) {
                                    // There was only one choice: to clean-configure
                                    rollbar.invokeAsync(localize('clean.reconfigure.after.bad.home.dir', 'Clean reconfigure after bad home dir'), async () => {
                                        try {
                                            await fs.unlink(e.badCachePath);
                                        } catch (e2: any) {
                                            log.error(localize('failed.to.remove.bad.cache.file', 'Failed to remove bad cache file: {0} {1}', e.badCachePath, e2));
                                        }
                                        try {
                                            await fs.rmdir(path.join(path.dirname(e.badCachePath), 'CMakeFiles'));
                                        } catch (e2: any) {
                                            log.error(localize('failed.to.remove.cmakefiles.for.cache', 'Failed to remove CMakeFiles for cache: {0} {1}', e.badCachePath, e2));
                                        }
                                        await this.cleanConfigure(ConfigureTrigger.badHomeDir);
                                    });
                                }
                            });
                    } else if (e instanceof NoGeneratorError) {
                        const message = localize('generator.not.found', 'Unable to determine what CMake generator to use. Please install or configure a preferred generator, or update settings.json, your Kit configuration or PATH variable.');
                        log.error(message, e);
                        void vscode.window.showErrorMessage(message);
                    } else {
                        throw e;
                    }
                    return null;
                }

                if (this.codeModelDriverSub) {
                    this.codeModelDriverSub.dispose();
                }
                const drv = await this.cmakeDriver;
                console.assert(drv !== null, 'Null driver immediately after creation?');
                if (drv && !(drv instanceof CMakeLegacyDriver)) {
                    this.codeModelDriverSub = drv.onCodeModelChanged(cm => this._codeModelContent.set(cm));
                }
            }

            return this.cmakeDriver;
        });
    }

    /**
     * Create an instance asynchronously
     * @param extensionContext The extension context
     *
     * The purpose of making this the only way to create an instance is to prevent
     * us from creating uninitialized instances of the CMake Tools extension.
     */
    static async create(extensionContext: vscode.ExtensionContext, workspaceContext: DirectoryContext, sourceDirectory: string, isMultiProjectFolder?: boolean): Promise<CMakeProject> {
        log.debug(localize('safely.constructing.cmakeproject', 'Safe constructing new CMakeProject instance'));
        const inst = isMultiProjectFolder ? new CMakeProject(extensionContext, workspaceContext, isMultiProjectFolder) : new CMakeProject(extensionContext, workspaceContext);
        await inst.init(sourceDirectory);
        log.debug(localize('initialization.complete', 'CMakeProject instance initialization complete.'));
        return inst;
    }

    /**
     * Create a new CMakeProject for the given directory.
     * @param folder Path to the directory for which to create
     * @param extensionContext The extension context
     */
    static async createForDirectory(folder: vscode.WorkspaceFolder, extensionContext: vscode.ExtensionContext): Promise<CMakeProject[]> {
        // Create a context for the directory
        const workspaceContext = DirectoryContext.createForDirectory(folder, new StateManager(extensionContext, folder));
        const sourceDirectory: string[] = workspaceContext.config.sourceDirectory;
        const isMultiProjectFolder: boolean = (sourceDirectory.length === 1) ? false : true;
        const projects: CMakeProject[] = [];
        for (const source of sourceDirectory) {
            projects.push(await CMakeProject.create(extensionContext, workspaceContext, source, isMultiProjectFolder));
        }
        return projects;
    }

    private _activeKit: Kit | null = null;
    get activeKit(): Kit | null {
        return this._activeKit;
    }

    /**
     * The compilation database for this driver.
     */
    private compilationDatabase: CompilationDatabase | null = null;

    private async refreshCompileDatabase(opts: ExpansionOptions): Promise<void> {
        const compdbPaths: string[] = [];
        if (this.workspaceContext.config.mergedCompileCommands && this.workspaceContext.config.copyCompileCommands) {
            log.warning(localize('merge.and.copy.compile.commands', "The {0} setting is ignored when {1} is defined.", 'cmake.copyCompileCommands', 'cmake.mergedCompileCommands'));
        }

        if (this.workspaceContext.config.mergedCompileCommands) {
            // recursively search the build directory for all
            const searchRoot = await this.binaryDir;
            if (await fs.exists(searchRoot)) {
                (await fs.walk(searchRoot)).forEach(e => {
                    if (e.name === 'compile_commands.json') {
                        compdbPaths.push(e.path);
                    }
                });
            }
        } else {
            // single file with known path
            const compdbPath = path.join(await this.binaryDir, 'compile_commands.json');
            if (await fs.exists(compdbPath)) {
                compdbPaths.push(compdbPath);
                if (this.workspaceContext.config.copyCompileCommands) {
                // Now try to copy the compdb to the user-requested path
                    const copyDest = this.workspaceContext.config.copyCompileCommands;
                    const expandedDest = await expandString(copyDest, opts);
                    const parentDir = path.dirname(expandedDest);
                    try {
                        log.debug(localize('copy.compile.commands', 'Copying {2} from {0} to {1}', compdbPath, expandedDest, 'compile_commands.json'));
                        await fs.mkdir_p(parentDir);
                        try {
                            await fs.copyFile(compdbPath, expandedDest);
                        } catch (e: any) {
                            // Just display the error. It's the best we can do.
                            void vscode.window.showErrorMessage(localize('failed.to.copy', 'Failed to copy {0} to {1}: {2}', `"${compdbPath}"`, `"${expandedDest}"`, e.toString()));
                        }
                    } catch (e: any) {
                        void vscode.window.showErrorMessage(localize('failed.to.create.parent.directory.1',
                            'Tried to copy {0} to {1}, but failed to create the parent directory {2}: {3}',
                            `"${compdbPath}"`, `"${expandedDest}"`, `"${parentDir}"`, e.toString()));
                    }
                }
            } else if (this.workspaceContext.config.copyCompileCommands) {
                log.debug(localize('cannot.copy.compile.commands', 'Cannot copy {1} because it does not exist at {0}', compdbPath, 'compile_commands.json'));
            }
        }
        if (!this.workspaceContext.config.loadCompileCommands) {
            this.compilationDatabase = null;
        } else if (compdbPaths.length > 0) {
            // Read the compilation database, and update our db property
            const newDB = await CompilationDatabase.fromFilePaths(compdbPaths);
            this.compilationDatabase = newDB;
            // Now try to dump the compdb to the user-requested path
            const mergeDest = this.workspaceContext.config.mergedCompileCommands;
            if (!mergeDest) {
                return;
            }
            let expandedDest = await expandString(mergeDest, opts);
            const pardir = path.dirname(expandedDest);
            try {
                await fs.mkdir_p(pardir);
            } catch (e: any) {
                void vscode.window.showErrorMessage(localize('failed.to.create.parent.directory.2',
                    'Tried to copy compilation database to {0}, but failed to create the parent directory {1}: {2}',
                    `"${expandedDest}"`, `"${pardir}"`, e.toString()));
                return;
            }
            if (await fs.exists(expandedDest) && (await fs.stat(expandedDest)).isDirectory()) {
                // Emulate the behavior of copyFile() with writeFile() so that
                // mergedCompileCommands works like copyCompileCommands for
                // target paths which lead to existing directories.
                expandedDest = path.join(expandedDest, "merged_compile_commands.json");
            }
            try {
                await fs.writeFile(expandedDest, CompilationDatabase.toJson(newDB));
            } catch (e: any) {
                // Just display the error. It's the best we can do.
                void vscode.window.showErrorMessage(localize('failed.to.merge', 'Failed to write merged compilation database to {0}: {1}', `"${expandedDest}"`, e.toString()));
                return;
            }
        }
    }

    /**
     * Implementation of `cmake.configure`
     * trigger: describes the circumstance that caused this configure to be run.
     *          In order to avoid a breaking change in the CMake Tools API,
     *          this parameter can default to that scenario.
     *          All other configure calls in this extension are able to provide
     *          proper trigger information.
     */
    configure(extraArgs: string[] = []): Thenable<number> {
        return this.configureInternal(ConfigureTrigger.api, extraArgs, ConfigureType.Normal);
    }

    async configureInternal(trigger: ConfigureTrigger = ConfigureTrigger.api, extraArgs: string[] = [], type: ConfigureType = ConfigureType.Normal): Promise<number> {
        const drv: CMakeDriver | null = await this.getCMakeDriverInstance();
        // Don't show a progress bar when the extension is using Cache for configuration.
        // Using cache for configuration happens only one time.
        if (drv && drv.shouldUseCachedConfiguration(trigger)) {
            const result: number = await drv.configure(trigger, []);
            if (result === 0) {
                await this.refreshCompileDatabase(drv.expansionOptions);
            }
            await this.cTestController.reloadTests(drv);
            this.onReconfiguredEmitter.fire();
            return result;
        }

        if (trigger === ConfigureTrigger.configureWithCache) {
            log.debug(localize('no.cache.available', 'Unable to configure with existing cache'));
            return -1;
        }

        return vscode.window.withProgress(
            {
                location: vscode.ProgressLocation.Notification,
                title: localize('configuring.project', 'Configuring project')
            },
            async progress => {
                progress.report({ message: localize('preparing.to.configure', 'Preparing to configure') });
                if (type !== ConfigureType.ShowCommandOnly) {
                    log.info(localize('run.configure', 'Configuring project: {0}', this.folderName), extraArgs);
                }

                try {
                    return this.doConfigure(type, progress, async consumer => {
                        const isConfiguringKey = 'cmake:isConfiguring';
                        if (drv) {
                            let oldProgress = 0;
                            const progressSub = drv.onProgress(pr => {
                                const newProgress = 100 * (pr.progressCurrent - pr.progressMinimum) / (pr.progressMaximum - pr.progressMinimum);
                                const increment = newProgress - oldProgress;
                                if (increment >= 1) {
                                    oldProgress += increment;
                                    progress.report({ increment });
                                }
                            });
                            try {
                                progress.report({ message: localize('configuring.project', 'Configuring project') });
                                let result: number;
                                await setContextValue(isConfiguringKey, true);
                                if (type === ConfigureType.Cache) {
                                    result = await drv.configure(trigger, [], consumer, true);
                                } else {
                                    switch (type) {
                                        case ConfigureType.Normal:
                                            result = await drv.configure(trigger, extraArgs, consumer);
                                            break;
                                        case ConfigureType.Clean:
                                            result = await drv.cleanConfigure(trigger, extraArgs, consumer);
                                            break;
                                        case ConfigureType.ShowCommandOnly:
                                            result = await drv.configure(trigger, extraArgs, consumer, undefined, true);
                                            break;
                                        default:
                                            rollbar.error(localize('unexpected.configure.type', 'Unexpected configure type'), { type });
                                            result = await this.configureInternal(trigger, extraArgs, ConfigureType.Normal);
                                            break;
                                    }
                                    await setContextValue(isConfiguringKey, false);
                                }
                                if (result === 0) {
                                    await enableFullFeatureSet(true);
                                    await this.refreshCompileDatabase(drv.expansionOptions);
                                }

                                await this.cTestController.reloadTests(drv);
                                this.onReconfiguredEmitter.fire();
                                return result;
                            } finally {
                                await setContextValue(isConfiguringKey, false);
                                progress.report({ message: localize('finishing.configure', 'Finishing configure') });
                                progressSub.dispose();
                            }
                        } else {
                            progress.report({ message: localize('configure.failed', 'Failed to configure project') });
                            return -1;
                        }
                    });
                } catch (e: any) {
                    const error = e as Error;
                    progress.report({ message: error.message});
                    return -1;
                }
            }
        );
    }

    /**
     * Implementation of `cmake.cleanConfigure()
     * trigger: describes the circumstance that caused this configure to be run.
     *          In order to avoid a breaking change in the CMake Tools API,
     *          this parameter can default to that scenario.
     *          All other configure calls in this extension are able to provide
     *          proper trigger information.
     */
    cleanConfigure(trigger: ConfigureTrigger = ConfigureTrigger.api) {
        return this.configureInternal(trigger, [], ConfigureType.Clean);
    }

    /**
     * Save all open files. "maybe" because the user may have disabled auto-saving
     * with `config.saveBeforeBuild`.
     */
    async maybeAutoSaveAll(showCommandOnly?: boolean): Promise<boolean> {
        // Save open files before we configure/build
        if (this.workspaceContext.config.saveBeforeBuild) {
            if (!showCommandOnly) {
                log.debug(localize('saving.open.files.before', 'Saving open files before configure/build'));
            }

            const saveGood = await vscode.workspace.saveAll();
            if (!saveGood) {
                log.debug(localize('saving.open.files.failed', 'Saving open files failed'));
                const yesButtonTitle: string = localize('yes.button', 'Yes');
                const chosen = await vscode.window.showErrorMessage<vscode.MessageItem>(
                    localize('not.saved.continue.anyway', 'Not all open documents were saved. Would you like to continue anyway?'),
                    {
                        title: yesButtonTitle,
                        isCloseAffordance: false
                    },
                    {
                        title: localize('no.button', 'No'),
                        isCloseAffordance: true
                    });
                return chosen !== undefined && (chosen.title === yesButtonTitle);
            }
        }
        return true;
    }

    /**
     * Wraps pre/post configure logic around an actual configure function
     * @param cb The actual configure callback. Called to do the configure
     */
    private async doConfigure(type: ConfigureType, progress: ProgressHandle, cb: (consumer: CMakeOutputConsumer) => Promise<number>): Promise<number> {
        progress.report({ message: localize('saving.open.files', 'Saving open files') });
        if (!await this.maybeAutoSaveAll(type === ConfigureType.ShowCommandOnly)) {
            return -1;
        }
        if (!this.useCMakePresets) {
            if (!this.activeKit) {
                throw new Error(localize('cannot.configure.no.kit', 'Cannot configure: No kit is active for this CMake project'));
            }
            if (!this.variantManager.haveVariant) {
                progress.report({ message: localize('waiting.on.variant', 'Waiting on variant selection') });
                await this.variantManager.selectVariant();
                if (!this.variantManager.haveVariant) {
                    log.debug(localize('no.variant.abort', 'No variant selected. Abort configure'));
                    return -1;
                }
            }
        } else if (!this.configurePreset) {
            throw new Error(localize('cannot.configure.no.config.preset', 'Cannot configure: No configure preset is active for this CMake project'));
        }
        log.showChannel();
        const consumer = new CMakeOutputConsumer(this.sourceDir, cmakeLogger);
        const result = await cb(consumer);
        populateCollection(collections.cmake, consumer.diagnostics);
        return result;
    }

    /**
     * Get the name of the "all" target; that is, the target name for which CMake
     * will build all default targets.
     *
     * This is required because simply using `all` as the target name is incorrect
     * for some generators, such as Visual Studio and Xcode.
     *
     * This is async because it depends on checking the active generator name
     */
    get allTargetName() {
        return this.allTargetNameAsync();
    }
    private async allTargetNameAsync(): Promise<string> {
        const drv = await this.getCMakeDriverInstance();
        if (drv) {
            return drv.allTargetName;
        } else {
            return '';
        }
    }

    /**
     * Check if the current project needs to be (re)configured
     */
    private async needsReconfigure(): Promise<boolean> {
        const drv = await this.getCMakeDriverInstance();
        if (!drv) {
            return true;
        }

        let needsReconfigure: boolean = await drv.checkNeedsReconfigure();
        if (!needsReconfigure && !await fs.exists(drv.binaryDir)) {
            needsReconfigure = true;
            log.info(localize('cmake.cache.dir.missing', 'The folder containing the CMake cache is missing. The cache will be regenerated.'));
        }

        const skipConfigureIfCachePresent = this.workspaceContext.config.skipConfigureIfCachePresent;
        if (skipConfigureIfCachePresent && needsReconfigure && await fs.exists(drv.cachePath)) {
            log.info(localize(
                'warn.skip.configure.when.cache.present',
                'The extension determined that a configuration is needed at this moment but we are skipping because the setting cmake.skipConfigureWhenCachePresent is ON. Make sure the CMake cache is in sync with the latest configuration changes.'));
            return false;
        }

        return needsReconfigure;
    }

    async ensureConfigured(): Promise<number | null> {
        const drv = await this.getCMakeDriverInstance();
        if (!drv) {
            return null;
        }
        // First, save open files
        if (!await this.maybeAutoSaveAll()) {
            return -1;
        }
        if (await this.needsReconfigure()) {
            return this.configureInternal(ConfigureTrigger.compilation, [], ConfigureType.Normal);
        } else {
            return 0;
        }
    }

    // Reconfigure if the saved file is a cmake file.
    async doCMakeFileSaveReconfigure(textDocument: vscode.TextDocument) {
        const filePath = util.platformNormalizePath(textDocument.uri.fsPath);
        const driver: CMakeDriver | null = await this.getCMakeDriverInstance();

        // If we detect a change in the CMake cache file, refresh the webview
        if (this.cacheEditorWebview && driver && lightNormalizePath(filePath) === driver.cachePath.toLowerCase()) {
            await this.cacheEditorWebview.refreshPanel();
        }

        const sourceDirectory = util.platformNormalizePath(this.sourceDir);

        let isCmakeFile: boolean;
        if (driver && driver.cmakeFiles.length > 0) {
            // If CMake file information is available from the driver, use it
            isCmakeFile = driver.cmakeFiles.some(f => lightNormalizePath(filePath) === lightNormalizePath(path.resolve(this.sourceDir, f).toLowerCase()));
        } else {
            // Otherwise, fallback to a simple check (does not cover CMake include files)
            isCmakeFile = false;
            if (filePath.endsWith("cmakelists.txt")) {
                const allcmakelists: string[] | undefined = await util.getAllCMakeListsPaths(this.folderPath);
                // Look for the CMakeLists.txt files that are in the sourceDirectory root.
                isCmakeFile = (filePath === path.join(sourceDirectory, "cmakelists.txt")) ||
                    (allcmakelists?.find(file => filePath === file.toLocaleLowerCase()) !== undefined);
            }
        }

        if (isCmakeFile) {
            // CMakeLists.txt change event: its creation or deletion are relevant,
            // so update full/partial feature set view for this folder.
            await updateFullFeatureSet();
            if (driver && !driver.configOrBuildInProgress()) {
                if (driver.config.configureOnEdit) {
                    log.debug(localize('cmakelists.save.trigger.reconfigure', "Detected saving of CMakeLists.txt, attempting automatic reconfigure..."));
                    if (this.workspaceContext.config.clearOutputBeforeBuild) {
                        log.clearOutputChannel();
                    }
                    await this.configureInternal(ConfigureTrigger.cmakeListsChange, [], ConfigureType.Normal);
                }
            } else {
                log.warning(localize('cmakelists.save.could.not.reconfigure',
                    'Changes were detected in CMakeLists.txt but we could not reconfigure the project because another operation is already in progress.'));
                log.debug(localize('needs.reconfigure', 'The project needs to be reconfigured so that the changes saved in CMakeLists.txt have effect.'));
            }
        }
    }

    async tasksBuildCommandDrv(drv: CMakeDriver): Promise<string | null> {
        const targets = await this.getDefaultBuildTargets();
        const buildargs = await drv.getCMakeBuildCommand(targets || undefined);
        return (buildargs) ? buildCmdStr(buildargs.command, buildargs.args) : null;
    }

    /**
     * Implementation of `cmake.tasksBuildCommand`
     */
    async tasksBuildCommand(): Promise<string | null> {
        const drv = await this.getCMakeDriverInstance();
        return drv ? this.tasksBuildCommandDrv(drv) : null;
    }

    private activeBuild: Promise<number> = Promise.resolve(0);

    /**
     * Implementation of `cmake.build`
     */
    async runBuild(targets?: string[], showCommandOnly?: boolean, taskConsumer?: proc.OutputConsumer, isBuildCommand?: boolean): Promise<number> {
        if (!showCommandOnly) {
            log.info(localize('run.build', 'Building folder: {0}', this.folderName), (targets && targets.length > 0) ? targets.join(', ') : '');
        }
        let drv: CMakeDriver | null;
        if (showCommandOnly) {
            drv = await this.getCMakeDriverInstance();
            if (!drv) {
                throw new Error(localize('failed.to.get.cmake.driver', 'Failed to get CMake driver'));
            }
            const buildCmd = await drv.getCMakeBuildCommand(targets || await this.getDefaultBuildTargets());
            if (buildCmd) {
                log.showChannel();
                log.info(buildCmdStr(buildCmd.command, buildCmd.args));
            } else {
                throw new Error(localize('failed.to.get.build.command', 'Failed to get build command'));
            }
            return 0;
        }

        const configResult = await this.ensureConfigured();
        if (configResult === null) {
            throw new Error(localize('unable.to.configure', 'Build failed: Unable to configure the project'));
        } else if (configResult !== 0) {
            return configResult;
        }
        drv = await this.getCMakeDriverInstance();
        if (!drv) {
            throw new Error(localize('driver.died.after.successful.configure', 'CMake driver died immediately after successful configure'));
        }
        let newTargets = targets;
        let targetName: string;
        const defaultBuildTargets = await this.getDefaultBuildTargets();
        if (this.useCMakePresets) {
            newTargets = (newTargets && newTargets.length > 0) ? newTargets : defaultBuildTargets;
            targetName = `${this.buildPreset?.displayName || this.buildPreset?.name || ''}${newTargets ? (': ' + newTargets.join(', ')) : ''}`;
            targetName = targetName || this.buildPreset?.displayName || this.buildPreset?.name || '';
        } else {
            newTargets = (newTargets && newTargets.length > 0) ? newTargets : defaultBuildTargets!;
            targetName = newTargets.join(', ');
        }

        let consumer: CMakeBuildConsumer | undefined;
        const isBuildingKey = 'cmake:isBuilding';
        try {
            this.statusMessage.set(localize('building.status', 'Building'));
            this.isBusy.set(true);
            let rc: number | null;
            if (taskConsumer) {
                buildLogger.info(localize('starting.build', 'Starting build'));
                await setContextValue(isBuildingKey, true);
                rc = await drv!.build(newTargets, taskConsumer, isBuildCommand);
                await setContextValue(isBuildingKey, false);
                if (rc === null) {
                    buildLogger.info(localize('build.was.terminated', 'Build was terminated'));
                } else {
                    buildLogger.info(localize('build.finished.with.code', 'Build finished with exit code {0}', rc));
                }
                return rc === null ? -1 : rc;
            } else {
                consumer = new CMakeBuildConsumer(buildLogger, drv.config);
                return await vscode.window.withProgress(
                    {
                        location: vscode.ProgressLocation.Window,
                        title: localize('building.target', 'Building: {0}', targetName),
                        cancellable: true
                    },
                    async (progress, cancel) => {
                        let oldProgress = 0;
                        consumer!.onProgress(pr => {
                            const increment = pr.value - oldProgress;
                            if (increment >= 1) {
                                progress.report({ increment, message: `${pr.value}%` });
                                oldProgress += increment;
                            }
                        });
                        cancel.onCancellationRequested(() => rollbar.invokeAsync(localize('stop.on.cancellation', 'Stop on cancellation'), () => this.stop()));
                        log.showChannel();
                        buildLogger.info(localize('starting.build', 'Starting build'));
                        await setContextValue(isBuildingKey, true);
                        const rc = await drv!.build(newTargets, consumer, isBuildCommand);
                        await setContextValue(isBuildingKey, false);
                        if (rc === null) {
                            buildLogger.info(localize('build.was.terminated', 'Build was terminated'));
                        } else {
                            buildLogger.info(localize('build.finished.with.code', 'Build finished with exit code {0}', rc));
                        }
                        const fileDiags = consumer!.compileConsumer.resolveDiagnostics(drv!.binaryDir);
                        if (fileDiags) {
                            populateCollection(collections.build, fileDiags);
                        }
                        await this.refreshCompileDatabase(drv!.expansionOptions);
                        return rc === null ? -1 : rc;
                    }
                );
            }
        } finally {
            await setContextValue(isBuildingKey, false);
            this.statusMessage.set(localize('ready.status', 'Ready'));
            this.isBusy.set(false);
            if (consumer) {
                consumer.dispose();
            }
        }
    }
    /**
     * Implementation of `cmake.build`
     */
    async build(targets?: string[], showCommandOnly?: boolean, isBuildCommand?: boolean): Promise<number> {
        this.activeBuild = this.runBuild(targets, showCommandOnly, undefined, isBuildCommand);
        return this.activeBuild;
    }

    /**
     * Attempt to execute the compile command associated with the file. If it
     * fails for _any reason_, returns `null`. Otherwise returns the terminal in
     * which the compilation is running
     * @param filePath The path to a file to try and compile
     */
    async tryCompileFile(filePath: string): Promise<vscode.Terminal | null> {
        const configResult = await this.ensureConfigured();
        if (configResult === null || configResult !== 0) {
            // Config failed?
            return null;
        }
        if (!this.compilationDatabase) {
            return null;
        }
        const cmd = this.compilationDatabase.get(filePath);
        if (!cmd) {
            return null;
        }
        const drv = await this.getCMakeDriverInstance();
        if (!drv) {
            return null;
        }
        return drv.runCompileCommand(cmd);
    }

    async editCache(): Promise<void> {
        const drv = await this.getCMakeDriverInstance();
        if (!drv) {
            void vscode.window.showErrorMessage(localize('set.up.before.edit.cache', 'Set up your CMake project before trying to edit the cache.'));
            return;
        }

        if (!await fs.exists(drv.cachePath)) {
            const doConfigure = !!(await vscode.window.showErrorMessage(
                localize('project.not.yet.configured', 'This project has not yet been configured'),
                localize('configure.now.button', 'Configure Now')));
            if (doConfigure) {
                if (await this.configureInternal() !== 0) {
                    return;
                }
            } else {
                return;
            }
        }

        void vscode.workspace.openTextDocument(vscode.Uri.file(drv.cachePath))
            .then(doc => void vscode.window.showTextDocument(doc));
    }

    /**
   * Implementation of `cmake.EditCacheUI`
   */
    async editCacheUI(): Promise<number> {
        if (!this.cacheEditorWebview) {
            const drv = await this.getCMakeDriverInstance();
            if (!drv) {
                void vscode.window.showErrorMessage(localize('cache.load.failed', 'No CMakeCache.txt file has been found. Please configure project first!'));
                return 1;
            }

            this.cacheEditorWebview = new ConfigurationWebview(drv.cachePath, () => {
                void this.configureInternal(ConfigureTrigger.commandEditCacheUI, [], ConfigureType.Cache);
            });
            await this.cacheEditorWebview.initPanel();

            this.cacheEditorWebview.panel.onDidDispose(() => {
                this.cacheEditorWebview = undefined;
            });
        } else {
            this.cacheEditorWebview.panel.reveal();
        }

        return 0;
    }

    async buildWithTarget(): Promise<number> {
        const target = await this.showTargetSelector();
        if (target === null) {
            return -1;
        }
        let targets: string | string[] | undefined = target;
        if (target === this.targetsInPresetName) {
            targets = this.buildPreset?.targets;
        }
        return this.build(util.isString(targets) ? [targets] : targets);
    }

    private readonly targetsInPresetName = localize('targests.in.preset', '[Targets In Preset]');

    async showTargetSelector(): Promise<string | null> {
        const drv = await this.getCMakeDriverInstance();
        if (!drv) {
            void vscode.window.showErrorMessage(localize('set.up.before.selecting.target', 'Set up your CMake project before selecting a target.'));
            return '';
        }

        if (this.useCMakePresets && this.buildPreset?.targets) {
            const targets = [this.targetsInPresetName];
            targets.push(...(util.isString(this.buildPreset.targets) ? [this.buildPreset.targets] : this.buildPreset.targets));
            const sel = await vscode.window.showQuickPick(targets, { placeHolder: localize('select.active.target.tooltip', 'Select the default build target') });
            return sel || null;
        }

        if (!drv.targets.length) {
            return await vscode.window.showInputBox({ prompt: localize('enter.target.name', 'Enter a target name') }) || null;
        } else {
            const choices = drv.uniqueTargets.map((t): vscode.QuickPickItem => {
                switch (t.type) {
                    case 'named': {
                        return {
                            label: t.name,
                            description: localize('target.to.build.description', 'Target to build')
                        };
                    }
                    case 'rich': {
                        return { label: t.name, description: t.targetType, detail: t.filepath };
                    }
                }
            });
            const sel = await vscode.window.showQuickPick(choices, { placeHolder: localize('select.active.target.tooltip', 'Select the default build target') });
            return sel ? sel.label : null;
        }
    }

    /**
     * Implementaiton of `cmake.clean`
     */
    async clean(): Promise<number> {
        return this.build(['clean']);
    }

    /**
     * Implementation of `cmake.cleanRebuild`
     */
    async cleanRebuild(): Promise<number> {
        const cleanResult = await this.clean();
        if (cleanResult !== 0) {
            return cleanResult;
        }
        return this.build();
    }

    private readonly cTestController = new CTestDriver(this.workspaceContext);

    public async runCTestCustomized(driver: CMakeDriver, testPreset?: preset.TestPreset, consumer?: proc.OutputConsumer) {
        return this.cTestController.runCTest(driver, true, testPreset, consumer);
    }

    async ctest(): Promise<number> {

        const buildResult = await this.build();
        if (buildResult !== 0) {
            this.cTestController.markAllCurrentTestsAsNotRun();
            return buildResult;
        }

        const drv = await this.getCMakeDriverInstance();
        if (!drv) {
            throw new Error(localize('driver.died.after.build.succeeded', 'CMake driver died immediately after build succeeded.'));
        }
        return await this.cTestController.runCTest(drv) || -1;
    }

    /**
     * Implementation of `cmake.install`
     */
    async install(): Promise<number> {
        return this.build(['install']);
    }

    /**
     * Implementation of `cmake.stop`
     */
    async stop(): Promise<boolean> {
        const drv = await this.cmakeDriver;
        if (!drv) {
            return false;
        }

        return drv.stopCurrentProcess().then(async () => {
            await this.activeBuild;
            this.cmakeDriver = Promise.resolve(null);
            this.isBusy.set(false);
            return true;
        }, () => false);
    }

    /**
     * Implementation of `cmake.setVariant`
     */
    async setVariant(name?: string) {
        // Make this function compatibile with return code style...
        if (await this.variantManager.selectVariant(name)) {
            await this.configureInternal(ConfigureTrigger.setVariant, [], ConfigureType.Normal);
            return 0; // succeeded
        }
        return 1; // failed
    }

    /**
     * The target that will be built with a regular build invocation
     */
    public get defaultBuildTarget(): string | null {
        return this.workspaceContext.state.defaultBuildTarget;
    }
    private async setDefaultBuildTarget(v: string) {
        await this.workspaceContext.state.setDefaultBuildTarget(v);
        this.targetName.set(v);
    }

    public async getDefaultBuildTargets(): Promise<string[] | undefined> {
        const defaultTarget = this.defaultBuildTarget;
        let targets: string | string[] | undefined = defaultTarget || undefined;
        if (this.useCMakePresets && (!defaultTarget || defaultTarget === this.targetsInPresetName)) {
            targets = this.buildPreset?.targets;
        }
        if (!this.useCMakePresets && !defaultTarget) {
            targets = await this.allTargetName;
        }
        return util.isString(targets) ? [targets] : targets;
    }

    /**
     * Set the default target to build. Implementation of `cmake.setDefaultTarget`
     * @param target If specified, set this target instead of asking the user
     */
    async setDefaultTarget(target?: string | null) {
        if (!target) {
            target = await this.showTargetSelector();
        }
        if (!target) {
            return;
        }
        await this.setDefaultBuildTarget(target);
    }

    /**
     * Implementation of `cmake.getBuildTargetName`
     */
    async buildTargetName(): Promise<string | null> {
        if (this.useCMakePresets) {
            return this.defaultBuildTarget || this.targetsInPresetName;
        }
        return this.defaultBuildTarget || this.allTargetName;
    }

    /**
     * Implementation of `cmake.selectLaunchTarget`
     */
    async selectLaunchTarget(name?: string): Promise<string | null> {
        return this.setLaunchTargetByName(name);
    }

    /**
     * Used by vscode and as test interface
     */
    async setLaunchTargetByName(name?: string | null) {
        if (await this.needsReconfigure()) {
            const rc = await this.configureInternal(ConfigureTrigger.launch, [], ConfigureType.Normal);
            if (rc !== 0) {
                return null;
            }
        }
        const executableTargets = await this.executableTargets;
        if (executableTargets.length === 0) {
            return null;
        } if (executableTargets.length === 1) {
            const target = executableTargets[0];
            await this.workspaceContext.state.setLaunchTargetName(target.name);
            this._launchTargetName.set(target.name);
            return target.path;
        }

        const choices = executableTargets.map(e => ({
            label: e.name,
            description: '',
            detail: e.path
        }));
        let chosen: { label: string; detail: string } | undefined;
        if (!name) {
            chosen = await vscode.window.showQuickPick(choices, { placeHolder: localize('select.a.launch.target', 'Select a launch target for {0}', this.folderName) });
        } else {
            chosen = choices.find(choice => choice.label === name);
        }
        if (!chosen) {
            return null;
        }
        await this.workspaceContext.state.setLaunchTargetName(chosen.label);
        this._launchTargetName.set(chosen.label);
        return chosen.detail;
    }

    async getCurrentLaunchTarget(): Promise<ExecutableTarget | null> {
        const targetName = this.workspaceContext.state.launchTargetName;
        const target = (await this.executableTargets).find(e => e.name === targetName);

        if (!target) {
            return null;
        }
        return target;
    }

    /**
     * Implementation of `cmake.launchTargetPath`. This also ensures the target exists if `cmake.buildBeforeRun` is set.
     */
    async launchTargetPath(): Promise<string | null> {
        const executable = await this.prepareLaunchTargetExecutable();
        if (!executable) {
            log.showChannel();
            log.warning('=======================================================');
            log.warning(localize('no.executable.target.found.to.launch', 'No executable target was found to launch. Please check:'));
            log.warning(` - ${localize('have.you.called.add_executable', 'Have you called add_executable() in your CMake project?')}`);
            log.warning(` - ${localize('have.you.configured', 'Have you executed a successful CMake configure?')}`);
            log.warning(localize('no.program.will.be.executed', 'No program will be executed'));
            return null;
        }
        return executable.path;
    }

    /**
     * Implementation of `cmake.launchTargetDirectory`. This also ensures the target exists if `cmake.buildBeforeRun` is set.
     */
    async launchTargetDirectory(): Promise<string | null> {
        const targetPath = await this.launchTargetPath();
        if (targetPath === null) {
            return null;
        }
        return path.dirname(targetPath);
    }

    /**
     * Implementation of `cmake.launchTargetFilename`. This also ensures the target exists if `cmake.buildBeforeRun` is set.
     */
    async launchTargetFilename(): Promise<string | null> {
        const targetPath = await this.launchTargetPath();
        if (targetPath === null) {
            return null;
        }
        return path.basename(targetPath);
    }

    /**
     * Implementation of `cmake.getLaunchTargetPath`. This does not ensure the target exists.
     */
    async getLaunchTargetPath(): Promise<string | null> {
        if (await this.needsReconfigure()) {
            const rc = await this.configureInternal(ConfigureTrigger.launch, [], ConfigureType.Normal);
            if (rc !== 0) {
                return null;
            }
        }
        const target = await this.getOrSelectLaunchTarget();
        if (!target) {
            log.showChannel();
            log.warning('=======================================================');
            log.warning(localize('no.executable.target.found.to.launch', 'No executable target was found to launch. Please check:'));
            log.warning(` - ${localize('have.you.called.add_executable', 'Have you called add_executable() in your CMake project?')}`);
            log.warning(` - ${localize('have.you.configured', 'Have you executed a successful CMake configure?')}`);
            log.warning(localize('no.program.will.be.executed', 'No program will be executed'));
            return null;
        }

        return target.path;
    }

    /**
     * Implementation of `cmake.getLaunchTargetDirectory`. This does not ensure the target exists.
     */
    async getLaunchTargetDirectory(): Promise<string | null> {
        const targetPath = await this.getLaunchTargetPath();
        if (targetPath === null) {
            return null;
        }
        return path.dirname(targetPath);
    }

    /**
     * Implementation of `cmake.getLaunchTargetFilename`. This does not ensure the target exists.
     */
    async getLaunchTargetFilename(): Promise<string | null> {
        const targetPath = await this.getLaunchTargetPath();
        if (targetPath === null) {
            return null;
        }
        return path.basename(targetPath);
    }

    /**
     * Implementation of `cmake.buildType`
     */
    async currentBuildType(): Promise<string | null> {
        return this.variantManager.activeVariantOptions.buildType || null;
    }

    /**
     * Implementation of `cmake.buildDirectory`
     */
    async buildDirectory(): Promise<string | null> {
        const binaryDir = await this.binaryDir;
        if (binaryDir) {
            return binaryDir;
        } else {
            return null;
        }
    }

    /**
     * Implementation of `cmake.buildKit`
     */
    async buildKit(): Promise<string | null> {
        if (this.activeKit) {
            return this.activeKit.name;
        } else {
            return null;
        }
    }

    async prepareLaunchTargetExecutable(name?: string): Promise<ExecutableTarget | null> {
        let chosen: ExecutableTarget;

        // Ensure that we've configured the project already. If we haven't, `getOrSelectLaunchTarget` won't see any
        // executable targets and may show an uneccessary prompt to the user
        const isReconfigurationNeeded = await this.needsReconfigure();
        if (isReconfigurationNeeded) {
            const rc = await this.configureInternal(ConfigureTrigger.launch, [], ConfigureType.Normal);
            if (rc !== 0) {
                log.debug(localize('project.configuration.failed', 'Configuration of project failed.'));
                return null;
            }
        }

        if (name) {
            const found = (await this.executableTargets).find(e => e.name === name);
            if (!found) {
                return null;
            }
            chosen = found;
        } else {
            const current = await this.getOrSelectLaunchTarget();
            if (!current) {
                return null;
            }
            chosen = current;
        }

        const buildOnLaunch = this.workspaceContext.config.buildBeforeRun;
        if (buildOnLaunch || isReconfigurationNeeded) {
            const buildResult = await this.build([chosen.name]);
            if (buildResult !== 0) {
                log.debug(localize('build.failed', 'Build failed'));
                return null;
            }
        }

        return chosen;
    }

    async getOrSelectLaunchTarget(): Promise<ExecutableTarget | null> {
        const current = await this.getCurrentLaunchTarget();
        if (current) {
            return current;
        }
        // Ask the user if we don't already have a target
        await this.selectLaunchTarget();
        return this.getCurrentLaunchTarget();
    }

    /**
     * Both debugTarget and launchTarget called this funciton, so it's refactored out
     * Array.concat's performance would not beat the Dict.merge a lot.
     * This is also the point to fixing the issue #1987
     */
    async getTargetLaunchEnvironment(drv: CMakeDriver | null, debugEnv?: DebuggerEnvironmentVariable[]): Promise<Environment> {
        const env = util.fromDebuggerEnvironmentVars(debugEnv);

        // Add environment variables from ConfigureEnvironment.
        const configureEnv = await drv?.getConfigureEnvironment();

        return EnvironmentUtils.merge([env, configureEnv]);
    }

    /**
     * Implementation of `cmake.debugTarget`
     */
    async debugTarget(name?: string): Promise<vscode.DebugSession | null> {
        const drv = await this.getCMakeDriverInstance();
        if (!drv) {
            void vscode.window.showErrorMessage(localize('set.up.and.build.project.before.debugging', 'Set up and build your CMake project before debugging.'));
            return null;
        }
        if (drv instanceof CMakeLegacyDriver) {
            void vscode.window
                .showWarningMessage(localize('target.debugging.unsupported', 'Target debugging is no longer supported with the legacy driver'), {
                    title: localize('learn.more.button', 'Learn more'),
                    isLearnMore: true
                })
                .then(item => {
                    if (item && item.isLearnMore) {
                        open('https://vector-of-bool.github.io/docs/vscode-cmake-tools/debugging.html');
                    }
                });
            return null;
        }

        const targetExecutable = await this.prepareLaunchTargetExecutable(name);
        if (!targetExecutable) {
            log.error(localize('failed.to.prepare.target', 'Failed to prepare executable target with name {0}', `"${name}"`));
            return null;
        }

        let debugConfig;
        try {
            const cache = await CMakeCache.fromPath(drv.cachePath);
            debugConfig = await debuggerModule.getDebugConfigurationFromCache(cache, targetExecutable, process.platform,
                this.workspaceContext.config.debugConfig?.MIMode,
                this.workspaceContext.config.debugConfig?.miDebuggerPath);
            log.debug(localize('debug.configuration.from.cache', 'Debug configuration from cache: {0}', JSON.stringify(debugConfig)));
        } catch (error: any) {
            void vscode.window
                .showErrorMessage(error.message, {
                    title: localize('debugging.documentation.button', 'Debugging documentation'),
                    isLearnMore: true
                })
                .then(item => {
                    if (item && item.isLearnMore) {
                        open('https://vector-of-bool.github.io/docs/vscode-cmake-tools/debugging.html');
                    }
                });
            log.debug(localize('problem.getting.debug', 'Problem getting debug configuration from cache.'), error);
            return null;
        }

        if (debugConfig === null) {
            log.error(localize('failed.to.generate.debugger.configuration', 'Failed to generate debugger configuration'));
            void vscode.window.showErrorMessage(localize('unable.to.generate.debugging.configuration', 'Unable to generate a debugging configuration.'));
            return null;
        }

        // Add debug configuration from settings.
        const userConfig = this.workspaceContext.config.debugConfig;
        Object.assign(debugConfig, userConfig);
        const launchEnv = await this.getTargetLaunchEnvironment(drv, debugConfig.environment);
        debugConfig.environment = util.makeDebuggerEnvironmentVars(launchEnv);
        log.debug(localize('starting.debugger.with', 'Starting debugger with following configuration.'), JSON.stringify({
            workspace: this.workspaceFolder.uri.toString(),
            config: debugConfig
        }));

        const cfg = vscode.workspace.getConfiguration('cmake', this.workspaceFolder.uri).inspect<object>('debugConfig');
        const customSetting = (cfg?.globalValue !== undefined || cfg?.workspaceValue !== undefined || cfg?.workspaceFolderValue !== undefined);
        let dbg = debugConfig.MIMode?.toString();
        if (!dbg && debugConfig.type === "cppvsdbg") {
            dbg = "vsdbg";
        } else {
            dbg = "(unset)";
        }
        const telemetryProperties: telemetry.Properties = {
            customSetting: customSetting.toString(),
            debugger: dbg
        };

        telemetry.logEvent('debug', telemetryProperties);

        await vscode.debug.startDebugging(this.workspaceFolder, debugConfig);
        return vscode.debug.activeDebugSession!;
    }

    private launchTerminals = new Map<number, vscode.Terminal>();
    private launchTerminalTargetName = '_CMAKE_TOOLS_LAUNCH_TERMINAL_TARGET_NAME';
    private launchTerminalPath = '_CMAKE_TOOLS_LAUNCH_TERMINAL_PATH';
    // Watch for the user closing our terminal
    private readonly termCloseSub = vscode.window.onDidCloseTerminal(async term => {
        const processId = await term.processId;
        if (this.launchTerminals.has(processId!)) {
            this.launchTerminals.delete(processId!);
        }
    });

    private async createTerminal(executable: ExecutableTarget): Promise<vscode.Terminal> {
        const launchBehavior = this.workspaceContext.config.launchBehavior.toLowerCase();
        if (launchBehavior !== "newterminal") {
            for (const [, terminal] of this.launchTerminals) {
                const creationOptions = terminal.creationOptions! as vscode.TerminalOptions;
                const executablePath = creationOptions.env![this.launchTerminalTargetName];
                const terminalPath = creationOptions.env![this.launchTerminalPath];
                if (executablePath === executable.name) {
                    if (launchBehavior === 'breakandreuseterminal') {
                        terminal.sendText('\u0003');
                    }
                    // Dispose the terminal if the User's settings for preferred terminal have changed since the current target is launched,
                    // or if the kit is changed, which means the environment variables are possibly updated.
                    if (terminalPath !== vscode.env.shell || this.refreshLaunchEnvironment) {
                        terminal.dispose();
                        break;
                    }
                    return terminal;
                }
            }
        }
        const userConfig = this.workspaceContext.config.debugConfig;
        const drv = await this.getCMakeDriverInstance();
        const launchEnv = await this.getTargetLaunchEnvironment(drv, userConfig.environment);
        const options: vscode.TerminalOptions = {
            name: `CMake/Launch - ${executable.name}`,
            env: launchEnv,
            cwd: (userConfig && userConfig.cwd) || path.dirname(executable.path)
        };
        if (options && options.env) {
            options.env[this.launchTerminalTargetName] = executable.name;
            options.env[this.launchTerminalPath] = vscode.env.shell;
        }

        this.refreshLaunchEnvironment = false;
        return vscode.window.createTerminal(options);
    }

    /**
     * Implementation of `cmake.launchTarget`
     */
    async launchTarget(name?: string) {
        const executable = await this.prepareLaunchTargetExecutable(name);
        if (!executable) {
            // The user has nothing selected and cancelled the prompt to select
            // a target.
            return null;
        }

        const userConfig = this.workspaceContext.config.debugConfig;
        const terminal: vscode.Terminal = await this.createTerminal(executable);

        let executablePath = shlex.quote(executable.path);
        if (executablePath.startsWith("\"")) {
            let launchTerminalPath = (terminal.creationOptions as vscode.TerminalOptions).env![this.launchTerminalPath];
            if (process.platform === 'win32') {
                executablePath = executablePath.replace(/\\/g, "/");
                launchTerminalPath = launchTerminalPath?.toLocaleLowerCase();
                if (launchTerminalPath?.includes("pwsh.exe") || launchTerminalPath?.includes("powershell")) {
                    executablePath = `.${executablePath}`;
                }
            } else {
                if (launchTerminalPath?.endsWith("pwsh")) {
                    executablePath = `.${executablePath}`;
                }
            }
        }

        let launchArgs = '';
        if (userConfig?.args?.length !== undefined && userConfig.args.length > 0) {
            const args = await expandStrings(userConfig.args, await this.getExpansionOptions());
            launchArgs = args.join(" ");
        }

        terminal.sendText(`${executablePath} ${launchArgs}`);
        terminal.show(true);

        const processId = await terminal.processId;
        this.launchTerminals.set(processId!, terminal);

        return terminal;
    }

    /**
     * Implementation of `cmake.quickStart`
     */
    public async quickStart(workspaceFolder?: vscode.WorkspaceFolder): Promise<Number> {
        if (!workspaceFolder) {
            void vscode.window.showErrorMessage(localize('no.folder.open', 'No folder is open.'));
            return -2;
        }

        const mainListFile = path.join(this.sourceDir, 'CMakeLists.txt');

        if (await fs.exists(mainListFile)) {
            void vscode.window.showErrorMessage(localize('cmakelists.already.configured', 'A CMakeLists.txt is already configured!'));
            return -1;
        }

        const projectName = await vscode.window.showInputBox({
            prompt: localize('new.project.name', 'Enter a name for the new project'),
            validateInput: (value: string): string => {
                if (!value.length) {
                    return localize('project.name.required', 'A project name is required');
                }
                return '';
            }
        });
        if (!projectName) {
            return -1;
        }

        const targetType = (await vscode.window.showQuickPick([
            {
                label: 'Library',
                description: localize('create.library', 'Create a library')
            },
            { label: 'Executable', description: localize('create.executable', 'Create an executable') }
        ]));

        if (!targetType) {
            return -1;
        }

        const type = targetType.label;

        const init = [
            'cmake_minimum_required(VERSION 3.0.0)',
            `project(${projectName} VERSION 0.1.0)`,
            '',
            'include(CTest)',
            'enable_testing()',
            '',
            type === 'Library' ? `add_library(${projectName} ${projectName}.cpp)`
                : `add_executable(${projectName} main.cpp)`,
            '',
            'set(CPACK_PROJECT_NAME ${PROJECT_NAME})',
            'set(CPACK_PROJECT_VERSION ${PROJECT_VERSION})',
            'include(CPack)',
            ''
        ].join('\n');

        if (type === 'Library') {
            if (!(await fs.exists(path.join(this.sourceDir, projectName + '.cpp')))) {
                await fs.writeFile(path.join(this.sourceDir, projectName + '.cpp'), [
                    '#include <iostream>',
                    '',
                    'void say_hello(){',
                    `    std::cout << "Hello, from ${projectName}!\\n";`,
                    '}',
                    ''
                ].join('\n'));
            }
        } else {
            if (!(await fs.exists(path.join(this.sourceDir, 'main.cpp')))) {
                await fs.writeFile(path.join(this.sourceDir, 'main.cpp'), [
                    '#include <iostream>',
                    '',
                    'int main(int, char**) {',
                    '    std::cout << "Hello, world!\\n";',
                    '}',
                    ''
                ].join('\n'));
            }
        }
        await fs.writeFile(mainListFile, init);
        const doc = await vscode.workspace.openTextDocument(mainListFile);
        await vscode.window.showTextDocument(doc);

        // By now, quickStart is succesful in creating a valid CMakeLists.txt.
        // Regardless of the following configure return code,
        // we want full feature set view for the whole workspace.
        await enableFullFeatureSet(true);
        return this.configureInternal(ConfigureTrigger.quickStart, [], ConfigureType.Normal);
    }

    /**
     * Implementation of `cmake.resetState`
     */
    async resetState() {
        await this.workspaceContext.state.reset();
    }

    // Don't get this from the driver. Source dir is required to evaluate presets.
    // Presets contain generator info. Generator info is required for server api.
    private _sourceDir = '';
    get sourceDir() {
        return this._sourceDir;
    }

    get mainListFile() {
        const drv = this.getCMakeDriverInstance();

        return drv.then(d => {
            if (!d) {
                return '';
            }
            return d.mainListFile;
        });
    }

    get binaryDir() {
        const drv = this.getCMakeDriverInstance();

        return drv.then(d => {
            if (!d) {
                return '';
            }
            return d.binaryDir;
        });
    }

    get cachePath() {
        const drv = this.getCMakeDriverInstance();

        return drv.then(d => {
            if (!d) {
                return '';
            }
            return d.cachePath;
        });
    }

    get targets() {
        const drv = this.getCMakeDriverInstance();

        return drv.then(d => {
            if (!d) {
                return [];
            }
            return d.targets;
        });
    }

    get executableTargets() {
        const drv = this.getCMakeDriverInstance();

        return drv.then(d => {
            if (!d) {
                return [];
            }
            return d.executableTargets;
        });
    }

    async jumpToCacheFile() {
        // Do nothing.
        return null;
    }

    async setBuildType() {
        // Do nothing
        return -1;
    }

    async selectEnvironments() {
        return null;
    }

    async getExpansionOptions(): Promise<ExpansionOptions> {
        const workspaceFolder: string = this.workspaceContext.folder.uri.fsPath;
        return {
            vars: {
                buildKit: '${buildKit}',
                buildType: '${buildType}',
                buildKitVendor: '${buildKitVendor}',
                buildKitTriple: '${buildKitTriple}',
                buildKitVersion: '${buildKitVersion}',
                buildKitHostOs: '${buildKitVendor}',
                buildKitTargetOs: '${buildKitTargetOs}',
                buildKitTargetArch: '${buildKitTargetArch}',
                buildKitVersionMajor: '${buildKitVersionMajor}',
                buildKitVersionMinor: '${buildKitVersionMinor}',
                generator: '${generator}',
                userHome: paths.userHome,
                workspaceFolder: workspaceFolder,
                workspaceFolderBasename: path.basename(workspaceFolder),
                workspaceHash: '${workspaceHash}',
                workspaceRoot: this.workspaceContext.folder.uri.fsPath,
                workspaceRootFolderName: path.basename(workspaceFolder)
            }
        };
    }

    async getExpandedAdditionalKitFiles(): Promise<string[]> {
        const opts: ExpansionOptions = await this.getExpansionOptions();
        return expandStrings(this.workspaceContext.config.additionalKits, opts);
    }

    async sendFileTypeTelemetry(textDocument: vscode.TextDocument): Promise<void> {
        const filePath =  util.platformNormalizePath(textDocument.uri.fsPath);
        const sourceDirectory = util.platformNormalizePath(this.sourceDir);
        // "outside" evaluates whether the modified cmake file belongs to the active project.
        let outside: boolean = true;
        let fileType: string | undefined;
        if (filePath.endsWith("cmakelists.txt")) {
            fileType = "CMakeLists";

            // The CMakeLists.txt belongs to the current active folder only if sourceDirectory points to it.
            if (filePath === path.join(sourceDirectory, "cmakelists.txt")) {
                outside = false;
            }
        } else if (filePath.endsWith("cmakecache.txt")) {
            fileType = "CMakeCache";
            const binaryDirectory = util.platformNormalizePath(await this.binaryDir);

            // The CMakeCache.txt belongs to the current active folder only if binaryDirectory points to it.
            if (filePath === path.join(binaryDirectory, "cmakecache.txt")) {
                outside = false;
            }
        } else if (filePath.endsWith(".cmake")) {
            fileType = ".cmake";
            const binaryDirectory = (await this.binaryDir).toLowerCase();

            // Instead of parsing how and from where a *.cmake file is included or imported
            // let's consider one inside the active folder if it's in the workspace folder,
            // sourceDirectory or binaryDirectory.
            if (filePath.startsWith(this.folderPath.toLowerCase()) ||
                filePath.startsWith(sourceDirectory) ||
                filePath.startsWith(binaryDirectory)) {
                outside = false;
            }
        }

        if (fileType) {
            telemetry.logEvent("cmakeFileWrite", { filetype: fileType, outsideActiveFolder: outside.toString() });
        }
    }

    async getDiagnostics(): Promise<DiagnosticsConfiguration> {
        try {
            const drv = await this.getCMakeDriverInstance();
            if (drv) {
                return drv.getDiagnostics();
            }
        } catch {
        }
        return {
            folder: (this.isMultiProjectFolder) ? this.sourceDir : this.workspaceFolder.uri.fsPath || "",
            cmakeVersion: "unknown",
            configured: false,
            generator: "unknown",
            usesPresets: false,
            compilers: {}
        };
    }

    async getSettingsDiagnostics(): Promise<DiagnosticsSettings> {
        try {
            const drv = await this.getCMakeDriverInstance();
            if (drv) {
                return {
                    communicationMode: drv.config.cmakeCommunicationMode,
                    useCMakePresets: drv.config.useCMakePresets,
                    configureOnOpen: drv.config.configureOnOpen
                };
            }
        } catch {
        }
        return {
            communicationMode: 'automatic',
            useCMakePresets: 'auto',
            configureOnOpen: null
        };
    }

    get onUseCMakePresetsChanged() {
        return this.onUseCMakePresetsChangedEmitter.event;
    }

    private hasCMakeListsFile: boolean | undefined;
    async hasCMakeLists(): Promise<boolean> {
        if (this.hasCMakeListsFile) {
            return true;
        }

        const optsVars: KitContextVars = {
            // sourceDirectory cannot be defined based on any of the below variables.
            buildKit: '${buildKit}',
            buildType: '${buildType}',
            buildKitVendor: '${buildKitVendor}',
            buildKitTriple: '${buildKitTriple}',
            buildKitVersion: '${buildKitVersion}',
            buildKitHostOs: '${buildKitVendor}',
            buildKitTargetOs: '${buildKitTargetOs}',
            buildKitTargetArch: '${buildKitTargetArch}',
            buildKitVersionMajor: '${buildKitVersionMajor}',
            buildKitVersionMinor: '${buildKitVersionMinor}',
            generator: '${generator}',
            userHome: paths.userHome,
            workspaceFolder: this.workspaceContext.folder.uri.fsPath,
            workspaceFolderBasename: this.workspaceContext.folder.name,
            workspaceHash: '${workspaceHash}',
            workspaceRoot: this.workspaceContext.folder.uri.fsPath,
            workspaceRootFolderName: this.workspaceContext.folder.name,
            sourceDir: this.sourceDir
        };

        const sourceDirectory: string = this.sourceDir;
        let expandedSourceDirectory: string = util.lightNormalizePath(await expandString(sourceDirectory, { vars: optsVars }));
        if (path.basename(expandedSourceDirectory).toLocaleLowerCase() !== "cmakelists.txt") {
            expandedSourceDirectory = path.join(expandedSourceDirectory, "CMakeLists.txt");
        }

        this.hasCMakeListsFile = await fs.exists(expandedSourceDirectory);

        return this.hasCMakeListsFile;
    }

}

export default CMakeProject;<|MERGE_RESOLUTION|>--- conflicted
+++ resolved
@@ -1,6 +1,3 @@
-/**
- * Root of the extension
- */
 import { CMakeCache } from '@cmt/cache';
 import { CMakeExecutable, getCMakeExecutableInformation } from '@cmt/cmake/cmakeExecutable';
 import { CompilationDatabase } from '@cmt/compilationDatabase';
@@ -15,10 +12,6 @@
 import * as vscode from 'vscode';
 import * as proc from '@cmt/proc';
 import { CodeModelContent } from '@cmt/drivers/codeModel';
-<<<<<<< HEAD
-import { BadHomeDirectoryError } from '@cmt/drivers/cmakeServerClient';
-import { CMakeServerDriver } from '@cmt/drivers/cmakeServerDriver';
-=======
 import {
     BadHomeDirectoryError,
     CMakeDriver,
@@ -29,15 +22,10 @@
     ExecutableTarget,
     NoGeneratorError
 } from '@cmt/drivers/drivers';
->>>>>>> 3313c1b0
 import { CTestDriver, BasicTestResults } from './ctest';
 import { CMakeBuildConsumer } from './diagnostics/build';
 import { CMakeOutputConsumer } from './diagnostics/cmake';
 import { populateCollection } from './diagnostics/util';
-<<<<<<< HEAD
-import { CMakeDriver, CMakePreconditionProblems, ExecutableTarget, NoGeneratorError } from '@cmt/drivers/cmakeDriver';
-=======
->>>>>>> 3313c1b0
 import { expandStrings, expandString, ExpansionOptions, KitContextVars } from './expand';
 import { CMakeGenerator, Kit } from './kit';
 import * as logging from './logging';
