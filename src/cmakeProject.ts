--- conflicted
+++ resolved
@@ -44,12 +44,9 @@
 import * as preset from '@cmt/preset';
 import * as util from '@cmt/util';
 import { Environment, EnvironmentUtils } from './environmentVariables';
-<<<<<<< HEAD
 import { KitsController } from './kitsController';
 import { PresetsController } from './presetsController';
-=======
 import paths from './paths';
->>>>>>> aa08f652
 
 nls.config({ messageFormat: nls.MessageFormat.bundle, bundleFormat: nls.BundleFormat.standalone })();
 const localize: nls.LocalizeFunc = nls.loadMessageBundle();
