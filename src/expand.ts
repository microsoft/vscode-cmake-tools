--- conflicted
+++ resolved
@@ -145,10 +145,7 @@
 
         if (circularReference) {
             log.error(localize('circular.variable.reference', 'Circular variable reference found: {0}', circularReference));
-<<<<<<< HEAD
             errorHandler?.errorList.push([ExpansionError.circularRefError, inputString]);
-=======
->>>>>>> 7cc86d96
         } else if (i === maxRecursion) {
             log.error(localize('reached.max.recursion', 'Reached max string expansion recursion. Possible circular reference.'));
             errorHandler?.errorList.push([ExpansionError.maxRecursion, inputString]);
