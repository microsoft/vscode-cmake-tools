/**
 * Module for working with and performing expansion of template strings
 * with `${var}`-style variable template expressions.
 */

import * as vscode from 'vscode';

import {createLogger} from './logging';
import {EnvironmentVariables} from './proc';
import {mergeEnvironment, normalizeEnvironmentVarname, replaceAll, fixPaths, errorToString} from './util';
import * as nls from 'vscode-nls';

nls.config({ messageFormat: nls.MessageFormat.bundle, bundleFormat: nls.BundleFormat.standalone })();
const localize: nls.LocalizeFunc = nls.loadMessageBundle();

const log = createLogger('expand');

/**
 * The required keys for expanding a string in CMake Tools.
 *
 * Unless otherwise specified, CMake Tools guarantees that certain variable
 * references will be available when performing an expansion. Those guaranteed
 * variables are specified as properties on this interface.
 */
interface RequiredExpansionContextVars {
  [key: string]: string;
  generator: string;
  workspaceFolder: string;
  workspaceFolderBasename: string;
  workspaceHash: string;
  workspaceRoot: string;
  workspaceRootFolderName: string;
  userHome: string;
}

export interface KitContextVars extends RequiredExpansionContextVars {
  buildType: string;
  buildKit: string;
  buildKitVendor: string;
  buildKitTriple: string;
  buildKitVersion: string;
  buildKitHostOs: string;
  buildKitTargetOs: string;
  buildKitTargetArch: string;
  buildKitVersionMajor: string;
  buildKitVersionMinor: string;
<<<<<<< HEAD
}
=======
  workspaceRootFolderName: string;
  userHome: string;
  }
>>>>>>> 6f407d91

export interface PresetContextVars extends RequiredExpansionContextVars {
  sourceDir: string;
  sourceParentDir: string;
  sourceDirName: string;
  presetName: string;
}

/**
 * Options to control the behavior of `expandString`.
 */
export interface ExpansionOptions {
  /**
   * Plain `${variable}` style expansions.
   */
  vars: KitContextVars | PresetContextVars;
  /**
   * Override the values used in `${env:var}`-style and `${env.var}`-style expansions.
   *
   * Note that setting this property will disable expansion of environment
   * variables for the running process. Only environment variables in this key
   * will be expanded.
   */
  envOverride?: EnvironmentVariables;
  /**
   * Variables for `${variant:var}`-style expansions.
   */
  variantVars?: { [key: string]: string };
  /**
   * Do expandString recursively if set to true.
   */
  recursive?: boolean;
  /**
   * Support commands by default
   */
  doNotSupportCommands?: boolean;
}

/**
 * Replace ${variable} references in the given string with their corresponding
 * values.
 * @param instr The input string
 * @param opts Options for the expansion process
 * @returns A string with the variable references replaced
 */
export async function expandString(tmpl: string, opts: ExpansionOptions) {
  const MAX_RECURSION = 50;
  let result = tmpl;
  let didReplacement = false;

  let i = 0;
  do {
    // TODO: consider a full circular reference check?
    const expansion = await expandStringHelper(result, opts);
    result = expansion.result;
    didReplacement = expansion.didReplacement;
    i++;
  } while (i < MAX_RECURSION && opts.recursive && didReplacement);

  if (i == MAX_RECURSION) {
    log.error(localize('reached.max.recursion', 'Reached max string expansion recursion. Possible circular reference.'));
  }

  return replaceAll(result, '${dollar}', '$');
}

export async function expandStringHelper(tmpl: string, opts: ExpansionOptions) {
  const envPreNormalize = opts.envOverride ? opts.envOverride : process.env as EnvironmentVariables;
  const env = mergeEnvironment(envPreNormalize);
  const repls = opts.vars;

  // We accumulate a list of substitutions that we need to make, preventing
  // recursively expanding or looping forever on bad replacements
  const subs = new Map<string, string>();

  const var_re = /\$\{(\w+)\}/g;
  let mat: RegExpMatchArray|null = null;
  while ((mat = var_re.exec(tmpl))) {
    const full = mat[0];
    const key = mat[1];
    if (key !== 'dollar') {
      // Replace dollar sign at the very end of the expanding process
      const repl = repls[key];
      if (!repl) {
        log.warning(localize('invalid.variable.reference', 'Invalid variable reference {0} in string: {1}', full, tmpl));
      } else {
        subs.set(full, repl);
      }
    }
  }

  // Regular expression for variable value (between the variable suffix and the next ending curly bracket):
  // .+? matches any character (except line terminators) between one and unlimited times,
  // as few times as possible, expanding as needed (lazy)
  const varValueRegexp = ".+?";
  const env_re = RegExp(`\\$\\{env:(${varValueRegexp})\\}`, "g");
  while ((mat = env_re.exec(tmpl))) {
    const full = mat[0];
    const varname = mat[1];
    const repl = fixPaths(env[normalizeEnvironmentVarname(varname)]) || '';
    subs.set(full, repl);
  }

  const env_re2 = RegExp(`\\$\\{env\\.(${varValueRegexp})\\}`, "g");
  while ((mat = env_re2.exec(tmpl))) {
    const full = mat[0];
    const varname = mat[1];
    const repl = fixPaths(env[normalizeEnvironmentVarname(varname)]) || '';
    subs.set(full, repl);
  }

  const env_re3 = RegExp(`\\$env\\{(${varValueRegexp})\\}`, "g");
  while ((mat = env_re3.exec(tmpl))) {
    const full = mat[0];
    const varname = mat[1];
    const repl = fixPaths(env[normalizeEnvironmentVarname(varname)]) || '';
    subs.set(full, repl);
  }

  const penv_re = RegExp(`\\$penv\\{(${varValueRegexp})\\}`, "g");
  while ((mat = penv_re.exec(tmpl))) {
    const full = mat[0];
    const varname = mat[1];
    const repl = fixPaths(process.env[normalizeEnvironmentVarname(varname)] || '') || '';
    subs.set(full, repl);
  }

  const vendor_re = RegExp(`\\$vendor\\{(${varValueRegexp})\\}`, "g");
  while ((mat = vendor_re.exec(tmpl))) {
    const full = mat[0];
    const varname = mat[1];
    const repl = fixPaths(process.env[normalizeEnvironmentVarname(varname)] || '') || '';
    subs.set(full, repl);
  }

  if (vscode.workspace.workspaceFolders && vscode.workspace.workspaceFolders.length > 0) {
    const folder_re = RegExp(`\\$\\{workspaceFolder:(${varValueRegexp})\\}`, "g");
    while (mat = folder_re.exec(tmpl)) {
      const full = mat[0];
      const folderName = mat[1];
      const f = vscode.workspace.workspaceFolders.find(folder => folder.name.toLocaleLowerCase() === folderName.toLocaleLowerCase());
      if (f) {
        subs.set(full, f.uri.fsPath);
      }
    }
  }

  if (opts.variantVars) {
    const variants = opts.variantVars;
    const variant_regex = RegExp(`\\$\\{variant:(${varValueRegexp})\\}`, "g");
    while ((mat = variant_regex.exec(tmpl))) {
      const full = mat[0];
      const varname = mat[1];
      const repl = variants[varname] || '';
      subs.set(full, repl);
    }
  }

  const command_re = RegExp(`\\$\\{command:(${varValueRegexp})\\}`, "g");
  while ((mat = command_re.exec(tmpl))) {
    if (opts.doNotSupportCommands) {
      log.warning(localize('command.not.supported', 'Commands are not supported for string: {0}', tmpl));
      break;
    }
    const full = mat[0];
    const command = mat[1];
    if (subs.has(full)) {
      continue;  // Don't execute commands more than once per string
    }
    try {
      const command_ret = await vscode.commands.executeCommand(command, opts.vars.workspaceFolder);
      subs.set(full, `${command_ret}`);
    } catch (e) {
      log.warning(localize('exception.executing.command', 'Exception while executing command {0} for string: {1} {2}', command, tmpl, errorToString(e)));
    }
  }

  let final_str = tmpl;
  subs.forEach((value, key) => { final_str = replaceAll(final_str, key, value); });
  return { result: final_str, didReplacement: subs.size > 0};
}<|MERGE_RESOLUTION|>--- conflicted
+++ resolved
@@ -44,13 +44,7 @@
   buildKitTargetArch: string;
   buildKitVersionMajor: string;
   buildKitVersionMinor: string;
-<<<<<<< HEAD
-}
-=======
-  workspaceRootFolderName: string;
-  userHome: string;
-  }
->>>>>>> 6f407d91
+}
 
 export interface PresetContextVars extends RequiredExpansionContextVars {
   sourceDir: string;
@@ -97,6 +91,10 @@
  * @returns A string with the variable references replaced
  */
 export async function expandString(tmpl: string, opts: ExpansionOptions) {
+  if (!tmpl) {
+    return tmpl;
+  }
+
   const MAX_RECURSION = 50;
   let result = tmpl;
   let didReplacement = false;
