--- conflicted
+++ resolved
@@ -2,13 +2,9 @@
  * Root of the extension
  */
 import { CMakeCache } from '@cmt/cache';
-<<<<<<< HEAD
-import { CMakeExecutable, getCMakeExecutableInformation } from '@cmt/cmake/cmake-executable';
+import { CMakeExecutable, getCMakeExecutableInformation } from '@cmt/cmake/cmakeExecutable';
 import { CompilationDatabase } from '@cmt/compilationDatabase';
-=======
-import { CMakeExecutable, getCMakeExecutableInformation } from '@cmt/cmake/cmakeExecutable';
-import { CompilationDatabase } from '@cmt/compdb';
->>>>>>> 4a9dafd4
+
 import * as debuggerModule from '@cmt/debugger';
 import collections from '@cmt/diagnostics/collections';
 import * as shlex from '@cmt/shlex';
