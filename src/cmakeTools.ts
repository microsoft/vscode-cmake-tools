/**
 * Root of the extension
 */
import { CMakeCache } from '@cmt/cache';
import { CMakeExecutable, getCMakeExecutableInformation } from '@cmt/cmake/cmakeExecutable';
import { CompilationDatabase } from '@cmt/compilationDatabase';

import * as debuggerModule from '@cmt/debugger';
import collections from '@cmt/diagnostics/collections';
import * as shlex from '@cmt/shlex';
import { StateManager } from '@cmt/state';
import { Strand } from '@cmt/strand';
import { ProgressHandle, versionToString, lightNormalizePath, Version, versionLess } from '@cmt/util';
import { DirectoryContext } from '@cmt/workspace';
import * as path from 'path';
import * as vscode from 'vscode';

import * as api from './api';
import { ExecutionOptions, ExecutionResult } from './api';
import { CodeModelContent } from '@cmt/drivers/codeModel';
import { BadHomeDirectoryError } from '@cmt/drivers/cmakeServerClient';
import { CMakeServerDriver, NoGeneratorError } from '@cmt/drivers/cmakeServerDriver';
import { CTestDriver, BasicTestResults } from './ctest';
import { CMakeBuildConsumer } from './diagnostics/build';
import { CMakeOutputConsumer } from './diagnostics/cmake';
import { populateCollection } from './diagnostics/util';
import { CMakeDriver, CMakePreconditionProblems } from '@cmt/drivers/cmakeDriver';
import { expandString, ExpansionOptions } from './expand';
import { CMakeGenerator, Kit } from './kit';
import { CMakeLegacyDriver } from '@cmt/drivers/cmakeLegacyDriver';
import * as logging from './logging';
import { fs } from './pr';
import { buildCmdStr, DebuggerEnvironmentVariable } from './proc';
import { Property } from './prop';
import rollbar from './rollbar';
import * as telemetry from './telemetry';
import { setContextValue } from './util';
import { VariantManager } from './variant';
import { CMakeFileApiDriver } from '@cmt/drivers/cmakeFileApiDriver';
import * as nls from 'vscode-nls';
import { CMakeToolsFolder } from './folders';
import { ConfigurationWebview } from './cacheView';
import { updateFullFeatureSetForFolder, enableFullFeatureSet, isActiveFolder, showCMakeListsExperiment } from './extension';
import { ConfigurationReader } from './config';
import * as preset from '@cmt/preset';
import * as util from '@cmt/util';
import { Environment, EnvironmentUtils } from './environmentVariables';

nls.config({ messageFormat: nls.MessageFormat.bundle, bundleFormat: nls.BundleFormat.standalone })();
const localize: nls.LocalizeFunc = nls.loadMessageBundle();

const open = require('open') as ((url: string, appName?: string, callback?: Function) => void);

const log = logging.createLogger('main');
const buildLogger = logging.createLogger('build');
const cmakeLogger = logging.createLogger('cmake');

export enum ConfigureType {
    Normal,
    Clean,
    Cache,
    ShowCommandOnly
}

export enum ConfigureTrigger {
    api = "api",
    runTests = "runTests",
    badHomeDir = "badHomeDir",
    configureOnOpen = "configureOnOpen",
    configureWithCache = "configureWithCache",
    quickStart = "quickStart",
    setVariant = "setVariant",
    cmakeListsChange = "cmakeListsChange",
    sourceDirectoryChange = "sourceDirectoryChange",
    buttonNewKitsDefinition = "buttonNewKitsDefinition",
    compilation = "compilation",
    launch = "launch",
    commandEditCacheUI = "commandEditCacheUI",
    commandConfigure = "commandConfigure",
    commandCleanConfigure = "commandCleanConfigure",
    commandConfigureAll = "commandConfigureAll",
    commandCleanConfigureAll = "commandCleanConfigureAll",
}

/**
 * Class implementing the extension. It's all here!
 *
 * The class internally uses a two-phase initialization, since proper startup
 * requires asynchrony. To ensure proper initialization. The class must be
 * created via the `create` static method. This will run the two phases
 * internally and return a promise to the new instance. This ensures that the
 * class invariants are maintained at all times.
 *
 * Some fields also require two-phase init. Their first phase is in the first
 * phase of the CMakeTools init, ie. the constructor.
 *
 * The second phases of fields will be called by the second phase of the parent
 * class. See the `init` private method for this initialization.
 */
export class CMakeTools implements api.CMakeToolsAPI {
    /**
     * Construct a new instance. The instance isn't ready, and must be initalized.
     * @param extensionContext The extension context
     *
     * This is private. You must call `create` to get an instance.
     */
    private constructor(readonly extensionContext: vscode.ExtensionContext, readonly workspaceContext: DirectoryContext) {
        // Handle the active kit changing. We want to do some updates and teardown
        log.debug(localize('constructing.cmaketools', 'Constructing new CMakeTools instance'));
    }

    /**
     * The workspace folder associated with this CMakeTools instance
     */
    get folder(): vscode.WorkspaceFolder {
        return this.workspaceContext.folder;
    }

    /**
     * The name of the workspace folder for this CMakeTools instance
     */
    get folderName(): string {
        return this.folder.name;
    }

    /**
     * Whether we use presets
     */
    private _useCMakePresets = false; // The default value doesn't matter, value is set when folder is loaded
    get useCMakePresets(): boolean {
        return this._useCMakePresets;
    }
    async setUseCMakePresets(useCMakePresets: boolean) {
        if (this.targetName.value === this.initTargetName) {
            if (useCMakePresets) {
                this.targetName.set(this.targetsInPresetName);
            } else {
                this.targetName.set('all');
            }
        }
        if (!useCMakePresets && this.targetName.value === this.targetsInPresetName) {
            this.targetName.set('all');
        }
        const oldValue = this.useCMakePresets;
        if (oldValue !== useCMakePresets) {
            this._useCMakePresets = useCMakePresets;
            const drv = await this.cmakeDriver;
            if (drv) {
                log.debug(localize('disposing.driver', 'Disposing CMake driver'));
                await drv.asyncDispose();
                this.cmakeDriver = Promise.resolve(null);
            }
        }
    }

    // Events that effect the user-interface
    /**
     * The status of this backend
     */
    get onStatusMessageChanged() {
        return this.statusMessage.changeEvent;
    }
    private readonly statusMessage = new Property<string>(localize('initializing', 'Initializing'));

    /**
     * Minimum cmake version supported. Currently only used for presets
     */
    public minCMakeVersion?: Version;

    /**
     * Currently selected configure preset
     */
    get configurePreset() {
        return this._configurePreset.value;
    }
    get onActiveConfigurePresetChanged() {
        return this._configurePreset.changeEvent;
    }
    private readonly _configurePreset = new Property<preset.ConfigurePreset | null>(null);

    private async resetPresets() {
        await this.workspaceContext.state.setConfigurePresetName(null);
        if (this.configurePreset) {
            await this.workspaceContext.state.setBuildPresetName(this.configurePreset.name, null);
            await this.workspaceContext.state.setTestPresetName(this.configurePreset.name, null);
        }
        this._configurePreset.set(null);
        this._buildPreset.set(null);
        this._testPreset.set(null);
    }

    async expandConfigPresetbyName(configurePreset: string | null): Promise<preset.BuildPreset | undefined> {
        if (configurePreset) {
            log.debug(localize('resolving.config.preset', 'Resolving the selected configure preset'));
            const expandedConfigurePreset = await preset.expandConfigurePreset(this.folder.uri.fsPath,
                configurePreset,
                lightNormalizePath(this.folder.uri.fsPath || '.'),
                this.sourceDir,
                this.getPreferredGeneratorName(),
                true);
            if (!expandedConfigurePreset) {
                log.error(localize('failed.resolve.config.preset', 'Failed to resolve configure preset: {0}', configurePreset));
                return undefined;
            }
            if (!expandedConfigurePreset.binaryDir) {
<<<<<<< HEAD
                log.error(localize('binaryDir.not.set.config.preset', '"binaryDir" is not set in configure preset: {0}', configurePreset));
                return undefined;
            }
            if (!expandedConfigurePreset.generator) {
                log.error(localize('generator.not.set.config.preset', '"generator" is not set in configure preset: {0}', configurePreset));
                return undefined;
            }
            return expandedConfigurePreset;
        }
    }

    /**
     * Presets are loaded by PresetsController, so this function should only be called by PresetsController.
     */
    async setConfigurePreset(configurePreset: string | null) {
        const previousGenerator = this.configurePreset?.generator;

        if (configurePreset) {
            const expandedConfigurePreset: preset.ConfigurePreset | undefined = await this.expandConfigPresetbyName(configurePreset);
            if (!expandedConfigurePreset) {
=======
                log.error(localize('binaryDir.not.set.config.preset', '{0} is not set in configure preset: {1}', "\"binaryDir\"", configurePreset));
                // Set to null so if we won't get wrong selection option when selectbuild/testPreset before a configure preset is selected.
                await this.resetPresets();
                return;
            }
            if (!expandedConfigurePreset.generator) {
                log.error(localize('generator.not.set.config.preset', '{0} is not set in configure preset: {1}', "\"generator\"", configurePreset));
                // Set to null so if we won't get wrong selection option when selectbuild/testPreset before a configure preset is selected.
>>>>>>> 363ba61b
                await this.resetPresets();
                return;
            }
            this._configurePreset.set(expandedConfigurePreset);
            if (previousGenerator && previousGenerator !== expandedConfigurePreset?.generator) {
                await this.shutDownCMakeDriver();
            }
            log.debug(localize('loading.new.config.preset', 'Loading new configure preset into CMake driver'));
            const drv = await this.cmakeDriver;  // Use only an existing driver, do not create one
            if (drv) {
                try {
                    this.statusMessage.set(localize('reloading.status', 'Reloading...'));
                    await drv.setConfigurePreset(expandedConfigurePreset);
                    await this.workspaceContext.state.setConfigurePresetName(configurePreset);
                    this.statusMessage.set(localize('ready.status', 'Ready'));
                } catch (error: any) {
                    void vscode.window.showErrorMessage(localize('unable.to.set.config.preset', 'Unable to set configure preset {0}.', `"${error}"`));
                    this.statusMessage.set(localize('error.on.switch.config.preset', 'Error on switch of configure preset ({0})', error.message));
                    this.cmakeDriver = Promise.resolve(null);
                    await this.resetPresets();
                }
            } else {
                // Remember the selected configure preset for the next session.
                await this.workspaceContext.state.setConfigurePresetName(configurePreset);
            }
        } else {
            await this.resetPresets();
        }
    }

    /**
     * Currently selected build preset
     */
    get buildPreset() {
        return this._buildPreset.value;
    }
    get onActiveBuildPresetChanged() {
        return this._buildPreset.changeEvent;
    }
    private readonly _buildPreset = new Property<preset.BuildPreset | null>(null);

    async expandBuildPresetbyName(buildPreset: string | null): Promise<preset.BuildPreset | undefined> {
        if (buildPreset) {
            log.debug(localize('resolving.build.preset', 'Resolving the selected build preset'));
            const expandedBuildPreset = await preset.expandBuildPreset(this.folder.uri.fsPath,
                buildPreset,
                lightNormalizePath(this.folder.uri.fsPath || '.'),
                this.sourceDir,
                this.getPreferredGeneratorName(),
                true,
                this.configurePreset?.name);
            if (!expandedBuildPreset) {
                log.error(localize('failed.resolve.build.preset', 'Failed to resolve build preset: {0}', buildPreset));
                return undefined;
            }
            return expandedBuildPreset;
        }
    }

    /**
     * Presets are loaded by PresetsController, so this function should only be called by PresetsController.
     */
    async setBuildPreset(buildPreset: string | null) {
        if (buildPreset) {
            const expandedBuildPreset = await this.expandBuildPresetbyName(buildPreset);
            if (!expandedBuildPreset) {
                this._buildPreset.set(null);
                return;
            }
            this._buildPreset.set(expandedBuildPreset);
            if (!expandedBuildPreset.configurePreset) {
                log.error(localize('configurePreset.not.set.build.preset', '{0} is not set in build preset: {1}', "\"configurePreset\"", buildPreset));
                this._buildPreset.set(null);
                return;
            }
            log.debug(localize('loading.new.build.preset', 'Loading new build preset into CMake driver'));
            const drv = await this.cmakeDriver;  // Use only an existing driver, do not create one
            if (drv) {
                try {
                    this.statusMessage.set(localize('reloading.status', 'Reloading...'));
                    await drv.setBuildPreset(expandedBuildPreset);
                    await this.workspaceContext.state.setBuildPresetName(expandedBuildPreset.configurePreset, buildPreset);
                    this.statusMessage.set(localize('ready.status', 'Ready'));
                } catch (error: any) {
                    void vscode.window.showErrorMessage(localize('unable.to.set.build.preset', 'Unable to set build preset {0}.', `"${error}"`));
                    this.statusMessage.set(localize('error.on.switch.build.preset', 'Error on switch of build preset ({0})', error.message));
                    this.cmakeDriver = Promise.resolve(null);
                    this._buildPreset.set(null);
                }
            } else {
                // Remember the selected build preset for the next session.
                await this.workspaceContext.state.setBuildPresetName(expandedBuildPreset.configurePreset, buildPreset);
            }
        } else {
            this._buildPreset.set(null);
            if (this.configurePreset) {
                await this.workspaceContext.state.setBuildPresetName(this.configurePreset.name, null);
            }
        }
    }

    /**
     * Currently selected test preset
     */
    get testPreset() {
        return this._testPreset.value;
    }
    get onActiveTestPresetChanged() {
        return this._testPreset.changeEvent;
    }
    private readonly _testPreset = new Property<preset.TestPreset | null>(null);

    async expandTestPresetbyName(testPreset: string | null): Promise<preset.TestPreset | undefined> {
        if (testPreset) {
            log.debug(localize('resolving.test.preset', 'Resolving the selected test preset'));
            const expandedTestPreset = await preset.expandTestPreset(this.folder.uri.fsPath,
                testPreset,
                lightNormalizePath(this.folder.uri.fsPath || '.'),
                this.sourceDir,
                this.getPreferredGeneratorName(),
                true,
                this.configurePreset?.name);
            if (!expandedTestPreset) {
                log.error(localize('failed.resolve.test.preset', 'Failed to resolve test preset: {0}', testPreset));
                return undefined;
            }
            if (!expandedTestPreset.configurePreset) {
<<<<<<< HEAD
                log.error(localize('configurePreset.not.set.test.preset', '"configurePreset" is not set in test preset: {0}', testPreset));
                return undefined;
            }
            return expandedTestPreset;
        }
    }

    /**
     * Presets are loaded by PresetsController, so this function should only be called by PresetsController.
     */
    async setTestPreset(testPreset: string | null) {
        if (testPreset) {
            log.debug(localize('resolving.test.preset', 'Resolving the selected test preset'));
            const expandedTestPreset = await this.expandTestPresetbyName(testPreset);
            if (!expandedTestPreset) {
=======
                log.error(localize('configurePreset.not.set.test.preset', '{0} is not set in test preset: {1}', "\"configurePreset\"", testPreset));
>>>>>>> 363ba61b
                this._testPreset.set(null);
                return;
            }
            this._testPreset.set(expandedTestPreset);
            log.debug(localize('loading.new.test.preset', 'Loading new test preset into CMake driver'));
            const drv = await this.cmakeDriver;  // Use only an existing driver, do not create one
            if (drv) {
                try {
                    this.statusMessage.set(localize('reloading.status', 'Reloading...'));
                    await drv.setTestPreset(expandedTestPreset);
                    if (expandedTestPreset.configurePreset) {
                        await this.workspaceContext.state.setTestPresetName(expandedTestPreset.configurePreset, testPreset);
                    }
                    this.statusMessage.set(localize('ready.status', 'Ready'));
                } catch (error: any) {
                    void vscode.window.showErrorMessage(localize('unable.to.set.test.preset', 'Unable to set test preset {0}.', `"${error}"`));
                    this.statusMessage.set(localize('error.on.switch.test.preset', 'Error on switch of test preset ({0})', error.message));
                    this.cmakeDriver = Promise.resolve(null);
                    this._testPreset.set(null);
                }
            } else {
                if (expandedTestPreset.configurePreset) {
                    // Remember the selected test preset for the next session.
                    await this.workspaceContext.state.setTestPresetName(expandedTestPreset.configurePreset, testPreset);
                }
            }
        } else {
            this._testPreset.set(null);
            if (this.configurePreset) {
                await this.workspaceContext.state.setTestPresetName(this.configurePreset.name, null);
            }
        }
    }

    /**
     * The current target to build.
     */
    get onTargetNameChanged() {
        return this.targetName.changeEvent;
    }
    private readonly initTargetName = '__init__';
    private readonly targetName = new Property<string>(this.initTargetName);

    /**
     * The current variant name for displaying to the UI (not the buildType)
     */
    get activeVariantName() {
        return this.activeVariant.value;
    }
    get onActiveVariantNameChanged() {
        return this.activeVariant.changeEvent;
    }
    private readonly activeVariant = new Property<string>('Unconfigured');

    /**
     * The "launch target" (the target that will be run by debugging)
     */
    get launchTargetName() {
        return this._launchTargetName.value;
    }
    get onLaunchTargetNameChanged() {
        return this._launchTargetName.changeEvent;
    }
    private readonly _launchTargetName = new Property<string | null>(null);

    /**
     * Whether CTest is enabled
     */
    get ctestEnabled() {
        return this._ctestEnabled.value;
    }
    get onCTestEnabledChanged() {
        return this._ctestEnabled.changeEvent;
    }
    private readonly _ctestEnabled = new Property<boolean>(false);

    /**
     * The current CTest results
     */
    get testResults() {
        return this._testResults.value;
    }
    get onTestResultsChanged() {
        return this._testResults.changeEvent;
    }
    private readonly _testResults = new Property<BasicTestResults | null>(null);

    /**
     * Whether the backend is busy running some task
     */
    get onIsBusyChanged() {
        return this.isBusy.changeEvent;
    }
    private readonly isBusy = new Property<boolean>(false);

    /**
     * Event fired when the code model from CMake is updated
     */
    get codeModelContent() {
        return this._codeModelContent.value;
    }
    get onCodeModelChanged() {
        return this._codeModelContent.changeEvent;
    }
    private readonly _codeModelContent = new Property<CodeModelContent | null>(null);
    private codeModelDriverSub: vscode.Disposable | null = null;

    private readonly communicationModeSub = this.workspaceContext.config.onChange('cmakeCommunicationMode', () => {
        log.info(localize('communication.changed.restart.driver', "Restarting the CMake driver after a communication mode change."));
        return this.shutDownCMakeDriver();
    });

    private readonly generatorSub = this.workspaceContext.config.onChange('generator', async () => {
        log.info(localize('generator.changed.restart.driver', "Restarting the CMake driver after a generator change."));
        await this.reloadCMakeDriver();
    });

    private readonly preferredGeneratorsSub = this.workspaceContext.config.onChange('preferredGenerators', async () => {
        log.info(localize('preferredGenerator.changed.restart.driver', "Restarting the CMake driver after a preferredGenerators change."));
        await this.reloadCMakeDriver();
    });

    private readonly sourceDirSub = this.workspaceContext.config.onChange('sourceDirectory', async () => {
        this._sourceDir = await util.normalizeAndVerifySourceDir(
            await expandString(this.workspaceContext.config.sourceDirectory, CMakeDriver.sourceDirExpansionOptions(this.folder.uri.fsPath))
        );
    });

    /**
     * The variant manager keeps track of build variants. Has two-phase init.
     */
    private readonly variantManager = new VariantManager(this.folder, this.workspaceContext.state, this.workspaceContext.config);

    /**
     * A strand to serialize operations with the CMake driver
     */
    private readonly driverStrand = new Strand();

    /**
     * The object in charge of talking to CMake. It starts empty (null) because
     * we don't know what driver to use at the current time. The driver also has
     * two-phase init and a private constructor. The driver may be replaced at
     * any time by the user making changes to the workspace configuration.
     */
    private cmakeDriver: Promise<CMakeDriver | null> = Promise.resolve(null);

    /**
     * This object manages the CMake Cache Editor GUI
     */
    private cacheEditorWebview: ConfigurationWebview | undefined;

    /**
     * Event fired just as CMakeTools is about to be disposed
     */
    get onDispose() {
        return this.disposeEmitter.event;
    }
    private readonly disposeEmitter = new vscode.EventEmitter<void>();

    /**
     * Dispose the instance
     */
    dispose() {
        log.debug(localize('disposing.extension', 'Disposing CMakeTools extension'));
        this.disposeEmitter.fire();
        this.termCloseSub.dispose();
        this.launchTerminals.forEach(term => term.dispose());
        for (const sub of [this.generatorSub, this.preferredGeneratorsSub, this.communicationModeSub, this.sourceDirSub]) {
            sub.dispose();
        }
        rollbar.invokeAsync(localize('extension.dispose', 'Extension dispose'), () => this.asyncDispose());
    }

    /**
     * Dispose of the extension asynchronously.
     */
    async asyncDispose() {
        collections.reset();
        const drv = await this.cmakeDriver;
        if (drv) {
            await drv.asyncDispose();
        }
        for (const disp of [this.statusMessage, this.targetName, this.activeVariant, this._ctestEnabled, this._testResults, this.isBusy, this.variantManager, this.cTestController]) {
            disp.dispose();
        }
    }

    private getPreferredGenerators(): CMakeGenerator[] {
        // User can override generator with a setting
        const userGenerator = this.workspaceContext.config.generator;
        if (userGenerator) {
            log.debug(localize('using.user.generator', 'Using generator from user configuration: {0}', userGenerator));
            return [{
                name: userGenerator,
                platform: this.workspaceContext.config.platform || undefined,
                toolset: this.workspaceContext.config.toolset || undefined
            }];
        }

        const userPreferred = this.workspaceContext.config.preferredGenerators.map(g => ({ name: g }));
        return userPreferred;
    }

    private getPreferredGeneratorName(): string | undefined {
        const generators = this.getPreferredGenerators();
        return generators[0]?.name;
    }

    /**
     * Execute pre-configure/build tasks to check if we are ready to run a full
     * configure. This should be called by a derived driver before any
     * configuration tasks are run
     */
    public async cmakePreConditionProblemHandler(e: CMakePreconditionProblems, isConfiguring: boolean, config?: ConfigurationReader): Promise<void> {
        let telemetryEvent: string | undefined;
        const telemetryProperties: telemetry.Properties = {};

        switch (e) {
            case CMakePreconditionProblems.ConfigureIsAlreadyRunning:
                void vscode.window.showErrorMessage(localize('configuration.already.in.progress', 'Configuration is already in progress.'));
                break;
            case CMakePreconditionProblems.BuildIsAlreadyRunning:
                void vscode.window.showErrorMessage(localize('task.already.running', 'A CMake task is already running. Stop it before trying to run a new CMake task.'));
                break;
            case CMakePreconditionProblems.NoSourceDirectoryFound:
                void vscode.window.showErrorMessage(localize('no.source.directory.found', 'You do not have a source directory open'));
                break;
            case CMakePreconditionProblems.MissingCMakeListsFile:
                telemetryEvent = "partialActivation";

                telemetry.logEvent('missingCMakeListsFile');  // Fire this event in case the notification is dismissed with the `ESC` key.

                const ignoreCMakeListsMissing: boolean = this.workspaceContext.state.ignoreCMakeListsMissing || this.workspaceContext.config.ignoreCMakeListsMissing;
                telemetryProperties["ignoreCMakeListsMissing"] = ignoreCMakeListsMissing.toString();

                if (!ignoreCMakeListsMissing) {
                    const quickStart = localize('quickstart.cmake.project', "Create");
                    const changeSourceDirectory = localize('edit.setting', "Locate");
                    const ignoreActivation = localize('ignore.activation', "Don't show again");

                    let showCMakeLists: boolean = await showCMakeListsExperiment();
                    const existingCmakeListsFiles: string[] | undefined = await util.getAllCMakeListsPaths(this.folder.uri);

                    telemetryProperties["showCMakeListsExperiment"] = (showCMakeLists).toString();
                    if (existingCmakeListsFiles !== undefined && existingCmakeListsFiles.length > 0) {
                        telemetryProperties["hasCmakeLists"] = "true";
                    } else {
                        showCMakeLists = false;
                        telemetryProperties["hasCMakeLists"] = "false";
                    }

                    telemetryProperties["missingCMakeListsPopupType"] = showCMakeLists ? "selectFromAllCMakeLists" : "toastCreateLocateIgnore";

                    const result = showCMakeLists ? changeSourceDirectory : await vscode.window.showErrorMessage(
                        localize('missing.cmakelists', 'CMakeLists.txt was not found in the root of the folder {0}. How would you like to proceed?', `"${this.folderName}"`),
                        quickStart, changeSourceDirectory, ignoreActivation);

                    if (result === quickStart) {
                        // Return here, since the updateFolderFullFeature set below (after the "switch")
                        // will set unnecessarily a partial feature set view for this folder
                        // if quickStart doesn't finish early enough.
                        // quickStart will update correctly the full/partial view state at the end.
                        telemetryProperties["missingCMakeListsUserAction"] = "quickStart";
                        telemetry.logEvent(telemetryEvent, telemetryProperties);
                        return vscode.commands.executeCommand('cmake.quickStart');
                    } else if (result === changeSourceDirectory) {
                        // Open the search file dialog from the path set by cmake.sourceDirectory or from the current workspace folder
                        // if the setting is not defined.
                        interface FileItem extends vscode.QuickPickItem {
                            fullPath: string;
                        }
                        const items: FileItem[] = existingCmakeListsFiles ? existingCmakeListsFiles.map<FileItem>(file => ({
                            label: util.getRelativePath(file, this.folder.uri.fsPath) + "/CMakeLists.txt",
                            fullPath: file
                        })) : [];
                        const browse: string = localize("browse.for.cmakelists", "[Browse for CMakeLists.txt]");
                        items.push({ label: browse, fullPath: "", description: "Search for CMakeLists.txt on this computer" });
                        const selection: FileItem | undefined = await vscode.window.showQuickPick(items, {
                            placeHolder: (items.length === 1 ? localize("cmakelists.not.found", "No CMakeLists.txt was found.") : localize("select.cmakelists", "Select CMakeLists.txt"))
                        });

                        if (showCMakeLists) {
                            telemetryProperties["missingCMakeListsUserAction"] = (selection === undefined) ? "cancel-exp" : (selection.label === browse) ? "browse" : "pick";
                        } else {
                            telemetryProperties["missingCMakeListsUserAction"] = (selection === undefined) ? "cancel-ctl" : "changeSourceDirectory";
                        }

                        let selectedFile: string | undefined;
                        if (!selection) {
                            break; // User canceled it.
                        } else if (selection.label === browse) {
                            const openOpts: vscode.OpenDialogOptions = {
                                canSelectMany: false,
                                defaultUri: vscode.Uri.file(this.folder.uri.fsPath),
                                filters: { "CMake files": ["txt"], "All files": ["*"] },
                                openLabel: "Load"
                            };
                            const cmakeListsFile = await vscode.window.showOpenDialog(openOpts);
                            if (cmakeListsFile) {
                                selectedFile = cmakeListsFile[0].fsPath;
                            }
                        } else {
                            selectedFile = selection.fullPath;
                        }
                        if (selectedFile) {
                            const relPath = util.getRelativePath(selectedFile, this.folder.uri.fsPath);
                            void vscode.workspace.getConfiguration('cmake', this.folder.uri).update("sourceDirectory", relPath);
                            if (config) {
                                // Updating sourceDirectory here, at the beginning of the configure process,
                                // doesn't need to fire the settings change event (which would trigger unnecessarily
                                // another immediate configure, which will be blocked anyway).
                                config.updatePartial({ sourceDirectory: relPath }, false);

                                // Since the source directory is set via a file open dialog tuned to CMakeLists.txt,
                                // we know that it exists and we don't need any other additional checks on its value,
                                // so simply enable full feature set.
                                await enableFullFeatureSet(true);

                                if (!isConfiguring) {
                                    telemetry.logEvent(telemetryEvent, telemetryProperties);
                                    return vscode.commands.executeCommand('cmake.configure');
                                }
                            }
                        } else {
                            telemetryProperties["missingCMakeListsUserAction"] = showCMakeLists ? "cancel-browse-exp" : "cancel-browse-ctl";
                        }
                    } else if (result === ignoreActivation) {
                        // The user ignores the missing CMakeLists.txt file --> limit the CMake Tools extension functionality
                        // (hide commands and status bar) and record this choice so that this popup doesn't trigger next time.
                        // The switch back to full functionality can be done later by changes to the cmake.sourceDirectory setting
                        // or to the CMakeLists.txt file, a successful configure or a configure failing with anything but CMakePreconditionProblems.MissingCMakeListsFile.
                        // After that switch (back to a full activation), another occurrence of missing CMakeLists.txt
                        // would trigger this popup again.
                        telemetryProperties["missingCMakeListsUserAction"] = "ignore";
                        await this.workspaceContext.state.setIgnoreCMakeListsMissing(true);
                    } else {
                        // "invalid" normally shouldn't happen since the popup can be closed by either dismissing it or clicking any of the three buttons.
                        telemetryProperties["missingCMakeListsUserAction"] = (result === undefined) ? "cancel-dismiss" : "invalid";
                    }
                }

                break;
        }

        if (telemetryEvent) {
            telemetry.logEvent(telemetryEvent, telemetryProperties);
        }

        // This CMT folder can go through various changes while executing this function
        // that could be relevant to the partial/full feature set view.
        // This is a good place for an update.
        return updateFullFeatureSetForFolder(this.folder);
    }

    /**
     * Start up a new CMake driver and return it. This is so that the initialization
     * of the driver is atomic to those using it
     */
    private async startNewCMakeDriver(cmake: CMakeExecutable): Promise<CMakeDriver> {
        log.debug(localize('starting.cmake.driver', 'Starting CMake driver'));
        if (!cmake.isPresent) {
            throw new Error(localize('bad.cmake.executable', 'Bad CMake executable {0}.', `"${cmake.path}"`));
        }

        const workspace = this.folder.uri.fsPath;
        let drv: CMakeDriver;
        const preferredGenerators = this.getPreferredGenerators();
        const preConditionHandler = async (e: CMakePreconditionProblems, config?: ConfigurationReader) => this.cmakePreConditionProblemHandler(e, true, config);
        let communicationMode = this.workspaceContext.config.cmakeCommunicationMode.toLowerCase();
        const fileApi = 'fileapi';
        const serverApi = 'serverapi';
        const legacy = 'legacy';

        if (communicationMode !== fileApi && communicationMode !== serverApi && communicationMode !== legacy) {
            if (cmake.isFileApiModeSupported) {
                communicationMode = fileApi;
            } else if (cmake.isServerModeSupported) {
                communicationMode = serverApi;
            } else {
                communicationMode = legacy;
            }
        } else if (communicationMode === fileApi) {
            if (!cmake.isFileApiModeSupported) {
                if (cmake.isServerModeSupported) {
                    communicationMode = serverApi;
                    log.warning(
                        localize('switch.to.serverapi',
                            'CMake file-api communication mode is not supported in versions earlier than {0}. Switching to CMake server communication mode.',
                            versionToString(cmake.minimalFileApiModeVersion)));
                } else {
                    communicationMode = legacy;
                }
            }
        }

        if (communicationMode !== fileApi && communicationMode !== serverApi) {
            log.warning(
                localize('please.upgrade.cmake',
                    'For the best experience, CMake server or file-api support is required. Please upgrade CMake to {0} or newer.',
                    versionToString(cmake.minimalServerModeVersion)));
        }

        try {
            if (communicationMode === serverApi) {
                this.statusMessage.set(localize('starting.cmake.driver.status', 'Starting CMake Server...'));
            }
            switch (communicationMode) {
                case fileApi:
                    drv = await CMakeFileApiDriver.create(cmake, this.workspaceContext.config,
                        this.useCMakePresets,
                        this.activeKit,
                        this.configurePreset,
                        this.buildPreset,
                        this.testPreset,
                        workspace,
                        preConditionHandler,
                        preferredGenerators);
                    break;
                case serverApi:
                    drv = await CMakeServerDriver.create(cmake,
                        this.workspaceContext.config,
                        this.useCMakePresets,
                        this.activeKit,
                        this.configurePreset,
                        this.buildPreset,
                        this.testPreset,
                        workspace,
                        preConditionHandler,
                        preferredGenerators);
                    break;
                default:
                    drv = await CMakeLegacyDriver.create(cmake,
                        this.workspaceContext.config,
                        this.useCMakePresets,
                        this.activeKit,
                        this.configurePreset,
                        this.buildPreset,
                        this.testPreset,
                        workspace,
                        preConditionHandler,
                        preferredGenerators);
            }
        } finally {
            this.statusMessage.set(localize('ready.status', 'Ready'));
        }

        await drv.setVariant(this.variantManager.activeVariantOptions, this.variantManager.activeKeywordSetting);
        this.targetName.set(this.defaultBuildTarget || (this.useCMakePresets ? this.targetsInPresetName : drv.allTargetName));
        await this.cTestController.reloadTests(drv);

        // All set up. Fulfill the driver promise.
        return drv;
    }

    /**
     * Event fired after CMake configure runs
     */
    get onReconfigured() {
        return this.onReconfiguredEmitter.event;
    }
    private readonly onReconfiguredEmitter = new vscode.EventEmitter<void>();

    private readonly onTargetChangedEmitter = new vscode.EventEmitter<void>();
    get onTargetChanged() {
        return this.onTargetChangedEmitter.event;
    }

    async executeCMakeCommand(args: string[], options?: ExecutionOptions): Promise<ExecutionResult> {
        const drv = await this.getCMakeDriverInstance();
        if (drv) {
            return drv.executeCommand(drv.cmake.path, args, undefined, options).result;
        } else {
            throw new Error(localize('unable.to.execute.cmake.command', 'Unable to execute cmake command, there is no valid cmake driver instance.'));
        }
    }

    async execute(program: string, args: string[], options?: ExecutionOptions): Promise<ExecutionResult> {
        const drv = await this.getCMakeDriverInstance();
        if (drv) {
            return drv.executeCommand(program, args, undefined, options).result;
        } else {
            throw new Error(localize('unable.to.execute.program', 'Unable to execute program, there is no valid cmake driver instance.'));
        }
    }

    private async shutDownCMakeDriver() {
        const drv = await this.cmakeDriver;
        if (drv) {
            log.debug(localize('shutting.down.driver', 'Shutting down CMake driver'));
            await drv.asyncDispose();
            this.cmakeDriver = Promise.resolve(null);
        }
    }

    /**
     * Reload/restarts the CMake Driver
     */
    private async reloadCMakeDriver() {
        const drv = await this.cmakeDriver;
        if (drv) {
            log.debug(localize('reloading.driver', 'Reloading CMake driver'));
            await drv.asyncDispose();
            return this.cmakeDriver = this.startNewCMakeDriver(await this.getCMakeExecutable());
        }
    }

    /**
     * Second phase of two-phase init. Called by `create`.
     */
    private async init() {
        log.debug(localize('second.phase.init', 'Starting CMakeTools second-phase init'));

        this._sourceDir = await util.normalizeAndVerifySourceDir(
            await expandString(this.workspaceContext.config.sourceDirectory, CMakeDriver.sourceDirExpansionOptions(this.folder.uri.fsPath))
        );

        // Start up the variant manager
        await this.variantManager.initialize();
        // Set the status bar message
        this.activeVariant.set(this.variantManager.activeVariantOptions.short);
        // Restore the debug target
        this._launchTargetName.set(this.workspaceContext.state.launchTargetName || '');

        // Hook up event handlers
        // Listen for the variant to change
        this.variantManager.onActiveVariantChanged(() => {
            log.debug(localize('active.build.variant.changed', 'Active build variant changed'));
            rollbar.invokeAsync(localize('changing.build.variant', 'Changing build variant'), async () => {
                const drv = await this.getCMakeDriverInstance();
                if (drv) {
                    await drv.setVariant(this.variantManager.activeVariantOptions, this.variantManager.activeKeywordSetting);
                    this.activeVariant.set(this.variantManager.activeVariantOptions.short);
                    // We don't configure yet, since someone else might be in the middle of a configure
                }
            });
        });
        this.cTestController.onTestingEnabledChanged(enabled => this._ctestEnabled.set(enabled));
        this.cTestController.onResultsChanged(res => this._testResults.set(res));

        this.statusMessage.set(localize('ready.status', 'Ready'));

        this.extensionContext.subscriptions.push(vscode.workspace.onDidOpenTextDocument(async td => {
            const str = td.uri.fsPath.toLowerCase();
            if (str.endsWith("cmakelists.txt") || str.endsWith(".cmake")) {
                telemetry.logEvent("cmakeFileOpen");
            }
        }));

        this.extensionContext.subscriptions.push(vscode.workspace.onDidSaveTextDocument(async td => {
            const str = td.uri.fsPath.toLowerCase();
            const drv = await this.getCMakeDriverInstance();

            // If we detect a change in the CMake cache file, refresh the webview
            if (this.cacheEditorWebview && drv && lightNormalizePath(str) === drv.cachePath.toLowerCase()) {
                await this.cacheEditorWebview.refreshPanel();
            }

            const sourceDirectory = (this.sourceDir).toLowerCase();

            let isCmakeFile: boolean;
            if (drv && drv.cmakeFiles.length > 0) {
                // If CMake file information is available from the driver, use it
                isCmakeFile = drv.cmakeFiles.some(f => lightNormalizePath(str) === lightNormalizePath(path.resolve(this.sourceDir, f).toLowerCase()));
            } else {
                // Otherwise, fallback to a simple check (does not cover CMake include files)
                isCmakeFile = false;
                if (str.endsWith("cmakelists.txt")) {
                    const allcmakelists: string[] | undefined = await util.getAllCMakeListsPaths(this.folder.uri);
                    // Look for the CMakeLists.txt files that are in the workspace or the sourceDirectory root.
                    isCmakeFile = (str === path.join(sourceDirectory, "cmakelists.txt")) ||
                        (allcmakelists?.find(file => str === file.toLocaleLowerCase()) !== undefined);
                }
            }

            if (isCmakeFile) {
                // CMakeLists.txt change event: its creation or deletion are relevant,
                // so update full/partial feature set view for this folder.
                await updateFullFeatureSetForFolder(this.folder);
                if (drv && !drv.configOrBuildInProgress()) {
                    if (drv.config.configureOnEdit) {
                        log.debug(localize('cmakelists.save.trigger.reconfigure', "Detected saving of CMakeLists.txt, attempting automatic reconfigure..."));
                        if (this.workspaceContext.config.clearOutputBeforeBuild) {
                            log.clearOutputChannel();
                        }
                        await this.configureInternal(ConfigureTrigger.cmakeListsChange, [], ConfigureType.Normal);
                    }
                } else {
                    log.warning(localize('cmakelists.save.could.not.reconfigure',
                        'Changes were detected in CMakeLists.txt but we could not reconfigure the project because another operation is already in progress.'));
                    log.debug(localize('needs.reconfigure', 'The project needs to be reconfigured so that the changes saved in CMakeLists.txt have effect.'));
                }
            }

            // For multi-root, the "onDidSaveTextDocument" will be received once for each project folder.
            // To avoid misleading telemetry, consider the notification only for the active folder.
            // There is always one active folder in a workspace and never more than one.
            if (isActiveFolder(this.folder)) {
                // "outside" evaluates whether the modified cmake file belongs to the active folder.
                // Currently, we don't differentiate between outside active folder but inside any of the other
                // workspace folders versus outside any folder referenced by the current workspace.
                let outside: boolean = true;
                let fileType: string | undefined;
                if (str.endsWith("cmakelists.txt")) {
                    fileType = "CMakeLists";

                    // The CMakeLists.txt belongs to the current active folder only if sourceDirectory points to it.
                    if (str === path.join(sourceDirectory, "cmakelists.txt")) {
                        outside = false;
                    }
                } else if (str.endsWith("cmakecache.txt")) {
                    fileType = "CMakeCache";
                    const binaryDirectory = (await this.binaryDir).toLowerCase();

                    // The CMakeCache.txt belongs to the current active folder only if binaryDirectory points to it.
                    if (str === path.join(binaryDirectory, "cmakecache.txt")) {
                        outside = false;
                    }
                } else if (str.endsWith(".cmake")) {
                    fileType = ".cmake";
                    const binaryDirectory = (await this.binaryDir).toLowerCase();

                    // Instead of parsing how and from where a *.cmake file is included or imported
                    // let's consider one inside the active folder if it's in the workspace folder,
                    // sourceDirectory or binaryDirectory.
                    if (str.startsWith(this.folder.uri.fsPath.toLowerCase()) ||
                        str.startsWith(sourceDirectory) ||
                        str.startsWith(binaryDirectory)) {
                        outside = false;
                    }
                }

                if (fileType) {
                    telemetry.logEvent("cmakeFileWrite", { filetype: fileType, outsideActiveFolder: outside.toString() });
                }
            }
        }));
    }

    async isNinjaInstalled(): Promise<boolean> {
        const drv = await this.cmakeDriver;

        if (drv) {
            return await drv.testHaveCommand('ninja') || drv.testHaveCommand('ninja-build');
        }

        return false;
    }

    private refreshLaunchEnvironment: boolean = false;
    async setKit(kit: Kit | null) {
        if (!this.activeKit || (kit && this.activeKit.name !== kit.name)) {
            this.refreshLaunchEnvironment = true;
        }
        this._activeKit = kit;
        if (kit) {
            log.debug(localize('injecting.new.kit', 'Injecting new Kit into CMake driver'));
            const drv = await this.cmakeDriver;  // Use only an existing driver, do not create one
            if (drv) {
                try {
                    this.statusMessage.set(localize('reloading.status', 'Reloading...'));
                    await drv.setKit(kit, this.getPreferredGenerators());
                    await this.workspaceContext.state.setActiveKitName(kit.name);
                    this.statusMessage.set(localize('ready.status', 'Ready'));
                } catch (error: any) {
                    void vscode.window.showErrorMessage(localize('unable.to.set.kit', 'Unable to set kit {0}.', `"${error.message}"`));
                    this.statusMessage.set(localize('error.on.switch.status', 'Error on switch of kit ({0})', error.message));
                    this.cmakeDriver = Promise.resolve(null);
                    this._activeKit = null;
                }
            } else {
                // Remember the selected kit for the next session.
                await this.workspaceContext.state.setActiveKitName(kit.name);
            }
        }
    }

    async getCMakeExecutable() {
        const overWriteCMakePathSetting = this.useCMakePresets ? this.configurePreset?.cmakeExecutable : undefined;
        let cmakePath = await this.workspaceContext.getCMakePath(overWriteCMakePathSetting);
        if (!cmakePath) {
            cmakePath = '';
        }
        const cmakeExe = await getCMakeExecutableInformation(cmakePath);
        if (cmakeExe.version && this.minCMakeVersion && versionLess(cmakeExe.version, this.minCMakeVersion)) {
            rollbar.error(localize('cmake.version.not.supported',
                'CMake version {0} may not be supported. Minimum version required is {1}.',
                versionToString(cmakeExe.version),
                versionToString(this.minCMakeVersion)));
        }
        return cmakeExe;
    }

    /**
     * Returns, if possible a cmake driver instance. To creation the driver instance,
     * there are preconditions that should be fulfilled, such as an active kit is selected.
     * These preconditions are checked before it driver instance creation. When creating a
     * driver instance, this function waits until the driver is ready before returning.
     * This ensures that user commands can always be executed, because error criterials like
     * exceptions would assign a null driver and it is possible to create a new driver instance later again.
     */
    async getCMakeDriverInstance(): Promise<CMakeDriver | null> {
        return this.driverStrand.execute(async () => {
            if (!this.useCMakePresets && !this.activeKit) {
                log.debug(localize('not.starting.no.kits', 'Not starting CMake driver: no kit selected'));
                return null;
            }

            const cmake = await this.getCMakeExecutable();
            if (!cmake.isPresent) {
                void vscode.window.showErrorMessage(localize('bad.executable', 'Bad CMake executable: {0}. Check to make sure it is installed or the value of the {1} setting contains the correct path', `"${cmake.path}"`, '"cmake.cmakePath"'));
                telemetry.logEvent('CMakeExecutableNotFound');
                return null;
            }

            if ((await this.cmakeDriver) === null) {
                log.debug(localize('starting.new.cmake.driver', 'Starting new CMake driver'));
                this.cmakeDriver = this.startNewCMakeDriver(cmake);

                try {
                    await this.cmakeDriver;
                } catch (e: any) {
                    this.cmakeDriver = Promise.resolve(null);
                    if (e instanceof BadHomeDirectoryError) {
                        void vscode.window
                            .showErrorMessage(
                                localize('source.directory.does.not.match', 'The source directory {0} does not match the source directory in the CMake cache: {1}.  You will need to run a clean-configure to configure this project.', `"${e.expecting}"`, e.cached),
                                {},
                                { title: localize('clean.configure.title', 'Clean Configure') }
                            )
                            .then(chosen => {
                                if (chosen) {
                                    // There was only one choice: to clean-configure
                                    rollbar.invokeAsync(localize('clean.reconfigure.after.bad.home.dir', 'Clean reconfigure after bad home dir'), async () => {
                                        try {
                                            await fs.unlink(e.badCachePath);
                                        } catch (e2: any) {
                                            log.error(localize('failed.to.remove.bad.cache.file', 'Failed to remove bad cache file: {0} {1}', e.badCachePath, e2));
                                        }
                                        try {
                                            await fs.rmdir(path.join(path.dirname(e.badCachePath), 'CMakeFiles'));
                                        } catch (e2: any) {
                                            log.error(localize('failed.to.remove.cmakefiles.for.cache', 'Failed to remove CMakeFiles for cache: {0} {1}', e.badCachePath, e2));
                                        }
                                        await this.cleanConfigure(ConfigureTrigger.badHomeDir);
                                    });
                                }
                            });
                    } else if (e instanceof NoGeneratorError) {
                        const message = localize('generator.not.found', 'Unable to determine what CMake generator to use. Please install or configure a preferred generator, or update settings.json, your Kit configuration or PATH variable.');
                        log.error(message, e);
                        void vscode.window.showErrorMessage(message);
                    } else {
                        throw e;
                    }
                    return null;
                }

                if (this.codeModelDriverSub) {
                    this.codeModelDriverSub.dispose();
                }
                const drv = await this.cmakeDriver;
                console.assert(drv !== null, 'Null driver immediately after creation?');
                if (drv && !(drv instanceof CMakeLegacyDriver)) {
                    this.codeModelDriverSub = drv.onCodeModelChanged(cm => this._codeModelContent.set(cm));
                }
            }

            return this.cmakeDriver;
        });
    }

    /**
     * Create an instance asynchronously
     * @param ctx The extension context
     *
     * The purpose of making this the only way to create an instance is to prevent
     * us from creating uninitialized instances of the CMake Tools extension.
     */
    static async create(ctx: vscode.ExtensionContext, wsc: DirectoryContext): Promise<CMakeTools> {
        log.debug(localize('safely.constructing.cmaketools', 'Safe constructing new CMakeTools instance'));
        const inst = new CMakeTools(ctx, wsc);
        await inst.init();
        log.debug(localize('initialization.complete', 'CMakeTools instance initialization complete.'));
        return inst;
    }

    /**
     * Create a new CMakeTools for the given directory.
     * @param folder Path to the directory for which to create
     * @param ext The extension context
     */
    static async createForDirectory(folder: vscode.WorkspaceFolder, ext: vscode.ExtensionContext): Promise<CMakeTools> {
        // Create a context for the directory
        const dirContext = DirectoryContext.createForDirectory(folder, new StateManager(ext, folder));
        return CMakeTools.create(ext, dirContext);
    }

    private _activeKit: Kit | null = null;
    get activeKit(): Kit | null {
        return this._activeKit;
    }

    /**
     * The compilation database for this driver.
     */
    private compilationDatabase: CompilationDatabase | null = null;

    private async refreshCompileDatabase(opts: ExpansionOptions): Promise<void> {
        const compdbPaths: string[] = [];
        if (this.workspaceContext.config.mergedCompileCommands && this.workspaceContext.config.copyCompileCommands) {
            log.warning(localize('merge.and.copy.compile.commands', "The {0} setting is ignored when {1} is defined.", 'cmake.copyCompileCommands', 'cmake.mergedCompileCommands'));
        }

        if (this.workspaceContext.config.mergedCompileCommands) {
            // recursively search the build directory for all
            const searchRoot = await this.binaryDir;
            if (await fs.exists(searchRoot)) {
                (await fs.walk(searchRoot)).forEach(e => {
                    if (e.name === 'compile_commands.json') {
                        compdbPaths.push(e.path);
                    }
                });
            }
        } else {
            // single file with known path
            const compdbPath = path.join(await this.binaryDir, 'compile_commands.json');
            if (await fs.exists(compdbPath)) {
                compdbPaths.push(compdbPath);
                if (this.workspaceContext.config.copyCompileCommands) {
                // Now try to copy the compdb to the user-requested path
                    const copyDest = this.workspaceContext.config.copyCompileCommands;
                    const expandedDest = await expandString(copyDest, opts);
                    const parentDir = path.dirname(expandedDest);
                    try {
                        log.debug(localize('copy.compile.commands', 'Copying {2} from {0} to {1}', compdbPath, expandedDest, 'compile_commands.json'));
                        await fs.mkdir_p(parentDir);
                        try {
                            await fs.copyFile(compdbPath, expandedDest);
                        } catch (e: any) {
                            // Just display the error. It's the best we can do.
                            void vscode.window.showErrorMessage(localize('failed.to.copy', 'Failed to copy {0} to {1}: {2}', `"${compdbPath}"`, `"${expandedDest}"`, e.toString()));
                        }
                    } catch (e: any) {
                        void vscode.window.showErrorMessage(localize('failed.to.create.parent.directory.1',
                            'Tried to copy {0} to {1}, but failed to create the parent directory {2}: {3}',
                            `"${compdbPath}"`, `"${expandedDest}"`, `"${parentDir}"`, e.toString()));
                    }
                }
            } else if (this.workspaceContext.config.copyCompileCommands) {
                log.debug(localize('cannot.copy.compile.commands', 'Cannot copy {1} because it does not exist at {0}', compdbPath, 'compile_commands.json'));
            }
        }

        if (compdbPaths.length > 0) {
            // Read the compilation database, and update our db property
            const newDB = await CompilationDatabase.fromFilePaths(compdbPaths);
            this.compilationDatabase = newDB;
            // Now try to dump the compdb to the user-requested path
            const mergeDest = this.workspaceContext.config.mergedCompileCommands;
            if (!mergeDest) {
                return;
            }
            let expandedDest = await expandString(mergeDest, opts);
            const pardir = path.dirname(expandedDest);
            try {
                await fs.mkdir_p(pardir);
            } catch (e: any) {
                void vscode.window.showErrorMessage(localize('failed.to.create.parent.directory.2',
                    'Tried to copy compilation database to {0}, but failed to create the parent directory {1}: {2}',
                    `"${expandedDest}"`, `"${pardir}"`, e.toString()));
                return;
            }
            if (await fs.exists(expandedDest) && (await fs.stat(expandedDest)).isDirectory()) {
                // Emulate the behavior of copyFile() with writeFile() so that
                // mergedCompileCommands works like copyCompileCommands for
                // target paths which lead to existing directories.
                expandedDest = path.join(expandedDest, "merged_compile_commands.json");
            }
            try {
                await fs.writeFile(expandedDest, CompilationDatabase.toJson(newDB));
            } catch (e: any) {
                // Just display the error. It's the best we can do.
                void vscode.window.showErrorMessage(localize('failed.to.merge', 'Failed to write merged compilation database to {0}: {1}', `"${expandedDest}"`, e.toString()));
                return;
            }
        }
    }

    /**
     * Implementation of `cmake.configure`
     * trigger: describes the circumstance that caused this configure to be run.
     *          In order to avoid a breaking change in the CMake Tools API,
     *          this parameter can default to that scenario.
     *          All other configure calls in this extension are able to provide
     *          proper trigger information.
     */
    configure(extraArgs: string[] = []): Thenable<number> {
        return this.configureInternal(ConfigureTrigger.api, extraArgs, ConfigureType.Normal);
    }

    async configureInternal(trigger: ConfigureTrigger = ConfigureTrigger.api, extraArgs: string[] = [], type: ConfigureType = ConfigureType.Normal): Promise<number> {
        const drv: CMakeDriver | null = await this.getCMakeDriverInstance();
        // Don't show a progress bar when the extension is using Cache for configuration.
        // Using cache for configuration happens only one time.
        if (drv && drv.shouldUseCachedConfiguration(trigger)) {
            const result: number = await drv.configure(trigger, []);
            if (result === 0) {
                await this.refreshCompileDatabase(drv.expansionOptions);
            }
            await this.cTestController.reloadTests(drv);
            this.onReconfiguredEmitter.fire();
            return result;
        }

        if (trigger === ConfigureTrigger.configureWithCache) {
            log.debug(localize('no.cache.available', 'Unable to configure with existing cache'));
            return -1;
        }

        return vscode.window.withProgress(
            {
                location: vscode.ProgressLocation.Notification,
                title: localize('configuring.project', 'Configuring project')
            },
            async progress => {
                progress.report({ message: localize('preparing.to.configure', 'Preparing to configure') });
                if (type !== ConfigureType.ShowCommandOnly) {
                    log.info(localize('run.configure', 'Configuring folder: {0}', this.folderName), extraArgs);
                }

                try {
                    return this.doConfigure(type, progress, async consumer => {
                        const isConfiguringKey = 'cmake:isConfiguring';
                        if (drv) {
                            let oldProgress = 0;
                            const progressSub = drv.onProgress(pr => {
                                const newProgress = 100 * (pr.progressCurrent - pr.progressMinimum) / (pr.progressMaximum - pr.progressMinimum);
                                const increment = newProgress - oldProgress;
                                if (increment >= 1) {
                                    oldProgress += increment;
                                    progress.report({ increment });
                                }
                            });
                            try {
                                progress.report({ message: localize('configuring.project', 'Configuring project') });
                                let result: number;
                                await setContextValue(isConfiguringKey, true);
                                if (type === ConfigureType.Cache) {
                                    result = await drv.configure(trigger, [], consumer, true);
                                } else {
                                    switch (type) {
                                        case ConfigureType.Normal:
                                            result = await drv.configure(trigger, extraArgs, consumer);
                                            break;
                                        case ConfigureType.Clean:
                                            result = await drv.cleanConfigure(trigger, extraArgs, consumer);
                                            break;
                                        case ConfigureType.ShowCommandOnly:
                                            result = await drv.configure(trigger, extraArgs, consumer, undefined, true);
                                            break;
                                        default:
                                            rollbar.error(localize('unexpected.configure.type', 'Unexpected configure type'), { type });
                                            result = await this.configureInternal(trigger, extraArgs, ConfigureType.Normal);
                                            break;
                                    }
                                    await setContextValue(isConfiguringKey, false);
                                }
                                if (result === 0) {
                                    await enableFullFeatureSet(true);
                                    await this.refreshCompileDatabase(drv.expansionOptions);
                                }

                                await this.cTestController.reloadTests(drv);
                                this.onReconfiguredEmitter.fire();
                                return result;
                            } finally {
                                await setContextValue(isConfiguringKey, false);
                                progress.report({ message: localize('finishing.configure', 'Finishing configure') });
                                progressSub.dispose();
                            }
                        } else {
                            progress.report({ message: localize('configure.failed', 'Failed to configure project') });
                            return -1;
                        }
                    });
                } catch (e: any) {
                    const error = e as Error;
                    progress.report({ message: error.message});
                    return -1;
                }
            }
        );
    }

    /**
     * Implementation of `cmake.cleanConfigure()
     * trigger: describes the circumstance that caused this configure to be run.
     *          In order to avoid a breaking change in the CMake Tools API,
     *          this parameter can default to that scenario.
     *          All other configure calls in this extension are able to provide
     *          proper trigger information.
     */
    cleanConfigure(trigger: ConfigureTrigger = ConfigureTrigger.api) {
        return this.configureInternal(trigger, [], ConfigureType.Clean);
    }

    /**
     * Save all open files. "maybe" because the user may have disabled auto-saving
     * with `config.saveBeforeBuild`.
     */
    async maybeAutoSaveAll(showCommandOnly?: boolean): Promise<boolean> {
        // Save open files before we configure/build
        if (this.workspaceContext.config.saveBeforeBuild) {
            if (!showCommandOnly) {
                log.debug(localize('saving.open.files.before', 'Saving open files before configure/build'));
            }

            const saveGood = await vscode.workspace.saveAll();
            if (!saveGood) {
                log.debug(localize('saving.open.files.failed', 'Saving open files failed'));
                const yesButtonTitle: string = localize('yes.button', 'Yes');
                const chosen = await vscode.window.showErrorMessage<vscode.MessageItem>(
                    localize('not.saved.continue.anyway', 'Not all open documents were saved. Would you like to continue anyway?'),
                    {
                        title: yesButtonTitle,
                        isCloseAffordance: false
                    },
                    {
                        title: localize('no.button', 'No'),
                        isCloseAffordance: true
                    });
                return chosen !== undefined && (chosen.title === yesButtonTitle);
            }
        }
        return true;
    }

    /**
     * Wraps pre/post configure logic around an actual configure function
     * @param cb The actual configure callback. Called to do the configure
     */
    private async doConfigure(type: ConfigureType, progress: ProgressHandle, cb: (consumer: CMakeOutputConsumer) => Promise<number>): Promise<number> {
        progress.report({ message: localize('saving.open.files', 'Saving open files') });
        if (!await this.maybeAutoSaveAll(type === ConfigureType.ShowCommandOnly)) {
            return -1;
        }
        if (!this.useCMakePresets) {
            if (!this.activeKit) {
                throw new Error(localize('cannot.configure.no.kit', 'Cannot configure: No kit is active for this CMake Tools'));
            }
            if (!this.variantManager.haveVariant) {
                progress.report({ message: localize('waiting.on.variant', 'Waiting on variant selection') });
                await this.variantManager.selectVariant();
                if (!this.variantManager.haveVariant) {
                    log.debug(localize('no.variant.abort', 'No variant selected. Abort configure'));
                    return -1;
                }
            }
        } else if (!this.configurePreset) {
            throw new Error(localize('cannot.configure.no.config.preset', 'Cannot configure: No configure preset is active for this CMake Tools'));
        }
        log.showChannel();
        const consumer = new CMakeOutputConsumer(this.sourceDir, cmakeLogger);
        const result = await cb(consumer);
        populateCollection(collections.cmake, consumer.diagnostics);
        return result;
    }

    /**
     * Get the name of the "all" target; that is, the target name for which CMake
     * will build all default targets.
     *
     * This is required because simply using `all` as the target name is incorrect
     * for some generators, such as Visual Studio and Xcode.
     *
     * This is async because it depends on checking the active generator name
     */
    get allTargetName() {
        return this.allTargetNameAsync();
    }
    private async allTargetNameAsync(): Promise<string> {
        const drv = await this.getCMakeDriverInstance();
        if (drv) {
            return drv.allTargetName;
        } else {
            return '';
        }
    }

    /**
     * Check if the current project needs to be (re)configured
     */
    private async needsReconfigure(): Promise<boolean> {
        const drv = await this.getCMakeDriverInstance();
        if (!drv) {
            return true;
        }

        let needsReconfigure: boolean = await drv.checkNeedsReconfigure();
        if (!needsReconfigure && !await fs.exists(drv.binaryDir)) {
            needsReconfigure = true;
            log.info(localize('cmake.cache.dir.missing', 'The folder containing the CMake cache is missing. The cache will be regenerated.'));
        }

        const skipConfigureIfCachePresent = this.workspaceContext.config.skipConfigureIfCachePresent;
        if (skipConfigureIfCachePresent && needsReconfigure && await fs.exists(drv.cachePath)) {
            log.info(localize(
                'warn.skip.configure.when.cache.present',
                'The extension determined that a configuration is needed at this moment but we are skipping because the setting cmake.skipConfigureWhenCachePresent is ON. Make sure the CMake cache is in sync with the latest configuration changes.'));
            return false;
        }

        return needsReconfigure;
    }

    async ensureConfigured(): Promise<number | null> {
        const drv = await this.getCMakeDriverInstance();
        if (!drv) {
            return null;
        }
        // First, save open files
        if (!await this.maybeAutoSaveAll()) {
            return -1;
        }
        if (await this.needsReconfigure()) {
            return this.configureInternal(ConfigureTrigger.compilation, [], ConfigureType.Normal);
        } else {
            return 0;
        }
    }

    async tasksBuildCommandDrv(drv: CMakeDriver): Promise<string | null> {
        const targets = await this.getDefaultBuildTargets();
        const buildargs = await drv.getCMakeBuildCommand(targets || undefined);
        return (buildargs) ? buildCmdStr(buildargs.command, buildargs.args) : null;
    }

    /**
     * Implementation of `cmake.tasksBuildCommand`
     */
    async tasksBuildCommand(): Promise<string | null> {
        const drv = await this.getCMakeDriverInstance();
        return drv ? this.tasksBuildCommandDrv(drv) : null;
    }

    private activeBuild: Promise<number> = Promise.resolve(0);

    /**
     * Implementation of `cmake.build`
     */
    async runBuild(targets?: string[], showCommandOnly?: boolean): Promise<number> {
        if (!showCommandOnly) {
            log.info(localize('run.build', 'Building folder: {0}', this.folderName), (targets && targets.length > 0) ? targets.join(', ') : '');
        }
        let drv: CMakeDriver | null;
        if (showCommandOnly) {
            drv = await this.getCMakeDriverInstance();
            if (!drv) {
                throw new Error(localize('failed.to.get.cmake.driver', 'Failed to get CMake driver'));
            }
            const buildCmd = await drv.getCMakeBuildCommand(targets || await this.getDefaultBuildTargets());
            if (buildCmd) {
                log.showChannel();
                log.info(buildCmdStr(buildCmd.command, buildCmd.args));
            } else {
                throw new Error(localize('failed.to.get.build.command', 'Failed to get build command'));
            }
            return 0;
        }

        const configResult = await this.ensureConfigured();
        if (configResult === null) {
            throw new Error(localize('unable.to.configure', 'Build failed: Unable to configure the project'));
        } else if (configResult !== 0) {
            return configResult;
        }
        drv = await this.getCMakeDriverInstance();
        if (!drv) {
            throw new Error(localize('driver.died.after.successful.configure', 'CMake driver died immediately after successful configure'));
        }
        let newTargets = targets;
        let targetName: string;
        const defaultBuildTargets = await this.getDefaultBuildTargets();
        if (this.useCMakePresets) {
            newTargets = (newTargets && newTargets.length > 0) ? newTargets : defaultBuildTargets;
            targetName = `${this.buildPreset?.displayName || this.buildPreset?.name || ''}${newTargets ? (': ' + newTargets.join(', ')) : ''}`;
            targetName = targetName || this.buildPreset?.displayName || this.buildPreset?.name || '';
        } else {
            newTargets = (newTargets && newTargets.length > 0) ? newTargets : defaultBuildTargets!;
            targetName = newTargets.join(', ');
        }

        const consumer = new CMakeBuildConsumer(buildLogger, drv.config);
        const isBuildingKey = 'cmake:isBuilding';
        try {
            this.statusMessage.set(localize('building.status', 'Building'));
            this.isBusy.set(true);
            return await vscode.window.withProgress(
                {
                    location: vscode.ProgressLocation.Window,
                    title: localize('building.target', 'Building: {0}', targetName),
                    cancellable: true
                },
                async (progress, cancel) => {
                    let oldProgress = 0;
                    consumer.onProgress(pr => {
                        const increment = pr.value - oldProgress;
                        if (increment >= 1) {
                            progress.report({ increment, message: `${pr.value}%` });
                            oldProgress += increment;
                        }
                    });
                    cancel.onCancellationRequested(() => rollbar.invokeAsync(localize('stop.on.cancellation', 'Stop on cancellation'), () => this.stop()));
                    log.showChannel();
                    buildLogger.info(localize('starting.build', 'Starting build'));
                    await setContextValue(isBuildingKey, true);
                    const rc = await drv!.build(newTargets, consumer);
                    await setContextValue(isBuildingKey, false);
                    if (rc === null) {
                        buildLogger.info(localize('build.was.terminated', 'Build was terminated'));
                    } else {
                        buildLogger.info(localize('build.finished.with.code', 'Build finished with exit code {0}', rc));
                    }
                    const fileDiags = consumer.compileConsumer.resolveDiagnostics(drv!.binaryDir);
                    populateCollection(collections.build, fileDiags);
                    await this.refreshCompileDatabase(drv!.expansionOptions);
                    return rc === null ? -1 : rc;
                }
            );
        } finally {
            await setContextValue(isBuildingKey, false);
            this.statusMessage.set(localize('ready.status', 'Ready'));
            this.isBusy.set(false);
            consumer.dispose();
        }
    }
    /**
     * Implementation of `cmake.build`
     */
    async build(targets?: string[], showCommandOnly?: boolean): Promise<number> {
        this.activeBuild = this.runBuild(targets, showCommandOnly);
        return this.activeBuild;
    }

    /**
     * Attempt to execute the compile command associated with the file. If it
     * fails for _any reason_, returns `null`. Otherwise returns the terminal in
     * which the compilation is running
     * @param filePath The path to a file to try and compile
     */
    async tryCompileFile(filePath: string): Promise<vscode.Terminal | null> {
        const configResult = await this.ensureConfigured();
        if (configResult === null || configResult !== 0) {
            // Config failed?
            return null;
        }
        if (!this.compilationDatabase) {
            return null;
        }
        const cmd = this.compilationDatabase.get(filePath);
        if (!cmd) {
            return null;
        }
        const drv = await this.getCMakeDriverInstance();
        if (!drv) {
            return null;
        }
        return drv.runCompileCommand(cmd);
    }

    async editCache(): Promise<void> {
        const drv = await this.getCMakeDriverInstance();
        if (!drv) {
            void vscode.window.showErrorMessage(localize('set.up.before.edit.cache', 'Set up your CMake project before trying to edit the cache.'));
            return;
        }

        if (!await fs.exists(drv.cachePath)) {
            const doConfigure = !!(await vscode.window.showErrorMessage(
                localize('project.not.yet.configured', 'This project has not yet been configured'),
                localize('configure.now.button', 'Configure Now')));
            if (doConfigure) {
                if (await this.configureInternal() !== 0) {
                    return;
                }
            } else {
                return;
            }
        }

        void vscode.workspace.openTextDocument(vscode.Uri.file(drv.cachePath))
            .then(doc => void vscode.window.showTextDocument(doc));
    }

    /**
   * Implementation of `cmake.EditCacheUI`
   */
    async editCacheUI(): Promise<number> {
        if (!this.cacheEditorWebview) {
            const drv = await this.getCMakeDriverInstance();
            if (!drv) {
                void vscode.window.showErrorMessage(localize('cache.load.failed', 'No CMakeCache.txt file has been found. Please configure project first!'));
                return 1;
            }

            this.cacheEditorWebview = new ConfigurationWebview(drv.cachePath, () => {
                void this.configureInternal(ConfigureTrigger.commandEditCacheUI, [], ConfigureType.Cache);
            });
            await this.cacheEditorWebview.initPanel();

            this.cacheEditorWebview.panel.onDidDispose(() => {
                this.cacheEditorWebview = undefined;
            });
        } else {
            this.cacheEditorWebview.panel.reveal();
        }

        return 0;
    }

    async buildWithTarget(): Promise<number> {
        const target = await this.showTargetSelector();
        if (target === null) {
            return -1;
        }
        let targets: string | string[] | undefined = target;
        if (target === this.targetsInPresetName) {
            targets = this.buildPreset?.targets;
        }
        return this.build(util.isString(targets) ? [targets] : targets);
    }

    private readonly targetsInPresetName = localize('targests.in.preset', '[Targets In Preset]');

    async showTargetSelector(): Promise<string | null> {
        const drv = await this.getCMakeDriverInstance();
        if (!drv) {
            void vscode.window.showErrorMessage(localize('set.up.before.selecting.target', 'Set up your CMake project before selecting a target.'));
            return '';
        }

        if (this.useCMakePresets && this.buildPreset?.targets) {
            const targets = [this.targetsInPresetName];
            targets.push(...(util.isString(this.buildPreset.targets) ? [this.buildPreset.targets] : this.buildPreset.targets));
            const sel = await vscode.window.showQuickPick(targets, { placeHolder: localize('select.active.target.tooltip', 'Select the default build target') });
            return sel || null;
        }

        if (!drv.targets.length) {
            return await vscode.window.showInputBox({ prompt: localize('enter.target.name', 'Enter a target name') }) || null;
        } else {
            const choices = drv.uniqueTargets.map((t): vscode.QuickPickItem => {
                switch (t.type) {
                    case 'named': {
                        return {
                            label: t.name,
                            description: localize('target.to.build.description', 'Target to build')
                        };
                    }
                    case 'rich': {
                        return { label: t.name, description: t.targetType, detail: t.filepath };
                    }
                }
            });
            const sel = await vscode.window.showQuickPick(choices, { placeHolder: localize('select.active.target.tooltip', 'Select the default build target') });
            return sel ? sel.label : null;
        }
    }

    /**
     * Implementaiton of `cmake.clean`
     */
    async clean(): Promise<number> {
        return this.build(['clean']);
    }

    /**
     * Implementation of `cmake.cleanRebuild`
     */
    async cleanRebuild(): Promise<number> {
        const cleanResult = await this.clean();
        if (cleanResult !== 0) {
            return cleanResult;
        }
        return this.build();
    }

    private readonly cTestController = new CTestDriver(this.workspaceContext);

    public async runCTestCustomized(driver: CMakeDriver, testPreset?: preset.TestPreset) {
        return this.cTestController.runCTest(driver, true, testPreset);
    }

    async ctest(): Promise<number> {

        const buildResult = await this.build();
        if (buildResult !== 0) {
            this.cTestController.markAllCurrentTestsAsNotRun();
            return buildResult;
        }

        const drv = await this.getCMakeDriverInstance();
        if (!drv) {
            throw new Error(localize('driver.died.after.build.succeeded', 'CMake driver died immediately after build succeeded.'));
        }
        return await this.cTestController.runCTest(drv) || -1;
    }

    /**
     * Implementation of `cmake.install`
     */
    async install(): Promise<number> {
        return this.build(['install']);
    }

    /**
     * Implementation of `cmake.stop`
     */
    async stop(): Promise<boolean> {
        const drv = await this.cmakeDriver;
        if (!drv) {
            return false;
        }

        return drv.stopCurrentProcess().then(async () => {
            await this.activeBuild;
            this.cmakeDriver = Promise.resolve(null);
            this.isBusy.set(false);
            return true;
        }, () => false);
    }

    /**
     * Implementation of `cmake.setVariant`
     */
    async setVariant(name?: string) {
        // Make this function compatibile with return code style...
        if (await this.variantManager.selectVariant(name)) {
            await this.configureInternal(ConfigureTrigger.setVariant, [], ConfigureType.Normal);
            return 0; // succeeded
        }
        return 1; // failed
    }

    /**
     * The target that will be built with a regular build invocation
     */
    public get defaultBuildTarget(): string | null {
        return this.workspaceContext.state.defaultBuildTarget;
    }
    private async setDefaultBuildTarget(v: string) {
        await this.workspaceContext.state.setDefaultBuildTarget(v);
        this.targetName.set(v);
    }

    public async getDefaultBuildTargets(): Promise<string[] | undefined> {
        const defaultTarget = this.defaultBuildTarget;
        let targets: string | string[] | undefined = defaultTarget || undefined;
        if (this.useCMakePresets && (!defaultTarget || defaultTarget === this.targetsInPresetName)) {
            targets = this.buildPreset?.targets;
        }
        if (!this.useCMakePresets && !defaultTarget) {
            targets = await this.allTargetName;
        }
        return util.isString(targets) ? [targets] : targets;
    }

    /**
     * Set the default target to build. Implementation of `cmake.setDefaultTarget`
     * @param target If specified, set this target instead of asking the user
     */
    async setDefaultTarget(target?: string | null) {
        if (!target) {
            target = await this.showTargetSelector();
        }
        if (!target) {
            return;
        }
        await this.setDefaultBuildTarget(target);
    }

    /**
     * Implementation of `cmake.getBuildTargetName`
     */
    async buildTargetName(): Promise<string | null> {
        if (this.useCMakePresets) {
            return this.defaultBuildTarget || this.targetsInPresetName;
        }
        return this.defaultBuildTarget || this.allTargetName;
    }

    /**
     * Implementation of `cmake.selectLaunchTarget`
     */
    async selectLaunchTarget(name?: string): Promise<string | null> {
        return this.setLaunchTargetByName(name);
    }

    /**
     * Used by vscode and as test interface
     */
    async setLaunchTargetByName(name?: string | null) {
        if (await this.needsReconfigure()) {
            const rc = await this.configureInternal(ConfigureTrigger.launch, [], ConfigureType.Normal);
            if (rc !== 0) {
                return null;
            }
        }
        const executableTargets = await this.executableTargets;
        if (executableTargets.length === 0) {
            return null;
        } if (executableTargets.length === 1) {
            const target = executableTargets[0];
            await this.workspaceContext.state.setLaunchTargetName(target.name);
            this._launchTargetName.set(target.name);
            return target.path;
        }

        const choices = executableTargets.map(e => ({
            label: e.name,
            description: '',
            detail: e.path
        }));
        let chosen: { label: string; detail: string } | undefined;
        if (!name) {
            chosen = await vscode.window.showQuickPick(choices, { placeHolder: localize('select.a.launch.target', 'Select a launch target for {0}', this.folder.name) });
        } else {
            chosen = choices.find(choice => choice.label === name);
        }
        if (!chosen) {
            return null;
        }
        await this.workspaceContext.state.setLaunchTargetName(chosen.label);
        this._launchTargetName.set(chosen.label);
        return chosen.detail;
    }

    async getCurrentLaunchTarget(): Promise<api.ExecutableTarget | null> {
        const targetName = this.workspaceContext.state.launchTargetName;
        const target = (await this.executableTargets).find(e => e.name === targetName);

        if (!target) {
            return null;
        }
        return target;
    }

    /**
     * Implementation of `cmake.launchTargetPath`. This also ensures the target exists if `cmake.buildBeforeRun` is set.
     */
    async launchTargetPath(): Promise<string | null> {
        const executable = await this.prepareLaunchTargetExecutable();
        if (!executable) {
            log.showChannel();
            log.warning('=======================================================');
            log.warning(localize('no.executable.target.found.to.launch', 'No executable target was found to launch. Please check:'));
            log.warning(` - ${localize('have.you.called.add_executable', 'Have you called add_executable() in your CMake project?')}`);
            log.warning(` - ${localize('have.you.configured', 'Have you executed a successful CMake configure?')}`);
            log.warning(localize('no.program.will.be.executed', 'No program will be executed'));
            return null;
        }
        return executable.path;
    }

    /**
     * Implementation of `cmake.launchTargetDirectory`. This also ensures the target exists if `cmake.buildBeforeRun` is set.
     */
    async launchTargetDirectory(): Promise<string | null> {
        const targetPath = await this.launchTargetPath();
        if (targetPath === null) {
            return null;
        }
        return path.dirname(targetPath);
    }

    /**
     * Implementation of `cmake.launchTargetFilename`. This also ensures the target exists if `cmake.buildBeforeRun` is set.
     */
    async launchTargetFilename(): Promise<string | null> {
        const targetPath = await this.launchTargetPath();
        if (targetPath === null) {
            return null;
        }
        return path.basename(targetPath);
    }

    /**
     * Implementation of `cmake.getLaunchTargetPath`. This does not ensure the target exists.
     */
    async getLaunchTargetPath(): Promise<string | null> {
        if (await this.needsReconfigure()) {
            const rc = await this.configureInternal(ConfigureTrigger.launch, [], ConfigureType.Normal);
            if (rc !== 0) {
                return null;
            }
        }
        const target = await this.getOrSelectLaunchTarget();
        if (!target) {
            log.showChannel();
            log.warning('=======================================================');
            log.warning(localize('no.executable.target.found.to.launch', 'No executable target was found to launch. Please check:'));
            log.warning(` - ${localize('have.you.called.add_executable', 'Have you called add_executable() in your CMake project?')}`);
            log.warning(` - ${localize('have.you.configured', 'Have you executed a successful CMake configure?')}`);
            log.warning(localize('no.program.will.be.executed', 'No program will be executed'));
            return null;
        }

        return target.path;
    }

    /**
     * Implementation of `cmake.getLaunchTargetDirectory`. This does not ensure the target exists.
     */
    async getLaunchTargetDirectory(): Promise<string | null> {
        const targetPath = await this.getLaunchTargetPath();
        if (targetPath === null) {
            return null;
        }
        return path.dirname(targetPath);
    }

    /**
     * Implementation of `cmake.getLaunchTargetFilename`. This does not ensure the target exists.
     */
    async getLaunchTargetFilename(): Promise<string | null> {
        const targetPath = await this.getLaunchTargetPath();
        if (targetPath === null) {
            return null;
        }
        return path.basename(targetPath);
    }

    /**
     * Implementation of `cmake.buildType`
     */
    async currentBuildType(): Promise<string | null> {
        return this.variantManager.activeVariantOptions.buildType || null;
    }

    /**
     * Implementation of `cmake.buildDirectory`
     */
    async buildDirectory(): Promise<string | null> {
        const binaryDir = await this.binaryDir;
        if (binaryDir) {
            return binaryDir;
        } else {
            return null;
        }
    }

    /**
     * Implementation of `cmake.buildKit`
     */
    async buildKit(): Promise<string | null> {
        if (this.activeKit) {
            return this.activeKit.name;
        } else {
            return null;
        }
    }

    async prepareLaunchTargetExecutable(name?: string): Promise<api.ExecutableTarget | null> {
        let chosen: api.ExecutableTarget;

        // Ensure that we've configured the project already. If we haven't, `getOrSelectLaunchTarget` won't see any
        // executable targets and may show an uneccessary prompt to the user
        const isReconfigurationNeeded = await this.needsReconfigure();
        if (isReconfigurationNeeded) {
            const rc = await this.configureInternal(ConfigureTrigger.launch, [], ConfigureType.Normal);
            if (rc !== 0) {
                log.debug(localize('project.configuration.failed', 'Configuration of project failed.'));
                return null;
            }
        }

        if (name) {
            const found = (await this.executableTargets).find(e => e.name === name);
            if (!found) {
                return null;
            }
            chosen = found;
        } else {
            const current = await this.getOrSelectLaunchTarget();
            if (!current) {
                return null;
            }
            chosen = current;
        }

        const buildOnLaunch = this.workspaceContext.config.buildBeforeRun;
        if (buildOnLaunch || isReconfigurationNeeded) {
            const buildResult = await this.build([chosen.name]);
            if (buildResult !== 0) {
                log.debug(localize('build.failed', 'Build failed'));
                return null;
            }
        }

        return chosen;
    }

    async getOrSelectLaunchTarget(): Promise<api.ExecutableTarget | null> {
        const current = await this.getCurrentLaunchTarget();
        if (current) {
            return current;
        }
        // Ask the user if we don't already have a target
        await this.selectLaunchTarget();
        return this.getCurrentLaunchTarget();
    }

    /**
     * Both debugTarget and launchTarget called this funciton, so it's refactored out
     * Array.concat's performance would not beat the Dict.merge a lot.
     * This is also the point to fixing the issue #1987
     */
    async getTargetLaunchEnvironment(drv: CMakeDriver | null, debugEnv?: DebuggerEnvironmentVariable[]): Promise<Environment> {
        const env = util.fromDebuggerEnvironmentVars(debugEnv);

        // Add environment variables from ConfigureEnvironment.
        const configureEnv = await drv?.getConfigureEnvironment();

        return EnvironmentUtils.merge([env, configureEnv]);
    }

    /**
     * Implementation of `cmake.debugTarget`
     */
    async debugTarget(name?: string): Promise<vscode.DebugSession | null> {
        const drv = await this.getCMakeDriverInstance();
        if (!drv) {
            void vscode.window.showErrorMessage(localize('set.up.and.build.project.before.debugging', 'Set up and build your CMake project before debugging.'));
            return null;
        }
        if (drv instanceof CMakeLegacyDriver) {
            void vscode.window
                .showWarningMessage(localize('target.debugging.unsupported', 'Target debugging is no longer supported with the legacy driver'), {
                    title: localize('learn.more.button', 'Learn more'),
                    isLearnMore: true
                })
                .then(item => {
                    if (item && item.isLearnMore) {
                        open('https://vector-of-bool.github.io/docs/vscode-cmake-tools/debugging.html');
                    }
                });
            return null;
        }

        const targetExecutable = await this.prepareLaunchTargetExecutable(name);
        if (!targetExecutable) {
            log.error(localize('failed.to.prepare.target', 'Failed to prepare executable target with name {0}', `"${name}"`));
            return null;
        }

        let debugConfig;
        try {
            const cache = await CMakeCache.fromPath(drv.cachePath);
            debugConfig = await debuggerModule.getDebugConfigurationFromCache(cache, targetExecutable, process.platform,
                this.workspaceContext.config.debugConfig?.MIMode,
                this.workspaceContext.config.debugConfig?.miDebuggerPath);
            log.debug(localize('debug.configuration.from.cache', 'Debug configuration from cache: {0}', JSON.stringify(debugConfig)));
        } catch (error: any) {
            void vscode.window
                .showErrorMessage(error.message, {
                    title: localize('debugging.documentation.button', 'Debugging documentation'),
                    isLearnMore: true
                })
                .then(item => {
                    if (item && item.isLearnMore) {
                        open('https://vector-of-bool.github.io/docs/vscode-cmake-tools/debugging.html');
                    }
                });
            log.debug(localize('problem.getting.debug', 'Problem getting debug configuration from cache.'), error);
            return null;
        }

        if (debugConfig === null) {
            log.error(localize('failed.to.generate.debugger.configuration', 'Failed to generate debugger configuration'));
            void vscode.window.showErrorMessage(localize('unable.to.generate.debugging.configuration', 'Unable to generate a debugging configuration.'));
            return null;
        }

        // Add debug configuration from settings.
        const userConfig = this.workspaceContext.config.debugConfig;
        Object.assign(debugConfig, userConfig);
        const launchEnv = await this.getTargetLaunchEnvironment(drv, debugConfig.environment);
        debugConfig.environment = util.makeDebuggerEnvironmentVars(launchEnv);
        log.debug(localize('starting.debugger.with', 'Starting debugger with following configuration.'), JSON.stringify({
            workspace: this.folder.uri.toString(),
            config: debugConfig,
            environment: debugConfig.environment
        }));

        const cfg = vscode.workspace.getConfiguration('cmake', this.folder.uri).inspect<object>('debugConfig');
        const customSetting = (cfg?.globalValue !== undefined || cfg?.workspaceValue !== undefined || cfg?.workspaceFolderValue !== undefined);
        let dbg = debugConfig.MIMode?.toString();
        if (!dbg && debugConfig.type === "cppvsdbg") {
            dbg = "vsdbg";
        } else {
            dbg = "(unset)";
        }
        const telemetryProperties: telemetry.Properties = {
            customSetting: customSetting.toString(),
            debugger: dbg
        };

        telemetry.logEvent('debug', telemetryProperties);

        await vscode.debug.startDebugging(this.folder, debugConfig);
        return vscode.debug.activeDebugSession!;
    }

    private launchTerminals = new Map<number, vscode.Terminal>();
    private launchTerminalTargetName = '_CMAKE_TOOLS_LAUNCH_TERMINAL_TARGET_NAME';
    private launchTerminalPath = '_CMAKE_TOOLS_LAUNCH_TERMINAL_PATH';
    // Watch for the user closing our terminal
    private readonly termCloseSub = vscode.window.onDidCloseTerminal(async term => {
        const processId = await term.processId;
        if (this.launchTerminals.has(processId!)) {
            this.launchTerminals.delete(processId!);
        }
    });

    private async createTerminal(executable: api.ExecutableTarget): Promise<vscode.Terminal> {
        const launchBehavior = this.workspaceContext.config.launchBehavior.toLowerCase();
        if (launchBehavior !== "newterminal") {
            for (const [, terminal] of this.launchTerminals) {
                const creationOptions = terminal.creationOptions! as vscode.TerminalOptions;
                const executablePath = creationOptions.env![this.launchTerminalTargetName];
                const terminalPath = creationOptions.env![this.launchTerminalPath];
                if (executablePath === executable.name) {
                    if (launchBehavior === 'breakandreuseterminal') {
                        terminal.sendText('\u0003');
                    }
                    // Dispose the terminal if the User's settings for preferred terminal have changed since the current target is launched,
                    // or if the kit is changed, which means the environment variables are possibly updated.
                    if (terminalPath !== vscode.env.shell || this.refreshLaunchEnvironment) {
                        terminal.dispose();
                        break;
                    }
                    return terminal;
                }
            }
        }
        const userConfig = this.workspaceContext.config.debugConfig;
        const drv = await this.getCMakeDriverInstance();
        const launchEnv = await this.getTargetLaunchEnvironment(drv, userConfig.environment);
        const options: vscode.TerminalOptions = {
            name: `CMake/Launch - ${executable.name}`,
            env: launchEnv,
            cwd: (userConfig && userConfig.cwd) || path.dirname(executable.path)
        };
        if (options && options.env) {
            options.env[this.launchTerminalTargetName] = executable.name;
            options.env[this.launchTerminalPath] = vscode.env.shell;
        }

        this.refreshLaunchEnvironment = false;
        return vscode.window.createTerminal(options);
    }

    /**
     * Implementation of `cmake.launchTarget`
     */
    async launchTarget(name?: string) {
        const executable = await this.prepareLaunchTargetExecutable(name);
        if (!executable) {
            // The user has nothing selected and cancelled the prompt to select
            // a target.
            return null;
        }

        const userConfig = this.workspaceContext.config.debugConfig;
        const terminal = await this.createTerminal(executable);

        let executablePath = shlex.quote(executable.path);

        if (process.platform === 'win32') {
            executablePath = executablePath.replace(/\\/g, "/");

            if (vscode.env.shell.indexOf("PowerShell") > 0) {
                executablePath = `.${executablePath}`;
            }
        }

        let launchArgs = '';
        if (userConfig && userConfig.args) {
            launchArgs = userConfig.args.join(" ");
        }

        terminal.sendText(`${executablePath} ${launchArgs}`);
        terminal.show(true);

        const processId = await terminal.processId;
        this.launchTerminals.set(processId!, terminal);

        return terminal;
    }

    /**
     * Implementation of `cmake.quickStart`
     */
    public async quickStart(cmtFolder?: CMakeToolsFolder): Promise<Number> {
        if (!cmtFolder) {
            void vscode.window.showErrorMessage(localize('no.folder.open', 'No folder is open.'));
            return -2;
        }

        const mainListFile = path.join(this.sourceDir, 'CMakeLists.txt');

        if (await fs.exists(mainListFile)) {
            void vscode.window.showErrorMessage(localize('cmakelists.already.configured', 'A CMakeLists.txt is already configured!'));
            return -1;
        }

        const projectName = await vscode.window.showInputBox({
            prompt: localize('new.project.name', 'Enter a name for the new project'),
            validateInput: (value: string): string => {
                if (!value.length) {
                    return localize('project.name.required', 'A project name is required');
                }
                return '';
            }
        });
        if (!projectName) {
            return -1;
        }

        const targetType = (await vscode.window.showQuickPick([
            {
                label: 'Library',
                description: localize('create.library', 'Create a library')
            },
            { label: 'Executable', description: localize('create.executable', 'Create an executable') }
        ]));

        if (!targetType) {
            return -1;
        }

        const type = targetType.label;

        const init = [
            'cmake_minimum_required(VERSION 3.0.0)',
            `project(${projectName} VERSION 0.1.0)`,
            '',
            'include(CTest)',
            'enable_testing()',
            '',
            type === 'Library' ? `add_library(${projectName} ${projectName}.cpp)`
                : `add_executable(${projectName} main.cpp)`,
            '',
            'set(CPACK_PROJECT_NAME ${PROJECT_NAME})',
            'set(CPACK_PROJECT_VERSION ${PROJECT_VERSION})',
            'include(CPack)',
            ''
        ].join('\n');

        if (type === 'Library') {
            if (!(await fs.exists(path.join(this.sourceDir, projectName + '.cpp')))) {
                await fs.writeFile(path.join(this.sourceDir, projectName + '.cpp'), [
                    '#include <iostream>',
                    '',
                    'void say_hello(){',
                    `    std::cout << "Hello, from ${projectName}!\\n";`,
                    '}',
                    ''
                ].join('\n'));
            }
        } else {
            if (!(await fs.exists(path.join(this.sourceDir, 'main.cpp')))) {
                await fs.writeFile(path.join(this.sourceDir, 'main.cpp'), [
                    '#include <iostream>',
                    '',
                    'int main(int, char**) {',
                    '    std::cout << "Hello, world!\\n";',
                    '}',
                    ''
                ].join('\n'));
            }
        }
        await fs.writeFile(mainListFile, init);
        const doc = await vscode.workspace.openTextDocument(mainListFile);
        await vscode.window.showTextDocument(doc);

        // By now, quickStart is succesful in creating a valid CMakeLists.txt.
        // Regardless of the following configure return code,
        // we want full feature set view for the whole workspace.
        await enableFullFeatureSet(true);
        return this.configureInternal(ConfigureTrigger.quickStart, [], ConfigureType.Normal);
    }

    /**
     * Implementation of `cmake.resetState`
     */
    async resetState() {
        await this.workspaceContext.state.reset();
    }

    // Don't get this from the driver. Source dir is required to evaluate presets.
    // Presets contain generator info. Generator info is required for server api.
    private _sourceDir = '';
    get sourceDir() {
        return this._sourceDir;
    }

    get mainListFile() {
        const drv = this.getCMakeDriverInstance();

        return drv.then(d => {
            if (!d) {
                return '';
            }
            return d.mainListFile;
        });
    }

    get binaryDir() {
        const drv = this.getCMakeDriverInstance();

        return drv.then(d => {
            if (!d) {
                return '';
            }
            return d.binaryDir;
        });
    }

    get cachePath() {
        const drv = this.getCMakeDriverInstance();

        return drv.then(d => {
            if (!d) {
                return '';
            }
            return d.cachePath;
        });
    }

    get targets() {
        const drv = this.getCMakeDriverInstance();

        return drv.then(d => {
            if (!d) {
                return [];
            }
            return d.targets;
        });
    }

    get executableTargets() {
        const drv = this.getCMakeDriverInstance();

        return drv.then(d => {
            if (!d) {
                return [];
            }
            return d.executableTargets;
        });
    }

    async jumpToCacheFile() {
        // Do nothing.
        return null;
    }

    async setBuildType() {
        // Do nothing
        return -1;
    }

    async selectEnvironments() {
        return null;
    }
}

export default CMakeTools;<|MERGE_RESOLUTION|>--- conflicted
+++ resolved
@@ -203,12 +203,11 @@
                 return undefined;
             }
             if (!expandedConfigurePreset.binaryDir) {
-<<<<<<< HEAD
-                log.error(localize('binaryDir.not.set.config.preset', '"binaryDir" is not set in configure preset: {0}', configurePreset));
+                log.error(localize('binaryDir.not.set.config.preset', '{0} is not set in configure preset: {1}', "\"binaryDir\"", configurePreset));
                 return undefined;
             }
             if (!expandedConfigurePreset.generator) {
-                log.error(localize('generator.not.set.config.preset', '"generator" is not set in configure preset: {0}', configurePreset));
+                log.error(localize('generator.not.set.config.preset', '{0} is not set in configure preset: {1}', "\"generator\"", configurePreset));
                 return undefined;
             }
             return expandedConfigurePreset;
@@ -224,16 +223,6 @@
         if (configurePreset) {
             const expandedConfigurePreset: preset.ConfigurePreset | undefined = await this.expandConfigPresetbyName(configurePreset);
             if (!expandedConfigurePreset) {
-=======
-                log.error(localize('binaryDir.not.set.config.preset', '{0} is not set in configure preset: {1}', "\"binaryDir\"", configurePreset));
-                // Set to null so if we won't get wrong selection option when selectbuild/testPreset before a configure preset is selected.
-                await this.resetPresets();
-                return;
-            }
-            if (!expandedConfigurePreset.generator) {
-                log.error(localize('generator.not.set.config.preset', '{0} is not set in configure preset: {1}', "\"generator\"", configurePreset));
-                // Set to null so if we won't get wrong selection option when selectbuild/testPreset before a configure preset is selected.
->>>>>>> 363ba61b
                 await this.resetPresets();
                 return;
             }
@@ -361,8 +350,7 @@
                 return undefined;
             }
             if (!expandedTestPreset.configurePreset) {
-<<<<<<< HEAD
-                log.error(localize('configurePreset.not.set.test.preset', '"configurePreset" is not set in test preset: {0}', testPreset));
+                log.error(localize('configurePreset.not.set.test.preset', '{0} is not set in test preset: {1}', "\"configurePreset\"", testPreset));
                 return undefined;
             }
             return expandedTestPreset;
@@ -377,9 +365,6 @@
             log.debug(localize('resolving.test.preset', 'Resolving the selected test preset'));
             const expandedTestPreset = await this.expandTestPresetbyName(testPreset);
             if (!expandedTestPreset) {
-=======
-                log.error(localize('configurePreset.not.set.test.preset', '{0} is not set in test preset: {1}', "\"configurePreset\"", testPreset));
->>>>>>> 363ba61b
                 this._testPreset.set(null);
                 return;
             }
