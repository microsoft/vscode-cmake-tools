/**
 * Defines base class for CMake drivers
 */ /** */

import * as path from 'path';
import * as vscode from 'vscode';

import { CMakeExecutable } from '@cmt/cmake/cmakeExecutable';
import * as codepages from '@cmt/codePageTable';
import { ConfigureTrigger, DiagnosticsConfiguration } from "@cmt/cmakeProject";
import { CompileCommand } from '@cmt/compilationDatabase';
import { ConfigurationReader, checkBuildOverridesPresent, checkConfigureOverridesPresent, checkTestOverridesPresent, checkPackageOverridesPresent, defaultNumJobs } from '@cmt/config';
import { CMakeBuildConsumer, CompileOutputConsumer } from '@cmt/diagnostics/build';
import { CMakeOutputConsumer } from '@cmt/diagnostics/cmake';
import { RawDiagnosticParser } from '@cmt/diagnostics/util';
import { ProgressMessage } from '@cmt/drivers/drivers';
import * as expand from '@cmt/expand';
import { CMakeGenerator, effectiveKitEnvironment, Kit, kitChangeNeedsClean, KitDetect, getKitDetect, getVSKitEnvironment } from '@cmt/kit';
import * as logging from '@cmt/logging';
import paths from '@cmt/paths';
import { fs } from '@cmt/pr';
import * as proc from '@cmt/proc';
import rollbar from '@cmt/rollbar';
import * as telemetry from '@cmt/telemetry';
import * as util from '@cmt/util';
import { ConfigureArguments, VariantOption } from '@cmt/variant';
import * as nls from 'vscode-nls';
import { majorVersionSemver, minorVersionSemver, parseTargetTriple, TargetTriple } from '@cmt/triple';
import * as preset from '@cmt/preset';
import * as codeModel from '@cmt/drivers/codeModel';
import { Environment, EnvironmentUtils } from '@cmt/environmentVariables';
import { CMakeTask, CMakeTaskProvider, CustomBuildTaskTerminal } from '@cmt/cmakeTaskProvider';
import { getValue } from '@cmt/preset';
import { CacheEntry } from '@cmt/cache';
import { CMakeBuildRunner } from '@cmt/cmakeBuildRunner';
import { DebuggerInformation } from '@cmt/debug/debuggerConfigureDriver';
<<<<<<< HEAD
import { getActiveProject } from '@cmt/extension';

=======
import { onBuildSettingsChange, onTestSettingsChange, onPackageSettingsChange } from '@cmt/ui/util';
>>>>>>> 3472ca7c
nls.config({ messageFormat: nls.MessageFormat.bundle, bundleFormat: nls.BundleFormat.standalone })();
const localize: nls.LocalizeFunc = nls.loadMessageBundle();

const log = logging.createLogger('driver');

export class NoGeneratorError extends Error {
    message: string = localize('no.usable.generator.found', 'No usable generator found.');
}

export enum CMakePreconditionProblems {
    ConfigureIsAlreadyRunning,
    BuildIsAlreadyRunning,
    NoSourceDirectoryFound,
    MissingCMakeListsFile
}

interface CompilerInfo {
    name: string;
    version: string;
}

export enum ConfigureResultType {
    NormalOperation,
    ForcedCancel,
    ConfigureInProgress,
    BuildInProgress,
    NoCache,
    NoConfigurePreset,
    Other
}

export interface ConfigureResult {
    result: number;
    resultType: ConfigureResultType;
}

export type CMakePreconditionProblemSolver = (e: CMakePreconditionProblems, config?: ConfigurationReader) => Promise<void>;

function nullableValueToString(arg: any | null | undefined): string {
    return arg === null ? 'empty' : arg;
}

/**
 * Description of an executable CMake target, defined via `add_executable()`.
 */
export interface ExecutableTarget {
    /**
     * The name of the target.
     */
    name: string;
    /**
     * The absolute path to the build output.
     */
    path: string;
    /**
     * The install locations of the target.
     */
    isInstallTarget?: boolean;
}

/**
 * A target with a name, but no output. This may be created via `add_custom_command()`.
 */
export interface NamedTarget {
    type: 'named';
    name: string;
}

/**
 * A target with a name, path, and type.
 */
export interface RichTarget {
    type: 'rich';
    name: string;
    filepath: string;
    targetType: string;
    installPaths?: InstallPath[];
}

export type Target = NamedTarget | RichTarget;

export interface InstallPath {
    path: string;
    subPath: string;
}

/**
 * Base class for CMake drivers.
 *
 * CMake drivers are separated because different CMake version warrant different
 * communication methods. Older CMake versions need to be driven by the command
 * line, but newer versions may be controlled via CMake server, which provides
 * a much richer interface.
 *
 * This class defines the basis for what a driver must implement to work.
 */
export abstract class CMakeDriver implements vscode.Disposable {
    /**
     * Do the configuration process for the current project.
     *
     * @returns The exit code from CMake
     */
    protected abstract doConfigure(extra_args: string[], trigger?: ConfigureTrigger, consumer?: proc.OutputConsumer, showCommandOnly?: boolean, defaultConfigurePresetName?: string, configurePreset?: preset.ConfigurePreset | null, options?: proc.ExecutionOptions, debuggerInformation?: DebuggerInformation): Promise<number>;
    protected abstract doCacheConfigure(): Promise<number>;

    private _isConfiguredAtLeastOnce = false;
    protected get isConfiguredAtLeastOnce(): boolean {
        return this._isConfiguredAtLeastOnce;
    }

    protected async doPreCleanConfigure(): Promise<void> {
        return Promise.resolve();
    }

    protected doPreBuild(): Promise<boolean> {
        return Promise.resolve(true);
    }

    protected doPostBuild(): Promise<boolean> {
        return Promise.resolve(true);
    }

    /**
     * Check if using cached configuration is supported.
     */
    protected abstract get isCacheConfigSupported(): boolean;

    /**
     * Check if we need to reconfigure, such as if an important file has changed
     */
    abstract checkNeedsReconfigure(): Promise<boolean>;
    /**
     * Event registration for code model updates
     *
     * This event is fired after update of the code model, like after cmake configuration.
     */
    abstract onCodeModelChanged: vscode.Event<codeModel.CodeModelContent | null>;

    /**
     * List of targets known to CMake
     */
    abstract get targets(): Target[];

    abstract get codeModelContent(): codeModel.CodeModelContent | null;

    /**
     * List of executable targets known to CMake
     */
    abstract get executableTargets(): ExecutableTarget[];

    /**
     * List of unique targets known to CMake
     */
    abstract get uniqueTargets(): Target[];

    /**
     * List of all files (CMakeLists.txt and included .cmake files) used by CMake
     * during configuration
     */
    abstract get cmakeFiles(): string[];

    /**
     * Do any necessary disposal for the driver. For the CMake Server driver,
     * this entails shutting down the server process and closing the open pipes.
     *
     * The reason this is separate from the regular `dispose()` is so that the
     * driver shutdown may be `await`ed on to ensure full shutdown.
     */
    abstract asyncDispose(): Promise<void>;

    /**
     * Construct the driver. Concrete instances should provide their own creation
     * routines.
     */
    protected constructor(public cmake: CMakeExecutable,
        readonly config: ConfigurationReader,
        protected sourceDirUnexpanded: string, // The un-expanded original source directory path, where the CMakeLists.txt exists.
        private readonly isMultiProject: boolean,
        private readonly __workspaceFolder: string,
        readonly preconditionHandler: CMakePreconditionProblemSolver) {
        this.sourceDir = this.sourceDirUnexpanded;
        // We have a cache of file-compilation terminals. Wipe them out when the
        // user closes those terminals.
        vscode.window.onDidCloseTerminal(closed => {
            for (const [key, term] of this._compileTerms) {
                if (term === closed) {
                    log.debug(localize('user.closed.file.compilation.terminal', 'User closed a file compilation terminal'));
                    this._compileTerms.delete(key);
                    break;
                }
            }
        });
    }

    /**
     * The source directory, where the root CMakeLists.txt lives.
     *
     * @note This is distinct from the config values, since we do variable
     * substitution.
     */
    protected __sourceDir = '';

    get sourceDir(): string {
        return this.__sourceDir;
    }

    protected set sourceDir(value: string) {
        this.__sourceDir = value;
    }

    /**
     * Dispose the driver. This disposes some things synchronously, but also
     * calls the `asyncDispose()` method to start any asynchronous shutdown.
     */
    dispose() {
        log.debug(localize('disposing.base.cmakedriver', 'Disposing base CMakeDriver'));
        for (const term of this._compileTerms.values()) {
            term.dispose();
        }
        for (const sub of [this._settingsSub, this._argsSub, this._envSub, this._buildArgsSub, this._buildEnvSub, this._testArgsSub, this._testEnvSub, this._packEnvSub, this._generalEnvSub]) {
            sub.dispose();
        }
        rollbar.invokeAsync(localize('async.disposing.cmake.driver', 'Async disposing CMake driver'), () => this.asyncDispose());
    }

    /**
     * The environment variables required by the current kit
     */
    private _kitEnvironmentVariables = EnvironmentUtils.create();

    /**
     * Compute the environment variables that apply with substitutions by expansionOptions
     */
    async computeExpandedEnvironment(toExpand: Environment, expanded: Environment): Promise<Environment> {
        const env = EnvironmentUtils.create();
        const opts = this.expansionOptions;

        for (const entry of Object.entries(toExpand)) {
            env[entry[0]] = await expand.expandString(entry[1], { ...opts, envOverride: expanded });
        }

        return env;
    }

    /**
     * Get the environment variables that should be set at CMake-configure time.
     */
    async getConfigureEnvironment(configurePreset?: preset.ConfigurePreset | null, extraEnvironmentVariables?: Environment): Promise<Environment> {
        let envs;
        if (this.useCMakePresets) {
            envs = EnvironmentUtils.create(configurePreset ? configurePreset.environment : this._configurePreset?.environment);
            envs = EnvironmentUtils.merge([envs, await this.computeExpandedEnvironment(this.config.environment, envs)]);
            envs = EnvironmentUtils.merge([envs, await this.computeExpandedEnvironment(this.config.configureEnvironment, envs)]);
        } else {
            envs = this._kitEnvironmentVariables;
            /* NOTE: By mergeEnvironment one by one to enable expanding self containd variable such as PATH properly */
            /* If configureEnvironment and environment both configured different PATH, doing this will preserve them all */
            envs = EnvironmentUtils.merge([envs, await this.computeExpandedEnvironment(this.config.environment, envs)]);
            envs = EnvironmentUtils.merge([envs, await this.computeExpandedEnvironment(this.config.configureEnvironment, envs)]);
            envs = EnvironmentUtils.merge([envs, await this.computeExpandedEnvironment(this._variantEnv, envs)]);
        }
        if (extraEnvironmentVariables) {
            envs = EnvironmentUtils.merge([envs, await this.computeExpandedEnvironment(extraEnvironmentVariables, envs)]);
        }
        return envs;
    }

    /**
     * Get the environment variables that should be set at CMake-build time.
     */
    async getCMakeBuildCommandEnvironment(in_env?: Environment): Promise<Environment> {
        if (this.useCMakePresets) {
            let envs = EnvironmentUtils.merge([in_env, this._buildPreset?.environment]);
            envs = EnvironmentUtils.merge([envs, await this.computeExpandedEnvironment(this.config.environment, envs)]);
            envs = EnvironmentUtils.merge([envs, await this.computeExpandedEnvironment(this.config.buildEnvironment, envs)]);
            return envs;
        } else {
            let envs = EnvironmentUtils.merge([in_env, this._kitEnvironmentVariables]);
            envs = EnvironmentUtils.merge([envs, await this.computeExpandedEnvironment(this.config.environment, envs)]);
            envs = EnvironmentUtils.merge([envs, await this.computeExpandedEnvironment(this.config.buildEnvironment, envs)]);
            envs = EnvironmentUtils.merge([envs, await this.computeExpandedEnvironment(this._variantEnv, envs)]);
            return envs;
        }
    }

    /**
     * Get the environment variables that should be set at CTest and running program time.
     */
    async getCTestCommandEnvironment(): Promise<Environment> {
        if (this.useCMakePresets) {
            let envs = EnvironmentUtils.create(this._testPreset?.environment);
            envs = EnvironmentUtils.merge([envs, await this.computeExpandedEnvironment(this.config.environment, envs)]);
            envs = EnvironmentUtils.merge([envs, await this.computeExpandedEnvironment(this.config.testEnvironment, envs)]);

            if (this.useCMakePresets && this.testPreset !== null && checkTestOverridesPresent(this.config)) {
                log.info(localize('test.with.overrides', 'NOTE: You are testing with preset {0}, but there are some overrides being applied from your VS Code settings.', this.testPreset.displayName ?? this.testPreset.name));
            }

            return envs;
        } else {
            let envs = this._kitEnvironmentVariables;
            envs = EnvironmentUtils.merge([envs, await this.computeExpandedEnvironment(this.config.environment, envs)]);
            envs = EnvironmentUtils.merge([envs, await this.computeExpandedEnvironment(this.config.testEnvironment, envs)]);
            envs = EnvironmentUtils.merge([envs, await this.computeExpandedEnvironment(this._variantEnv, envs)]);
            return envs;
        }
    }

    /**
     * Get the environment variables that should be set at CPack and packaging time.
     */
    async getCPackCommandEnvironment(): Promise<Environment> {
        if (this.useCMakePresets) {
            let envs = EnvironmentUtils.create(this._packagePreset?.environment);
            envs = EnvironmentUtils.merge([envs, await this.computeExpandedEnvironment(this.config.environment, envs)]);
            envs = EnvironmentUtils.merge([envs, await this.computeExpandedEnvironment(this.config.cpackEnvironment, envs)]);

            if (this.useCMakePresets && this.packagePreset !== null && checkPackageOverridesPresent(this.config)) {
                log.info(localize('package.with.overrides', 'NOTE: You are packaging with preset {0}, but there are some overrides being applied from your VS Code settings.', this.packagePreset.displayName ?? this.packagePreset.name));
            }

            return envs;
        } else {
            return {};
        }
    }

    get onProgress(): vscode.Event<ProgressMessage> {
        return (_cb: (ev: ProgressMessage) => any) => new util.DummyDisposable();
    }

    /**
     * The current Kit. Starts out `null`, but once set, is never `null` again.
     * We do some separation here to protect ourselves: The `_baseKit` property
     * is `private`, so derived classes cannot change it, except via
     * `_setBaseKit`, which only allows non-null kits. This prevents the derived
     * classes from resetting the kit back to `null`.
     */
    private _kit: Kit | null = null;

    private _kitDetect: KitDetect | null = null;

    private _useCMakePresets: boolean = true;

    get useCMakePresets(): boolean {
        return this._useCMakePresets;
    }

    private _configurePreset: preset.ConfigurePreset | null = null;

    private _buildPreset: preset.BuildPreset | null = null;

    private _testPreset: preset.TestPreset | null = null;

    get testPreset(): preset.TestPreset | null {
        return this._testPreset;
    }

    private _packagePreset: preset.PackagePreset | null = null;

    get packagePreset(): preset.PackagePreset | null {
        return this._packagePreset;
    }

    private _workflowPreset: preset.WorkflowPreset | null = null;

    get workflowPreset(): preset.WorkflowPreset | null {
        return this._workflowPreset;
    }

    /**
     * Get the vscode root workspace folder.
     *
     * @returns Returns the vscode root workspace folder. Returns `null` if no folder is open or the folder uri is not a
     * `file://` scheme.
     */
    get workspaceFolder() {
        return this.__workspaceFolder;
    }

    protected variantKeywordSettings: Map<string, string> | null = null;

    /**
     * The options that will be passed to `expand.expandString` for this driver.
     */
    get expansionOptions(): expand.ExpansionOptions {
        const ws_root = util.lightNormalizePath(this.workspaceFolder || '.');
        const target: Partial<TargetTriple> | undefined = this.useCMakePresets ? undefined : parseTargetTriple(this._kitDetect?.triple ?? '') ?? {};
        const version = this.useCMakePresets ? undefined : this._kitDetect?.version ?? '0.0';

        // Fill in default replacements
        const vars: expand.KitContextVars = {
            buildType: this.currentBuildType,
            generator: this.generatorName || 'null',
            workspaceFolder: ws_root,
            workspaceFolderBasename: path.basename(ws_root),
            workspaceHash: util.makeHashString(ws_root),
            workspaceRoot: ws_root,
            workspaceRootFolderName: path.basename(ws_root),
            userHome: paths.userHome,
<<<<<<< HEAD
            buildKit: this.useCMakePresets ? '__kit_not_allowed__' : (this._kit?.name ?? '__unknown_kit__'),
            buildKitVendor: this.useCMakePresets ? '__vendor_not_allowed__' : (this._kitDetect?.vendor ?? '__unknown_vendor__'),
            buildKitTriple: this.useCMakePresets ? '__triple_not_allowed__' : (this._kitDetect?.triple ?? '__unknown_triple__'),
            buildKitVersion: this.useCMakePresets ? '__version_not_allowed__' : (version ?? '__unknown_version__'),
            buildKitHostOs: this.useCMakePresets ? '__host_oS_not_allowed__' : process.platform,
            buildKitTargetOs: this.useCMakePresets ? '__target_oS_not_allowed__' : (target?.targetOs ?? '__unknown_target_os__'),
            buildKitTargetArch: this.useCMakePresets ? '__target_arch_not_allowed__' : (target?.targetArch ?? '__unknown_target_arch__'),
            buildKitVersionMajor: this.useCMakePresets ? '__version_major_not_allowed__' : (version ? majorVersionSemver(version) : '__unknown_version_major__'),
            buildKitVersionMinor: this.useCMakePresets ? '__version_minor_not_allowed__' : (version ? minorVersionSemver(version) : '__unknown_version_minor__'),
=======
            buildKitVendor: this._kitDetect?.vendor ?? '__unknown_vendor__',
            buildKitTriple: this._kitDetect?.triple ?? '__unknown_triple__',
            buildKitVersion: version,
            buildKitHostOs: process.platform,
            buildKitTargetOs: target.targetOs ?? '__unknown_target_os__',
            buildKitTargetArch: target.targetArch ?? '__unknown_target_arch__',
            buildKitVersionMajor: majorVersionSemver(version),
            buildKitVersionMinor: minorVersionSemver(version),
>>>>>>> 3472ca7c
            sourceDir: this.sourceDir,
            // DEPRECATED EXPANSION: Remove this in the future:
            projectName: 'ProjectName'
        };

        // Update Variant replacements
        const variantVars: { [key: string]: string } = {};
        if (this.variantKeywordSettings) {
            // allows to expansion of variant option keyword and replace it by the variant option short name
            this.variantKeywordSettings.forEach((value: string, key: string) => variantVars[key] = value);
        }

        return { vars, variantVars };
    }

    static async sourceDirExpansionOptions(workspaceFolderFspath: string | null, useCMakePresets: boolean, kit?: Kit | null): Promise<expand.ExpansionOptions> {
        const ws_root = util.lightNormalizePath(workspaceFolderFspath || '.');

        let kitDetect: KitDetect | undefined;
        let target: Partial<TargetTriple> | undefined;
        let version: string | undefined;
        // Fill in default replacements
        if (!useCMakePresets) {
            if (!kit) {
                kit = getActiveProject()?.getActiveKit();
            }

            kitDetect = kit ? await getKitDetect(kit) : undefined;
            target = parseTargetTriple(kitDetect?.triple ?? '') ?? {};
            version = kitDetect?.version ?? '0.0';
        }

        const vars: expand.MinimalPresetContextVars = {
            generator: '__generator_not_allowed__',
            buildKit: useCMakePresets ? '__kit_not_allowed__' : (kit?.name ?? '__unknown_kit__'),
            buildKitVendor: useCMakePresets ? '__vendor_not_allowed__' : (kitDetect?.vendor ?? '__unknown_vendor__'),
            buildKitTriple: useCMakePresets ? '__triple_not_allowed__' : (kitDetect?.triple ?? '__unknown_triple__'),
            buildKitVersion: useCMakePresets ? '__version_not_allowed__' : (version ?? '__unknown_version__'),
            buildKitHostOs: useCMakePresets ? '__host_os_not_allowed__' : process.platform,
            buildKitTargetOs: useCMakePresets ? '__target_os_not_allowed__' : (target?.targetOs ?? '__unknown_target_os__'),
            buildKitTargetArch: useCMakePresets ? '__target_arch_not_allowed__' : (target?.targetArch ?? '__unknown_target_arch__'),
            buildKitVersionMajor: useCMakePresets ? '__version_major_not_allowed__' : (version ? majorVersionSemver(version) : '__unknown_version_major__'),
            buildKitVersionMinor: useCMakePresets ? '__version_minor_not_allowed__' : (version ? minorVersionSemver(version) : '__unknown_version_minor__'),
            workspaceFolder: ws_root,
            workspaceFolderBasename: path.basename(ws_root),
            sourceDir: '${sourceDir}',
            workspaceHash: util.makeHashString(ws_root),
            workspaceRoot: ws_root,
            workspaceRootFolderName: path.basename(ws_root),
            userHome: paths.userHome
        };

        return { vars };
    }

    getEffectiveSubprocessEnvironment(opts?: proc.ExecutionOptions): Environment {
        const cur_env = process.env;
        const kit_env = (this.config.ignoreKitEnv) ? EnvironmentUtils.create() : this._kitEnvironmentVariables;
        return EnvironmentUtils.merge([cur_env, kit_env, opts?.environment]);
    }

    executeCommand(command: string, args?: string[], consumer?: proc.OutputConsumer, options?: proc.ExecutionOptions): proc.Subprocess {
        const environment = this.getEffectiveSubprocessEnvironment(options);
        const exec_options = { ...options, environment };
        return proc.execute(command, args, consumer, exec_options);
    }

    /**
     * File compilation terminals. This is a map, rather than a single terminal
     * instance for two reasons:
     *
     * 1. Different compile commands may require different environment variables.
     * 2. Different compile commands may require different working directories.
     *
     * The key of each terminal is generated deterministically in `runCompileCommand()`
     * based on the CWD and environment of the compile command.
     */
    private readonly _compileTerms = new Map<string, vscode.Terminal>();

    /**
     * Launch the given compilation command in an embedded terminal.
     * @param cmd The compilation command from a compilation database to run
     */
    async runCompileCommand(cmd: CompileCommand): Promise<vscode.Terminal> {
        const env = await this.getCMakeBuildCommandEnvironment();

        if (this.useCMakePresets && this._buildPreset && checkBuildOverridesPresent(this.config)) {
            log.info(localize('compile.with.overrides', 'NOTE: You are compiling with preset {0}, but there are some overrides being applied from your VS Code settings.', this._buildPreset.displayName ?? this._buildPreset.name));
        }

        const key = `${cmd.directory}${JSON.stringify(env)}`;
        let existing = this._compileTerms.get(key);
        if (existing && this.config.clearOutputBeforeBuild) {
            this._compileTerms.delete(key);
            existing.dispose();
            existing = undefined;
        }
        if (!existing) {
            const shellPath = process.platform === 'win32' ? 'cmd.exe' : undefined;
            const term = vscode.window.createTerminal({
                name: localize('file.compilation', 'File Compilation'),
                cwd: cmd.directory,
                env,
                shellPath
            });
            this._compileTerms.set(key, term);
            existing = term;
        }
        existing.show();
        existing.sendText(cmd.command + '\r\n');
        return existing;
    }

    /**
     * Remove the prior CMake configuration files.
     */
    protected async _cleanPriorConfiguration() {
        const build_dir = this.binaryDir;
        const cache = this.cachePath;
        const cmake_files = path.join(build_dir, 'CMakeFiles');
        if (await fs.exists(cache)) {
            log.info(localize('removing', 'Removing {0}', cache));
            try {
                await fs.unlink(cache);
            } catch {
                log.error(localize('unlink.failed', 'Failed to remove cache file {0}', this.cachePath));
            }
        }
        if (await fs.exists(cmake_files)) {
            log.info(localize('removing', 'Removing {0}', cmake_files));
            await fs.rmdir(cmake_files);
        }
    }

    /**
     * Change the current configure preset. This lets the driver reload, if necessary.
     * @param configurePreset The new configure preset
     */
    async setConfigurePreset(configurePreset: preset.ConfigurePreset | null): Promise<void> {
        if (configurePreset) {
            log.info(localize('switching.to.config.preset', 'Switching to configure preset: {0}', configurePreset.name));

            const newBinaryDir = configurePreset.binaryDir;
            const needs_clean = this.binaryDir === newBinaryDir && preset.configurePresetChangeNeedsClean(configurePreset, this._configurePreset);
            await this.doSetConfigurePreset(needs_clean, async () => {
                await this._setConfigurePreset(configurePreset);
            });
        } else {
            log.info(localize('unsetting.config.preset', 'Unsetting configure preset'));

            await this.doSetConfigurePreset(false, async () => {
                await this._setConfigurePreset(configurePreset);
            });
        }
    }

    private async _setConfigurePreset(configurePreset: preset.ConfigurePreset | null): Promise<void> {
        this._configurePreset = configurePreset;
        log.debug(localize('cmakedriver.config.preset.set.to', 'CMakeDriver configure preset set to {0}', configurePreset?.name || null));

        this._binaryDir = configurePreset?.binaryDir || '';

        if (configurePreset) {
            if (configurePreset.generator) {
                this._generator = {
                    name: configurePreset.generator,
                    platform: configurePreset.architecture ? getValue(configurePreset.architecture) : undefined,
                    toolset: configurePreset.toolset ? getValue(configurePreset.toolset) : undefined
                };
            } else {
                log.debug(localize('no.generator', 'No generator specified'));
            }
        } else {
            this._generator = null;
        }
    }

    /**
     * Change the current build preset
     * @param buildPreset The new build preset
     */
    async setBuildPreset(buildPreset: preset.BuildPreset | null): Promise<void> {
        if (buildPreset) {
            log.info(localize('switching.to.build.preset', 'Switching to build preset: {0}', buildPreset.name));
        } else {
            log.info(localize('unsetting.build.preset', 'Unsetting build preset'));
        }

        await this.doSetBuildPreset(async () => {
            await this._setBuildPreset(buildPreset);
        });
    }

    private async _setBuildPreset(buildPreset: preset.BuildPreset | null): Promise<void> {
        this._buildPreset = buildPreset;
        log.debug(localize('cmakedriver.build.preset.set.to', 'CMakeDriver build preset set to {0}', buildPreset?.name || null));
    }

    /**
     * Change the current test preset
     * @param testPreset The new test preset
     */
    async setTestPreset(testPreset: preset.TestPreset | null): Promise<void> {
        if (testPreset) {
            log.info(localize('switching.to.test.preset', 'Switching to test preset: {0}', testPreset.name));
        } else {
            log.info(localize('unsetting.test.preset', 'Unsetting test preset'));
        }

        await this.doSetTestPreset(async () => {
            await this._setTestPreset(testPreset);
        });
    }

    private async _setTestPreset(testPreset: preset.TestPreset | null): Promise<void> {
        this._testPreset = testPreset;
        log.debug(localize('cmakedriver.test.preset.set.to', 'CMakeDriver test preset set to {0}', testPreset?.name || null));
    }

    /**
     * Change the current package preset
     * @param packagePreset The new package preset
     */
    async setPackagePreset(packagePreset: preset.PackagePreset | null): Promise<void> {
        if (packagePreset) {
            log.info(localize('switching.to.package.preset', 'Switching to package preset: {0}', packagePreset.name));
        } else {
            log.info(localize('unsetting.package.preset', 'Unsetting package preset'));
        }

        await this.doSetPackagePreset(async () => {
            await this._setPackagePreset(packagePreset);
        });
    }

    private async _setPackagePreset(packagePreset: preset.PackagePreset | null): Promise<void> {
        this._packagePreset = packagePreset;
        log.debug(localize('cmakedriver.package.preset.set.to', 'CMakeDriver package preset set to {0}', packagePreset?.name || null));
    }

    /**
     * Change the current workflow preset
     * @param workflowPreset The new workflow preset
     */
    async setWorkflowPreset(workflowPreset: preset.WorkflowPreset | null): Promise<void> {
        if (workflowPreset) {
            log.info(localize('switching.to.workflow.preset', 'Switching to workflow preset: {0}', workflowPreset.name));
        } else {
            log.info(localize('unsetting.workflow.preset', 'Unsetting workflow preset'));
        }

        await this.doSetWorkflowPreset(async () => {
            await this._setWorkflowPreset(workflowPreset);
        });
    }

    private async _setWorkflowPreset(workflowPreset: preset.WorkflowPreset | null): Promise<void> {
        this._workflowPreset = workflowPreset;
        log.debug(localize('cmakedriver.workflow.preset.set.to', 'CMakeDriver workflow preset set to {0}', workflowPreset?.name || null));
    }

    /**
     * Ensure that variables are up to date (e.g. sourceDirectory, buildDirectory, env, installDirectory)
     */
    async refreshSettings() {
        await this._refreshExpansions();
    }

    /**
     * Change the current kit. This lets the driver reload, if necessary.
     * @param kit The new kit
     */
    async setKit(kit: Kit, preferredGenerators: CMakeGenerator[]): Promise<void> {
        if (this.useCMakePresets) {
            log.info(localize('skip.set.kit', 'Using preset, skip setting kit: {0}', kit.name));
            return;
        }

        log.info(localize('switching.to.kit', 'Switching to kit: {0}', kit.name));

        const oldBinaryDir = this.binaryDir;
        const needsCleanIfKitChange = kitChangeNeedsClean(kit, this._kit);
        await this.doSetKit(async () => {
            await this._setKit(kit, preferredGenerators);
            await this._refreshExpansions();
            const scope = this.workspaceFolder ? vscode.Uri.file(this.workspaceFolder) : undefined;
            const newBinaryDir = util.lightNormalizePath(await expand.expandString(this.config.buildDirectory(this.isMultiProject, scope), this.expansionOptions));
            if (needsCleanIfKitChange && (newBinaryDir === oldBinaryDir)) {
                await this._cleanPriorConfiguration();
            }
        });
    }

    private async _setKit(kit: Kit, preferredGenerators: CMakeGenerator[]): Promise<void> {
        this._kit = Object.seal({ ...kit });
        this._kitDetect = await getKitDetect(this._kit);
        log.debug(localize('cmakedriver.kit.set.to', 'CMakeDriver Kit set to {0}', kit.name));
        this._kitEnvironmentVariables = await effectiveKitEnvironment(kit, this.expansionOptions);

        if (kit.preferredGenerator) {
            preferredGenerators.push(kit.preferredGenerator);
        }

        // If no preferred generator is defined by the current kit or the user settings,
        // it's time to consider the defaults.
        if (preferredGenerators.length === 0) {
            preferredGenerators.push({ name: "Ninja" });
            preferredGenerators.push({ name: "Unix Makefiles" });
        }

        // Use the "best generator" selection logic only if the user did not define already
        // in settings (via "cmake.generator") a particular generator to be used.
        if (this.config.generator) {
            this._generator = {
                name: this.config.generator,
                platform: this.config.platform || undefined,
                toolset: this.config.toolset || undefined
            };
        } else {
            this._generator = await this.findBestGenerator(preferredGenerators);
        }
    }

    protected abstract doSetConfigurePreset(needsClean: boolean, cb: () => Promise<void>): Promise<void>;
    protected abstract doSetBuildPreset(cb: () => Promise<void>): Promise<void>;
    protected abstract doSetTestPreset(cb: () => Promise<void>): Promise<void>;
    protected abstract doSetPackagePreset(cb: () => Promise<void>): Promise<void>;
    protected abstract doSetWorkflowPreset(cb: () => Promise<void>): Promise<void>;

    protected abstract doSetKit(cb: () => Promise<void>): Promise<void>;

    protected get generator(): CMakeGenerator | null {
        return this._generator;
    }
    protected _generator: CMakeGenerator | null = null;
    /**
     * The CMAKE_BUILD_TYPE to use
     */
    private _variantBuildType: string = 'Debug';

    /**
     * The arguments to pass to CMake during a configuration according to the current variant
     */
    private _variantConfigureSettings: ConfigureArguments = {};

    /**
     * Determine if we set BUILD_SHARED_LIBS to TRUE or FALSE
     */
    private _variantLinkage: ('static' | 'shared' | null) = null;

    /**
     * Environment variables defined by the current variant
     */
    private _variantEnv: Environment = EnvironmentUtils.create();

    /**
     * Change the current options from the variant.
     * @param opts The new options
     * @param keywordSetting Variant Keywords for identification of a variant option
     */
    async setVariant(opts: VariantOption, keywordSetting: Map<string, string> | null) {
        log.debug(localize('setting.new.variant', 'Setting new variant {0}', opts.short || '(Unnamed)'));
        this._variantBuildType = opts.buildType || this._variantBuildType;
        this._variantConfigureSettings = opts.settings || this._variantConfigureSettings;
        this._variantLinkage = opts.linkage || null;
        this._variantEnv = EnvironmentUtils.create(opts.env);
        this.variantKeywordSettings = keywordSetting || null;
        await this._refreshExpansions();
    }

    protected doRefreshExpansions(cb: () => Promise<void>): Promise<void> {
        return cb();
    }

    private async _refreshExpansions(configurePreset?: preset.ConfigurePreset | null) {
        return this.doRefreshExpansions(async () => {
            this.sourceDir = await util.normalizeAndVerifySourceDir(this.sourceDirUnexpanded,
                await CMakeDriver.sourceDirExpansionOptions(this.workspaceFolder, this.useCMakePresets, this._kit));

            const opts = this.expansionOptions;
            opts.envOverride = await this.getConfigureEnvironment(configurePreset);

            if (!this.useCMakePresets) {
                const scope = this.workspaceFolder ? vscode.Uri.file(this.workspaceFolder) : undefined;
                this._binaryDir = util.lightNormalizePath(await expand.expandString(this.config.buildDirectory(this.isMultiProject, scope), opts));

                const installPrefix = this.config.installPrefix;
                if (installPrefix) {
                    this._installDir = util.lightNormalizePath(await expand.expandString(installPrefix, opts));
                }
            }
        });
    }

    /**
     * Path to where the root CMakeLists.txt file should be
     */
    get mainListFile(): string {
        const file = path.join(this.sourceDir, 'CMakeLists.txt');
        return util.lightNormalizePath(file);
    }

    /**
     * Directory where build output is stored.
     */
    get binaryDir(): string {
        return this._binaryDir;
    }
    private _binaryDir = '';

    /**
     * Directory where the targets will be installed.
     */
    private get installDir(): string | null {
        return this._installDir;
    }
    private _installDir: string | null = null;

    /**
     * @brief Get the path to the CMakeCache file in the build directory
     */
    get cachePath(): string {
        // TODO: Cache path can change if build dir changes at runtime
        const file = path.join(this.binaryDir, 'CMakeCache.txt');
        return util.lightNormalizePath(file);
    }

    /**
     * Get the current build type, according to the current selected variant.
     *
     * This is the value passed to CMAKE_BUILD_TYPE or --config for multiconf
     */
    get currentBuildType(): string {
        if (this.useCMakePresets) {
            if ((this.isMultiConfig || this.isMultiConfFast) && this._buildPreset?.configuration) {
                return this._buildPreset.configuration;
            }
            const buildType = this._configurePreset?.cacheVariables?.['CMAKE_BUILD_TYPE'];
            if (util.isString(buildType)) {
                return buildType;
            } else if (buildType && typeof buildType === 'object' && util.isString(buildType.value)) {
                return buildType.value;
            }
            return 'Debug'; // Default to debug
        } else {
            return this._variantBuildType;
        }
    }

    private _isMultiConfig: boolean = false;
    get isMultiConfig(): boolean {
        return this._isMultiConfig;
    }
    set isMultiConfig(v: boolean) {
        this._isMultiConfig = v;
    }

    get isMultiConfFast(): boolean {
        return this.generatorName ? util.isMultiConfGeneratorFast(this.generatorName) : false;
    }

    /**
     * Get the name of the current CMake generator, or `null` if we have not yet
     * configured the project.
     */
    abstract get generatorName(): string | null;

    get allTargetName(): string {
        const gen = this.generatorName;
        if (gen && (gen.includes('Visual Studio') || gen.toLowerCase().includes('xcode'))) {
            return 'ALL_BUILD';
        } else {
            return 'all';
        }
    }

    /**
     * The ID of the current compiler, as best we can tell
     */
    get compilerID(): string | null {
        const entries = this.cmakeCacheEntries;
        const languages = ['CXX', 'C', 'CUDA'];
        for (const lang of languages) {
            const entry = entries.get(`CMAKE_${lang}_COMPILER`);
            if (!entry) {
                continue;
            }
            const compiler = entry.value as string;
            if (compiler.endsWith('cl.exe')) {
                return 'MSVC';
            } else if (/g(cc|\+\+)/.test(compiler)) {
                return 'GNU';
            } else if (/clang(\+\+)?[^/]*/.test(compiler)) {
                return 'Clang';
            }
        }
        return null;
    }

    get linkerID(): string | null {
        const entries = this.cmakeCacheEntries;
        const entry = entries.get('CMAKE_LINKER');
        if (!entry) {
            return null;
        }
        const linker = entry.value as string;
        if (linker.endsWith('link.exe')) {
            return 'MSVC';
        } else if (linker.endsWith('ld')) {
            return 'GNU';
        }
        return null;
    }

    get cmakePathFromPreset(): string | undefined {
        if (!this.useCMakePresets) {
            return;
        }
        return this._configurePreset?.cmakeExecutable;
    }

    public async testHaveCommand(program: string, args: string[] = ['--version']): Promise<boolean> {
        const child = this.executeCommand(program, args, undefined, { silent: true });
        try {
            const result = await child.result;
            log.trace(localize('command.version.test.return.code', '{0} returned code {1}', `"${program} ${args.join(' ')}"`, nullableValueToString(result.retc)));
            return result.retc === 0;
        } catch (e: any) {
            const e2: NodeJS.ErrnoException = e;
            log.debug(localize('command.version.test.return.code', '{0} returned code {1}', `"${program} ${args.join(' ')}"`, nullableValueToString(e2.code)));
            if (e2.code === 'ENOENT') {
                return false;
            }
            throw e;
        }
    }

    isCommonGenerator(genName: string): boolean {
        return genName === 'Ninja' || genName === 'Ninja Multi-Config' ||
            genName === 'MinGW Makefiles' || genName === 'NMake Makefiles' ||
            genName === 'Unix Makefiles' || genName === 'MSYS Makefiles';
    }

    /**
     * Picks the best generator to use on the current system
     */
    async findBestGenerator(preferredGenerators: CMakeGenerator[]): Promise<CMakeGenerator | null> {
        log.debug(localize('trying.to.detect.generator', 'Trying to detect generator supported by system'));
        const platform = process.platform;

        for (const gen of preferredGenerators) {
            const gen_name = gen.name;
            const generator_present = await (async (): Promise<boolean> => {
                if (gen_name === 'Ninja' || gen_name === 'Ninja Multi-Config') {
                    return await this.testHaveCommand('ninja') || this.testHaveCommand('ninja-build');
                }
                if (gen_name === 'MinGW Makefiles') {
                    return platform === 'win32' && this.testHaveCommand('mingw32-make');
                }
                if (gen_name === 'NMake Makefiles') {
                    return platform === 'win32' && this.testHaveCommand('nmake', ['/?']);
                }
                if (gen_name === 'Unix Makefiles') {
                    return this.testHaveCommand('make');
                }
                if (gen_name === 'MSYS Makefiles') {
                    return platform === 'win32' && this.testHaveCommand('make');
                }
                return false;
            })();
            if (!generator_present) {
                const vsMatch = /^(Visual Studio \d{2} \d{4})($|\sWin64$|\sARM$)/.exec(gen.name);
                if (platform === 'win32' && vsMatch) {
                    return {
                        name: vsMatch[1],
                        platform: gen.platform || vsMatch[2],
                        toolset: gen.toolset
                    };
                }
                if (gen.name.toLowerCase().startsWith('xcode') && platform === 'darwin') {
                    return gen;
                }
                // If it is not a common generator that we can find, but it is a known cmake generator (cmakeGenerators), return it.
                if (this.cmakeGenerators.indexOf(gen.name) >= 0 && !this.isCommonGenerator(gen.name)) {
                    return gen;
                }
                continue;
            } else {
                return gen;
            }
        }
        return null;
    }

    private isConfigInProgress: boolean = false;

    public configOrBuildInProgress(): boolean {
        return this.configInProgress() || this.cmakeBuildRunner.isBuildInProgress();
    }

    public configInProgress(): boolean {
        return this.isConfigInProgress;
    }

    /**
     * Perform a clean configure. Deletes cached files before running the config
     * @param consumer The output consumer
     */
    public async cleanConfigure(trigger: ConfigureTrigger, extra_args: string[], consumer?: proc.OutputConsumer, debuggerInformation?: DebuggerInformation): Promise<ConfigureResult> {
        if (this.isConfigInProgress) {
            await this.preconditionHandler(CMakePreconditionProblems.ConfigureIsAlreadyRunning);
            return { result: -1, resultType: ConfigureResultType.ForcedCancel };
        }
        if (this.cmakeBuildRunner.isBuildInProgress()) {
            await this.preconditionHandler(CMakePreconditionProblems.BuildIsAlreadyRunning);
            return { result: -1, resultType: ConfigureResultType.ConfigureInProgress };
        }
        this.isConfigInProgress = true;
        await this.doPreCleanConfigure();
        this.isConfigInProgress = false;

        return this.configure(trigger, extra_args, consumer, debuggerInformation);
    }

    async testCompilerVersion(program: string, cwd: string, arg: string | undefined, regexp: RegExp, captureGroup: number): Promise<string | undefined> {
        const args = [];
        if (arg) {
            args.push(arg);
        }
        const child = this.executeCommand(program, args, undefined, { silent: true, cwd });
        try {
            const result = await child.result;
            log.trace(localize('command.version.test.return.code', '{0} returned code {1}', `"${program} ${arg}"`, nullableValueToString(result.retc)));
            // Various compilers will output into stdout, others in stderr.
            // It's safe to concat them into one string to search in, since it's enough to analyze
            // the first match (stderr can't print a different version than stdout).
            const versionLine = result.stderr.concat(result.stdout);
            const match = regexp.exec(versionLine);
            // Make sure that all the regexp in compilerAllowList are written in a way that match[2] is the indeed the version.
            // This number may change in future as we add more cases and index 2 might be difficult to ensure for all of them.
            return match ? match[captureGroup] : "error";
        } catch (e: any) {
            const e2: NodeJS.ErrnoException = e;
            log.debug(localize('compiler.version.return.code', '{0} returned code {1}', `"${program} ${arg}"`, nullableValueToString(e2.code)));
            return "error";
        }
    }

    private readonly compilerAllowList = [
        // Most common version output (gcc and family):
        //     gcc -v: gcc version 9.3.0 (Ubuntu 9.3.0-17ubuntu1~20.04)
        {
            name: "gcc",
            versionSwitch: "-v",
            versionOutputRegexp: "version ([^\\s]+)",
            captureGroup: 1
        },
        {
            name: "cc",
            versionSwitch: "-v",
            versionOutputRegexp: "version ([^\\s]+)",
            captureGroup: 1
        },
        {
            name: "g++",
            versionSwitch: "-v",
            versionOutputRegexp: "version ([^\\s]+)",
            captureGroup: 1
        },
        {
            name: "cpp",
            versionSwitch: "-v",
            versionOutputRegexp: "version ([^\\s]+)",
            captureGroup: 1
        },
        {
            name: "c++",
            versionSwitch: "-v",
            versionOutputRegexp: "version ([^\\s]+)",
            captureGroup: 1
        },
        {
            name: "dcc",
            versionSwitch: "-v",
            versionOutputRegexp: "version ([^\\s]+)",
            captureGroup: 1
        },
        {
            name: "eccp",
            versionSwitch: "-v",
            versionOutputRegexp: "version ([^\\s]+)",
            captureGroup: 1
        },
        {
            name: "edgcpfe",
            versionSwitch: "-v",
            versionOutputRegexp: "version ([^\\s]+)",
            captureGroup: 1
        },
        {
            name: "mcc",
            versionSwitch: "-v",
            versionOutputRegexp: "version ([^\\s]+)",
            captureGroup: 1
        },
        {
            name: "tcc",
            versionSwitch: "-v",
            versionOutputRegexp: "version ([^\\s]+)",
            captureGroup: 1
        },
        // cl does not have a version switch but it outputs the compiler version on stderr
        // when no source files arguments are given
        {
            name: "cl",
            versionSwitch: undefined,
            versionOutputRegexp: ".* Compiler Version (.*) for .*",
            captureGroup: 1
        },
        // gpp --version: gpp 2.25
        {
            name: "gpp",
            versionSwitch: "--version",
            versionOutputRegexp: "gpp ([^\\s]+)",
            captureGroup: 1
        },
        {
            name: "icc",
            versionSwitch: "-V",
            versionOutputRegexp: "version ([^\\s]+)",
            captureGroup: 1
        },
        {
            name: "kcc",
            versionSwitch: "-V",
            versionOutputRegexp: "version ([^\\s]+)",
            captureGroup: 1
        },
        {
            name: "pgc++",
            versionSwitch: "-V",
            versionOutputRegexp: "version ([^\\s]+)",
            captureGroup: 1
        },
        {
            name: "aCC",
            versionSwitch: "-V",
            versionOutputRegexp: "version ([^\\s]+)",
            captureGroup: 1
        },
        {
            name: "armcc",
            versionSwitch: "--version_number",
            versionOutputRegexp: ".*",
            captureGroup: 1
        },
        {
            name: "bcc32",
            versionSwitch: "--version",
            versionOutputRegexp: ".* C\\+\\+ ([^\\s]+) for .*",
            captureGroup: 1
        },
        {
            name: "bcc32c",
            versionSwitch: "--version",
            versionOutputRegexp: ".* C\\+\\+ ([^\\s]+) for .*",
            captureGroup: 1
        },
        {
            name: "bcc64",
            versionSwitch: "--version",
            versionOutputRegexp: ".* C\\+\\+ ([^\\s]+) for .*",
            captureGroup: 1
        },
        {
            name: "bcca",
            versionSwitch: "--version",
            versionOutputRegexp: ".* C\\+\\+ ([^\\s]+) for .*",
            captureGroup: 1
        },
        {
            name: "bccios",
            versionSwitch: "--version",
            versionOutputRegexp: ".* C\\+\\+ ([^\\s]+) for .*",
            captureGroup: 1
        },
        {
            name: "bccosx",
            versionSwitch: "--version",
            versionOutputRegexp: ".* C\\+\\+ ([^\\s]+) for .*",
            captureGroup: 1
        },
        // clang -v: clang version 10.0.0-4ubuntu1
        // or        clang version 5.0.0 (tags/RELEASE_500/final)
        {
            name: "clang",
            versionSwitch: "-v",
            versionOutputRegexp: "(Apple LLVM|clang) version ([^\\s-]+)",
            captureGroup: 2
        },
        {
            name: "clang-cl",
            versionSwitch: "-v",
            versionOutputRegexp: "(Apple LLVM|clang) version ([^\\s-]+)",
            captureGroup: 2
        },
        {
            name: "clang++",
            versionSwitch: "-v",
            versionOutputRegexp: "(Apple LLVM|clang) version ([^\\s-]+)",
            captureGroup: 2
        },
        {
            name: "armclang",
            versionSwitch: "-v",
            versionOutputRegexp: "(Apple LLVM|clang) version ([^\\s-]+)",
            captureGroup: 2
        },
        {
            name: "openCC",
            versionSwitch: "--version",
            versionOutputRegexp: "version ([^\\s]+)",
            captureGroup: 1
        },
        {
            name: "pathCC",
            versionSwitch: "--version",
            versionOutputRegexp: "version ([^\\s]+)",
            captureGroup: 1
        },
        // We don't know of version switches for the following compilers so define only the compiler name
        {
            name: "dmc",
            versionSwitch: undefined,
            versionOutputRegexp: undefined
        },
        {
            name: "tpp",
            versionSwitch: undefined,
            versionOutputRegexp: undefined
        },
        {
            name: "vac++",
            versionSwitch: undefined,
            versionOutputRegexp: undefined
        },
        {
            name: "xlc++",
            versionSwitch: undefined,
            versionOutputRegexp: undefined
        }
    ];

    async getCompilerVersion(compilerPath: string): Promise<CompilerInfo> {
        // Compiler name and path as coming from the kit.
        const compilerName = path.parse(compilerPath).name;
        const compilerDir = path.parse(compilerPath).dir;

        // Find an equivalent in the compilers allowed list.
        // To avoid finding "cl" instead of "clang" or "g++" instead of "clang++",
        // sort the array from lengthier to shorter, so that the find operation
        // would return the most precise match.
        // The find condition must be "includes" instead of "equals"
        // (which wouldn't otherwise need the sort) to avoid implementing separate handling
        // for compiler file name prefixes and suffixes related to targeted architecture.
        const sortedCompilerAllowList = this.compilerAllowList.sort((a, b) => b.name.length - a.name.length);
        const compiler = sortedCompilerAllowList.find(comp => compilerName.includes(comp.name));

        // Mask any unrecognized compiler as "other" to hide private information
        let allowedCompilerName = compiler ? compiler.name : "other";

        // If we recognize the compiler or not, we can still include information about triplet names cross compilers
        if (compilerName.includes("aarch64")) {
            allowedCompilerName += "-aarch64";
        } else if (compilerName.includes("arm64")) {
            allowedCompilerName += "-arm64";
        } else if (compilerName.includes("arm")) {
            allowedCompilerName += "-arm";
        }
        if (compilerName.includes("eabi")) {
            allowedCompilerName += "-eabi";
        }

        // If we don't have a regexp, we can't obtain the compiler version information.
        // With an undefined switch we still can get the version information (if regexp is defined),
        // since some compilers can output their version without a specific switch.
        let version;
        if (compiler?.versionOutputRegexp) {
            version = await this.testCompilerVersion(compilerName, compilerDir, compiler?.versionSwitch, RegExp(compiler.versionOutputRegexp, "mgi"), compiler.captureGroup) || "unknown";
        } else {
            version = "unknown";
        }

        return { name: allowedCompilerName, version };
    }

    /**
     * The list of generators CMake supports as of 3.21
     */
    private readonly cmakeGenerators = [
        "Visual Studio 17 2022",
        "Visual Studio 16 2019",
        "Visual Studio 15 2017",
        "Visual Studio 14 2015",
        "Visual Studio 12 2013",
        "Visual Studio 11 2012",
        "Visual Studio 10 2010",
        "Visual Studio 9 2008",
        "Borland Makefiles",
        "NMake Makefiles",
        "NMake Makefiles JOM",
        "MSYS Makefiles",
        "MinGW Makefiles",
        "Green Hills MULTI",
        "Unix Makefiles",
        "Ninja",
        "Ninja Multi-Config",
        "Watcom WMake",
        "CodeBlocks - MinGW Makefiles",
        "CodeBlocks - NMake Makefiles",
        "CodeBlocks - NMake Makefiles JOM",
        "CodeBlocks - Ninja",
        "CodeBlocks - Unix Makefiles",
        "CodeLite - MinGW Makefiles",
        "CodeLite - NMake Makefiles",
        "CodeLite - Ninja",
        "CodeLite - Unix Makefiles",
        "Eclipse CDT4 - NMake Makefiles",
        "Eclipse CDT4 - MinGW Makefiles",
        "Eclipse CDT4 - Ninja",
        "Eclipse CDT4 - Unix Makefiles",
        "Kate - MinGW Makefiles",
        "Kate - NMake Makefiles",
        "Kate - Ninja",
        "Kate - Unix Makefiles",
        "Sublime Text 2 - MinGW Makefiles",
        "Sublime Text 2 - NMake Makefiles",
        "Sublime Text 2 - Ninja",
        "Sublime Text 2 - Unix Makefiles"
    ];

    private getGeneratorNameForTelemetry(generator: string | null = this.generatorName): string {
        if (generator) {
            return this.cmakeGenerators.find(g => generator.startsWith(g)) ?? 'other';
        }
        return 'other';
    }

    private countHiddenPresets(presets: preset.Preset[]): number {
        let count = 0;
        for (const p of presets) {
            if (p.hidden) {
                count++;
            }
        }
        return count;
    }

    public shouldUseCachedConfiguration(trigger: ConfigureTrigger): boolean {
        return (this.isCacheConfigSupported && !this.isConfiguredAtLeastOnce &&
            trigger === ConfigureTrigger.configureWithCache && !this.config.configureOnOpen) ?
            true : false;
    }

    public async generateConfigArgsFromPreset(configPreset: preset.ConfigurePreset): Promise<string[]> {
        // Cache flags will construct the command line for cmake.
        const init_cache_flags = await this.generateInitCacheFlags();
        // Make sure that we expand the config.configureArgs. Right now, preset args are expanded upon switching to the preset.
        return init_cache_flags.concat(preset.configureArgs(configPreset), await Promise.all(this.config.configureArgs.map(async (value) => expand.expandString(value, { ...this.expansionOptions, envOverride: await this.getConfigureEnvironment()}))));
    }

    public async generateConfigArgsFromSettings(extra_args: string[] = [], withoutCmakeSettings: boolean = false): Promise<string[]> {
        // Cache flags will construct the command line for cmake.
        const init_cache_flags = await this.generateInitCacheFlags();
        const initial_common_flags = extra_args.concat(this.config.configureArgs);
        const common_flags = initial_common_flags.includes("--warn-unused-cli") ? initial_common_flags : initial_common_flags.concat("--no-warn-unused-cli");
        const define_flags = withoutCmakeSettings ? [] : this.generateCMakeSettingsFlags();
        const final_flags = common_flags.concat(define_flags, init_cache_flags);

        // Get expanded configure environment
        const expanded_configure_env = await this.getConfigureEnvironment();

        // Expand all flags
        const opts = this.expansionOptions;
        const expanded_flags_promises = final_flags.map(
            async (value: string) => expand.expandString(value, { ...opts, envOverride: expanded_configure_env }));
        return Promise.all(expanded_flags_promises);
    }

    async configure(trigger: ConfigureTrigger, extra_args: string[], consumer?: proc.OutputConsumer, debuggerInformation?: DebuggerInformation, withoutCmakeSettings: boolean = false, showCommandOnly?: boolean, presetOverride?: preset.ConfigurePreset, options?: proc.ExecutionOptions): Promise<ConfigureResult> {
        // Check if the configuration is using cache in the first configuration and adjust the logging messages based on that.
        const shouldUseCachedConfiguration: boolean = this.shouldUseCachedConfiguration(trigger);

        if (trigger === ConfigureTrigger.configureWithCache && !shouldUseCachedConfiguration) {
            log.debug(localize('no.cached.config', "No cached config could be used for IntelliSense"));
            return { result: -2, resultType: ConfigureResultType.NoCache };
        }
        if (this.isConfigInProgress) {
            await this.preconditionHandler(CMakePreconditionProblems.ConfigureIsAlreadyRunning);
            return { result: -1, resultType: ConfigureResultType.ConfigureInProgress };
        }
        if (this.cmakeBuildRunner.isBuildInProgress()) {
            await this.preconditionHandler(CMakePreconditionProblems.BuildIsAlreadyRunning);
            return { result: -1, resultType: ConfigureResultType.BuildInProgress };
        }
        this.isConfigInProgress = true;
        try {
            // _beforeConfigureOrBuild needs to refresh expansions early because it reads various settings
            // (example: cmake.sourceDirectory).
            await this._refreshExpansions(presetOverride);
            if (!showCommandOnly) {
                if (!shouldUseCachedConfiguration) {
                    log.debug(localize('start.configure', 'Start configure'), extra_args);
                } else {
                    log.debug(localize('use.cached.configuration', 'Use cached configuration'), extra_args);
                }
            }

            const pre_check_ok = await this._beforeConfigureOrBuild(showCommandOnly);
            if (!pre_check_ok) {
                return { result: -2, resultType: ConfigureResultType.Other };
            }

            let expanded_flags: string[];
            let defaultPresetName: string | undefined;
            if (this.useCMakePresets) {
                defaultPresetName = this._configurePreset?.name;
                const configurePreset: preset.ConfigurePreset | undefined | null = (trigger === ConfigureTrigger.taskProvider) ? presetOverride : this._configurePreset;
                if (!configurePreset) {
                    log.debug(localize('no.config.Preset', 'No configure preset selected'));
                    return { result: -3, resultType: ConfigureResultType.NoConfigurePreset };
                }
                // For now, fields in presets are expanded when the preset is selected
                expanded_flags = await this.generateConfigArgsFromPreset(configurePreset);

                if (!showCommandOnly && !shouldUseCachedConfiguration && checkConfigureOverridesPresent(this.config)) {
                    log.info(localize('configure.with.overrides', 'NOTE: You are configuring with preset {0}, but there are some overrides being applied from your VS Code settings.', configurePreset.displayName ?? configurePreset.name));
                }
            } else {
                expanded_flags = await this.generateConfigArgsFromSettings(extra_args, withoutCmakeSettings);
            }
            if (!shouldUseCachedConfiguration) {
                log.trace(localize('cmake.flags.are', 'CMake flags are {0}', JSON.stringify(expanded_flags)));
            }

            // A more complete round of expansions
            await this._refreshExpansions(presetOverride);

            const timeStart: number = new Date().getTime();
            let retc: number;
            if (shouldUseCachedConfiguration) {
                retc = await this.doCacheConfigure();
                this._isConfiguredAtLeastOnce = true;
                return { result: retc, resultType: ConfigureResultType.NormalOperation };
            } else {
                retc = await this.doConfigure(expanded_flags, trigger, consumer, showCommandOnly, defaultPresetName, presetOverride, options, debuggerInformation);
                this._isConfiguredAtLeastOnce = true;
            }
            const timeEnd: number = new Date().getTime();

            const cmakeVersion = this.cmake.version;
            let telemetryProperties: telemetry.Properties;
            if (this.useCMakePresets) {
                telemetryProperties = {
                    CMakeExecutableVersion: cmakeVersion ? util.versionToString(cmakeVersion) : '',
                    CMakeGenerator: this.getGeneratorNameForTelemetry(presetOverride?.generator || this.generatorName),
                    Preset: this.useCMakePresets ? 'true' : 'false',
                    Trigger: trigger,
                    ShowCommandOnly: showCommandOnly ? 'true' : 'false'
                };
            } else {
                telemetryProperties = {
                    CMakeExecutableVersion: cmakeVersion ? util.versionToString(cmakeVersion) : '',
                    CMakeGenerator: this.getGeneratorNameForTelemetry(),
                    ConfigType: this.isMultiConfFast ? 'MultiConf' : this.currentBuildType || '',
                    Toolchain: this._kit?.toolchainFile ? 'true' : 'false', // UseToolchain?
                    Trigger: trigger,
                    ShowCommandOnly: showCommandOnly ? 'true' : 'false'
                };
            }

            if (this._kit?.compilers) {
                let cCompilerVersion;
                let cppCompilerVersion;
                if (this._kit.compilers["C"]) {
                    cCompilerVersion = await this.getCompilerVersion(this._kit.compilers["C"]);
                }

                if (this._kit.compilers["CXX"]) {
                    cppCompilerVersion = await this.getCompilerVersion(this._kit.compilers["CXX"]);
                }

                if (cCompilerVersion) {
                    telemetryProperties.CCompilerName = cCompilerVersion.name;
                    telemetryProperties.CCompilerVersion = cCompilerVersion.version;
                }

                if (cppCompilerVersion) {
                    telemetryProperties.CppCompilerName = cppCompilerVersion.name;
                    telemetryProperties.CppCompilerVersion = cppCompilerVersion.version;
                }
            } else if (this._kit?.visualStudio && this._kit.visualStudioArchitecture) {
                const env = await getVSKitEnvironment(this._kit);
                const dirs = env?.['Path']?.split(';') ?? [];
                let compilerPath = '';
                for (const dir of dirs) {
                    if (dir.indexOf('MSVC') > 0) {
                        compilerPath = path.join(dir, 'cl.exe');
                        break;
                    }
                }
                if (compilerPath) {
                    const compiler = await this.getCompilerVersion(compilerPath);
                    telemetryProperties.CCompilerVersion = compiler.version;
                    telemetryProperties.CppCompilerVersion = compiler.version;
                } else {
                    telemetryProperties.CCompilerVersion = 'unknown';
                    telemetryProperties.CppCompilerVersion = 'unknown';
                }
                telemetryProperties.CCompilerName = 'cl';
                telemetryProperties.CppCompilerName = 'cl';
            }

            if (this._kit?.visualStudioArchitecture) {
                telemetryProperties.VisualStudioArchitecture = this._kit?.visualStudioArchitecture;
            }

            const telemetryMeasures: telemetry.Measures = {
                Duration: timeEnd - timeStart
            };
            if (this.useCMakePresets && this.workspaceFolder) {
                const configurePresets = preset.configurePresets(this.workspaceFolder);
                const userConfigurePresets = preset.userConfigurePresets(this.workspaceFolder);
                const buildPresets = preset.buildPresets(this.workspaceFolder);
                const userBuildPresets = preset.userBuildPresets(this.workspaceFolder);
                const testPresets = preset.testPresets(this.workspaceFolder);
                const userTestPresets = preset.userTestPresets(this.workspaceFolder);
                const packagePresets = preset.packagePresets(this.workspaceFolder);
                const userPackagePresets = preset.userPackagePresets(this.workspaceFolder);
                const workflowPresets = preset.workflowPresets(this.workspaceFolder);
                const userWorkflowPresets = preset.userWorkflowPresets(this.workspaceFolder);
                telemetryMeasures['ConfigurePresets'] = configurePresets.length;
                telemetryMeasures['HiddenConfigurePresets'] = this.countHiddenPresets(configurePresets);
                telemetryMeasures['UserConfigurePresets'] = userConfigurePresets.length;
                telemetryMeasures['HiddenUserConfigurePresets'] = this.countHiddenPresets(userConfigurePresets);
                telemetryMeasures['BuildPresets'] = buildPresets.length;
                telemetryMeasures['HiddenBuildPresets'] = this.countHiddenPresets(buildPresets);
                telemetryMeasures['UserBuildPresets'] = userBuildPresets.length;
                telemetryMeasures['HiddenUserBuildPresets'] = this.countHiddenPresets(userBuildPresets);
                telemetryMeasures['TestPresets'] = testPresets.length;
                telemetryMeasures['HiddenTestPresets'] = this.countHiddenPresets(testPresets);
                telemetryMeasures['UserTestPresets'] = userTestPresets.length;
                telemetryMeasures['HiddenUserTestPresets'] = this.countHiddenPresets(userTestPresets);
                telemetryMeasures['PackagePresets'] = packagePresets.length;
                telemetryMeasures['HiddenPackagePresets'] = this.countHiddenPresets(packagePresets);
                telemetryMeasures['UserPackagePresets'] = userPackagePresets.length;
                telemetryMeasures['HiddenUserPackagePresets'] = this.countHiddenPresets(userPackagePresets);
                telemetryMeasures['WorkflowPresets'] = workflowPresets.length;
                telemetryMeasures['HiddenWorkflowPresets'] = this.countHiddenPresets(workflowPresets);
                telemetryMeasures['UserWorkflowPresets'] = userWorkflowPresets.length;
                telemetryMeasures['HiddenUserWorkflowPresets'] = this.countHiddenPresets(userWorkflowPresets);
            }
            if (consumer) {
                if (consumer instanceof CMakeOutputConsumer) {
                    let errorCount: number = 0;
                    let warningCount: number = 0;
                    consumer.diagnostics.forEach(v => {
                        if (v.diag.severity === 0) {
                            errorCount++;
                        } else if (v.diag.severity === 1) {
                            warningCount++;
                        }
                    });
                    telemetryMeasures['ErrorCount'] = errorCount;
                    telemetryMeasures['WarningCount'] = warningCount;
                } else if (!(consumer instanceof CustomBuildTaskTerminal)) {
                    // Wrong type: shouldn't get here, just in case
                    rollbar.error('Wrong build result type.');
                    telemetryMeasures['ErrorCount'] = retc ? 1 : 0;
                }
            }

            telemetry.logEvent('configure', telemetryProperties, telemetryMeasures);

            return { result: retc, resultType: ConfigureResultType.NormalOperation };
        } catch {
            log.info(localize('configure.failed', 'Failed to configure project'));
            return { result: -1, resultType: ConfigureResultType.NormalOperation };
        } finally {
            this.isConfigInProgress = false;
        }
    }

    private async generateInitCacheFlags(): Promise<string[]> {
        const cache_init_conf = this.config.cacheInit;
        let cache_init: string[] = [];
        if (cache_init_conf === null) {
            // Do nothing
        } else if (util.isString(cache_init_conf)) {
            cache_init = [cache_init_conf];
        } else {
            cache_init = cache_init_conf;
        }

        const flags: string[] = [];
        const envOverride = await this.getConfigureEnvironment();
        for (let init of cache_init) {
            init = await expand.expandString(init, { ...this.expansionOptions, envOverride });
            if (!path.isAbsolute(init)) {
                init = path.join(this.sourceDir, init);
            }
            flags.push('-C', init);
        }
        return flags;
    }

    private generateCMakeSettingsFlags(): string[] {
        const settingMap: { [key: string]: util.CMakeValue } = {};

        if (this._variantLinkage !== null) {
            settingMap.BUILD_SHARED_LIBS = util.cmakeify(this._variantLinkage === 'shared');
        }

        const configurationScope = this.workspaceFolder ? vscode.Uri.file(this.workspaceFolder) : null;
        const config = vscode.workspace.getConfiguration("cmake", configurationScope);

        const allowBuildTypeOnMultiConfig = config.get<boolean>("setBuildTypeOnMultiConfig") || false;

        if (!this.isMultiConfFast || (this.isMultiConfFast && allowBuildTypeOnMultiConfig)) {
            // Mutliconf generators do not need the CMAKE_BUILD_TYPE property
            settingMap.CMAKE_BUILD_TYPE = util.cmakeify(this.currentBuildType);
        }

        // Only use the installPrefix config if the user didn't
        // provide one via configureSettings
        if (!settingMap.CMAKE_INSTALL_PREFIX && this.installDir) {
            settingMap.CMAKE_INSTALL_PREFIX = util.cmakeify(this.installDir);
        }

        try {
            util.objectPairs(this.config.configureSettings).forEach(([key, value]) => settingMap[key] = util.cmakeify(value));
        } catch (e: any) {
            log.error(e.message);
            throw e;
        }
        util.objectPairs(this._variantConfigureSettings).forEach(([key, value]) => settingMap[key] = util.cmakeify(value as string));

        // Export compile_commands.json
        const exportCompileCommandsSetting = config.get<boolean>("exportCompileCommandsFile");
        const exportCompileCommandsFile: boolean = exportCompileCommandsSetting === undefined ? true : (exportCompileCommandsSetting || false);
        settingMap.CMAKE_EXPORT_COMPILE_COMMANDS = util.cmakeify(exportCompileCommandsFile);

        console.assert(!!this._kit);
        if (!this._kit) {
            throw new Error(localize('no.kit.is.set', 'No kit is set!'));
        }
        if (this._kit.compilers) {
            log.debug(localize('using.compilers.in.for.configure', 'Using compilers in {0} for configure', this._kit.name));
            for (const lang in this._kit.compilers) {
                const compiler = this._kit.compilers[lang];
                settingMap[`CMAKE_${lang}_COMPILER`] = { type: 'FILEPATH', value: compiler };
            }
        }
        if (this._kit.toolchainFile) {
            log.debug(localize('using.cmake.toolchain.for.configure', 'Using CMake toolchain {0} for configuring', this._kit.name));
            settingMap.CMAKE_TOOLCHAIN_FILE = { type: 'FILEPATH', value: this._kit.toolchainFile };
        }
        if (this._kit.cmakeSettings) {
            util.objectPairs(this._kit.cmakeSettings)
                .forEach(([key, value]) => settingMap[key] = util.cmakeify(value as string));
        }

        return util.objectPairs(settingMap).map(([key, value]) => {
            switch (value.type) {
                case 'UNKNOWN':
                case '':
                    return `-D${key}=${value.value}`;
                default:
                    return `-D${key}:${value.type}=${value.value}`;
            }
        });
    }

    async build(targets?: string[], consumer?: proc.OutputConsumer, isBuildCommand?: boolean): Promise<number | null> {
        log.debug(localize('start.build', 'Start build'), targets?.join(', ') || '');
        if (this.isConfigInProgress) {
            await this.preconditionHandler(CMakePreconditionProblems.ConfigureIsAlreadyRunning);
            return -1;
        }
        if (this.cmakeBuildRunner.isBuildInProgress()) {
            await this.preconditionHandler(CMakePreconditionProblems.BuildIsAlreadyRunning);
            return -1;
        }
        this.cmakeBuildRunner.setBuildInProgress(true);

        const pre_build_ok = await this.doPreBuild();
        if (!pre_build_ok) {
            this.cmakeBuildRunner.setBuildInProgress(false);
            return -1;
        }
        const timeStart: number = new Date().getTime();
        const child = await this._doCMakeBuild(targets, consumer, isBuildCommand);
        const timeEnd: number = new Date().getTime();
        const duration: number = timeEnd - timeStart;
        log.info(localize('build.duration', 'Build completed: {0}', util.msToString(duration)));
        const telemetryProperties: telemetry.Properties | undefined = this.useCMakePresets ? undefined : {
            ConfigType: this.isMultiConfFast ? 'MultiConf' : this.currentBuildType || ''
        };
        const telemetryMeasures: telemetry.Measures = {
            Duration: duration
        };
        if (child) {
            if (consumer) {
                if (consumer instanceof CMakeBuildConsumer &&
                    consumer.compileConsumer instanceof CompileOutputConsumer) {
                    let errorCount: number = 0;
                    let warningCount: number = 0;
                    for (const compiler in consumer.compileConsumer.compilers) {
                        const parser: RawDiagnosticParser = consumer.compileConsumer.compilers[compiler];
                        parser.diagnostics.forEach(v => {
                            if (v.severity === 'error' || v.severity === 'fatal error') {
                                errorCount++;
                            } else if (v.severity === 'warning') {
                                warningCount++;
                            }
                        });
                    }
                    telemetryMeasures['ErrorCount'] = errorCount;
                    telemetryMeasures['WarningCount'] = warningCount;
                } else if (!(consumer instanceof CustomBuildTaskTerminal)) {
                    // Wrong type: shouldn't get here, just in case
                    rollbar.error('Wrong build result type.');
                    telemetryMeasures['ErrorCount'] = (await child.result).retc ? 1 : 0;
                }
            }
            telemetry.logEvent('build', telemetryProperties, telemetryMeasures);
        } else {
            // Not sure what happened but there's an error...
            telemetryMeasures['ErrorCount'] = 1;
            telemetry.logEvent('build', telemetryProperties, telemetryMeasures);
            this.cmakeBuildRunner.setBuildInProgress(false);
            return -1;
        }
        if (!this.m_stop_process) {
            const post_build_ok = await this.doPostBuild();
            if (!post_build_ok) {
                this.cmakeBuildRunner.setBuildInProgress(false);
                return -1;
            }
        }
        if (!this.m_stop_process) {
            await this._refreshExpansions();
        }

        return (await child.result.finally(() => {
            this.cmakeBuildRunner.setBuildInProgress(false);
        })).retc;
    }

    /**
     * Execute pre-configure/build tasks to check if we are ready to run a full
     * configure. This should be called by a derived driver before any
     * configuration tasks are run
     */
    private async _beforeConfigureOrBuild(showCommandOnly?: boolean): Promise<boolean> {
        if (!showCommandOnly) {
            log.debug(localize('running.pre-configure.checks', 'Running pre-configure checks and steps'));
        }

        if (!this.sourceDir) {
            log.debug(localize('source.directory.not.set', 'Source directory not set'), this.sourceDir);
            await this.preconditionHandler(CMakePreconditionProblems.NoSourceDirectoryFound);
            return false;
        }

        const cmake_list = this.mainListFile;
        if (!await fs.exists(cmake_list)) {
            log.debug(localize('not.configuring', 'Not configuring: There is no {0}', cmake_list));
            await this.preconditionHandler(CMakePreconditionProblems.MissingCMakeListsFile, this.config);
            return false;
        }

        return true;
    }

    protected abstract doConfigureSettingsChange(): Promise<void>;

    /**g
     * Subscribe to changes that affect the CMake configuration
     */
    private readonly _settingsSub = this.config.onChange('configureSettings', async () => this.doConfigureSettingsChange());
    private readonly _argsSub = this.config.onChange('configureArgs', async () => this.doConfigureSettingsChange());
    private readonly _envSub = this.config.onChange('configureEnvironment', async () => this.doConfigureSettingsChange());
    private readonly _buildArgsSub = this.config.onChange('buildArgs', async () => {
        await onBuildSettingsChange();
    });
    private readonly _buildEnvSub = this.config.onChange('buildEnvironment', async () => {
        await onBuildSettingsChange();
    });
    private readonly _testArgsSub = this.config.onChange('ctestArgs', async () => {
        await onTestSettingsChange();
    });
    private readonly _testEnvSub = this.config.onChange('testEnvironment', async () => {
        await onTestSettingsChange();
    });
    private readonly _packEnvSub = this.config.onChange('cpackEnvironment', async () => {
        await onPackageSettingsChange();
    });
    private readonly _generalEnvSub = this.config.onChange('environment', async () => {
        await this.doConfigureSettingsChange();
        await onBuildSettingsChange();
        await onTestSettingsChange();
    });
    private cmakeBuildRunner: CMakeBuildRunner = new CMakeBuildRunner();
    protected configureProcess: proc.Subprocess | null = null;

    private correctAllTargetName(targetnames: string[]) {
        for (let i = 0; i < targetnames.length; i++) {
            if (targetnames[i] === 'all' || targetnames[i] === 'ALL_BUILD') {
                targetnames[i] = this.allTargetName;
            }
        }
        return targetnames;
    }

    getCMakeCommand(): string {
        return this.cmake.path ? this.cmake.path : "cmake";
    }

    // Create a command for a given build preset.
    async generateBuildCommandFromPreset(buildPreset: preset.BuildPreset, targets?: string[]): Promise<proc.BuildCommand | null> {
        if (targets && targets.length > 0) {
            buildPreset.__targets = targets;
        } else {
            buildPreset.__targets = buildPreset.targets;
        }
        const args = preset.buildArgs(buildPreset, this.config.buildArgs, this.config.buildToolArgs);
        const initialEnvironment = EnvironmentUtils.create(buildPreset.environment);
        const build_env = await this.getCMakeBuildCommandEnvironment(initialEnvironment);
        const expanded_args_promises = args.map(async (value: string) => expand.expandString(value, { ...this.expansionOptions, envOverride: build_env }));
        const expanded_args = await Promise.all(expanded_args_promises) as string[];
        log.trace(localize('cmake.build.args.are', 'CMake build args are: {0}', JSON.stringify(args)));

        if (checkBuildOverridesPresent(this.config)) {
            log.info(localize('build.with.overrides', 'NOTE: You are building with preset {0}, but there are some overrides being applied from your VS Code settings.', buildPreset.displayName ?? buildPreset.name));
        }

        return { command: this.cmake.path, args: expanded_args, build_env};
    }

    async generateBuildCommandFromSettings(targets?: string[]): Promise<proc.BuildCommand | null> {
        if (!targets || targets.length === 0) {
            return null;
        }

        const gen = this.generatorName;
        targets = this.correctAllTargetName(targets);

        const buildArgs: string[] = this.config.buildArgs.slice(0);
        const buildToolArgs: string[] = ['--'].concat(this.config.buildToolArgs);

        const configurationScope = this.workspaceFolder ? vscode.Uri.file(this.workspaceFolder) : null;
        const parallelJobsSetting = vscode.workspace.getConfiguration("cmake", configurationScope).inspect<number | undefined>('parallelJobs');
        let numJobs: number | undefined = (parallelJobsSetting?.workspaceFolderLanguageValue || parallelJobsSetting?.workspaceFolderValue || parallelJobsSetting?.globalValue);
        // for Ninja generator, don't '-j' argument if user didn't define number of jobs
        // let numJobs: number | undefined = this.config.numJobs;
        if (numJobs === undefined && gen && !/Ninja/.test(gen)) {
            numJobs = defaultNumJobs();
        }
        // for msbuild generators, only add '-j' argument if parallelJobs > 1
        if (numJobs && ((gen && !/Visual Studio/.test(gen)) || numJobs > 1)) {
            // Prefer using CMake's build options to set parallelism over tool-specific switches.
            // The feature is not available until version 3.14.
            if (this.cmake.version && util.versionGreaterOrEquals(this.cmake.version, util.parseVersion('3.14.0'))) {
                buildArgs.push('-j');
                if (numJobs) {
                    buildArgs.push(numJobs.toString());
                }
            } else {
                if (gen) {
                    if (/(Unix|MinGW) Makefiles|Ninja/.test(gen) && targets.length === 1 && targets[0] !== 'clean') {
                        buildToolArgs.push('-j', numJobs.toString());
                    } else if (/Visual Studio/.test(gen) && targets.length === 1 && targets[0] !== 'clean') {
                        buildToolArgs.push('/maxcpucount:' + numJobs.toString());
                    }
                }
            }
        }

        const ninja_env = EnvironmentUtils.create();
        ninja_env['NINJA_STATUS'] = '[%s/%t %p :: %e] ';
        const build_env = await this.getCMakeBuildCommandEnvironment(ninja_env);

        const args = ['--build', this.binaryDir, '--config', this.currentBuildType, '--target', ...targets]
            .concat(buildArgs, buildToolArgs);
        const opts = this.expansionOptions;
        const expanded_args_promises = args.map(async (value: string) => expand.expandString(value, { ...opts, envOverride: build_env }));
        const expanded_args = await Promise.all(expanded_args_promises) as string[];

        log.trace(localize('cmake.build.args.are', 'CMake build args are: {0}', JSON.stringify(expanded_args)));

        return { command: this.cmake.path, args: expanded_args, build_env };
    }

    async getCMakeBuildCommand(targets?: string[]): Promise<proc.BuildCommand | null> {
        if (this.useCMakePresets) {
            if (!this._buildPreset) {
                log.debug(localize('no.build.preset', 'No build preset selected'));
                return null;
            }
            return this.generateBuildCommandFromPreset(this._buildPreset, targets);
        } else {
            return this.generateBuildCommandFromSettings(targets);
        }
    }

    private async _doCMakeBuild(targets?: string[], consumer?: proc.OutputConsumer, isBuildCommand?: boolean): Promise<proc.Subprocess | null> {
        const buildcmd = await this.getCMakeBuildCommand(targets);
        if (buildcmd) {
            let outputEnc = this.config.outputLogEncoding;
            if (outputEnc === 'auto') {
                if (process.platform === 'win32') {
                    outputEnc = await codepages.getWindowsCodepage();
                } else {
                    outputEnc = 'utf8';
                }
            }
            const useBuildTask: boolean = this.config.buildTask && isBuildCommand === true;
            if (useBuildTask) {
                const task: CMakeTask | undefined = await CMakeTaskProvider.findBuildTask(this._buildPreset?.name, targets, this.expansionOptions);
                if (task) {
                    const resolvedTask: CMakeTask | undefined = await CMakeTaskProvider.resolveInternalTask(task);
                    if (resolvedTask) {
                        await this.cmakeBuildRunner.setBuildProcessForTask(await vscode.tasks.executeTask(resolvedTask));
                    }
                }
            } else {
                const exeOpt: proc.ExecutionOptions = { environment: buildcmd.build_env, outputEncoding: outputEnc };
                this.cmakeBuildRunner.setBuildProcess(this.executeCommand(buildcmd.command, buildcmd.args, consumer, exeOpt));
            }
            const result = await this.cmakeBuildRunner.getResult();
            return result ? result : null;
        } else {
            return null;
        }
    }

    /**
     * If called then the current process should be stopped.
     * This could be the configuration or the build process.
     */
    async onStop(): Promise<void> {}

    private m_stop_process = false;
    /**
     * Stops the currently running process at user request
     */
    async stopCurrentProcess(): Promise<void> {
        this.m_stop_process = true;
        if (this.configureProcess && this.configureProcess.child) {
            await util.termProc(this.configureProcess.child);
            this.configureProcess = null;
        }
        if (this.cmakeBuildRunner) {
            await this.cmakeBuildRunner.stop();
        }
        await this.onStop();
    }

    /**
     * The CMake cache for the driver.
     *
     * Will be automatically reloaded when the file on disk changes.
     */
    abstract get cmakeCacheEntries(): Map<string, CacheEntry>;

    private async _baseInit(useCMakePresets: boolean,
        kit: Kit | null,
        configurePreset: preset.ConfigurePreset | null,
        buildPreset: preset.BuildPreset | null,
        testPreset: preset.TestPreset | null,
        packagePreset: preset.PackagePreset | null,
        workflowPreset: preset.WorkflowPreset | null,
        preferredGenerators: CMakeGenerator[]) {
        this._useCMakePresets = useCMakePresets;
        const initBaseDriverWithPresetLoc = localize("init.driver.using.preset", "Initializing base driver using preset");
        const initBaseDriverWithKitLoc = localize("init.driver.using.kit", "Initializing base driver using kit");
        log.debug(`${useCMakePresets ? initBaseDriverWithPresetLoc : initBaseDriverWithKitLoc}`);
        // Load up kit or presets before starting any drivers.
        if (useCMakePresets) {
            if (configurePreset) {
                await this._setConfigurePreset(configurePreset);
            }
            if (buildPreset) {
                await this._setBuildPreset(buildPreset);
            }
            if (testPreset) {
                await this._setTestPreset(testPreset);
            }
            if (packagePreset) {
                await this._setPackagePreset(packagePreset);
            }
            if (workflowPreset) {
                await this._setWorkflowPreset(workflowPreset);
            }
        } else if (kit) {
            await this._setKit(kit, preferredGenerators);
        }
        await this._refreshExpansions();
        await this.doInit();
    }
    protected abstract doInit(): Promise<void>;

    /**
     * Asynchronous initialization. Should be called by base classes during
     * their initialization.
     */
    static async createDerived<T extends CMakeDriver>(inst: T,
        useCMakePresets: boolean,
        kit: Kit | null,
        configurePreset: preset.ConfigurePreset | null,
        buildPreset: preset.BuildPreset | null,
        testPreset: preset.TestPreset | null,
        packagePreset: preset.PackagePreset | null,
        workflowPreset: preset.WorkflowPreset | null,
        preferredGenerators: CMakeGenerator[]): Promise<T> {
        await inst._baseInit(useCMakePresets, kit, configurePreset, buildPreset, testPreset, packagePreset, workflowPreset, preferredGenerators);
        return inst;
    }

    public getDiagnostics(): DiagnosticsConfiguration {
        return {
            folder: this.workspaceFolder || '',
            cmakeVersion: this.cmake.version ? util.versionToString(this.cmake.version) : '',
            configured: this._isConfiguredAtLeastOnce,
            generator: this.generatorName || '',
            usesPresets: this.useCMakePresets,
            compilers: {
                C: this.cmakeCacheEntries.get('CMAKE_C_COMPILER')?.value,
                CXX: this.cmakeCacheEntries.get('CMAKE_CXX_COMPILER')?.value
            }
        };
    }
}<|MERGE_RESOLUTION|>--- conflicted
+++ resolved
@@ -34,12 +34,8 @@
 import { CacheEntry } from '@cmt/cache';
 import { CMakeBuildRunner } from '@cmt/cmakeBuildRunner';
 import { DebuggerInformation } from '@cmt/debug/debuggerConfigureDriver';
-<<<<<<< HEAD
 import { getActiveProject } from '@cmt/extension';
-
-=======
 import { onBuildSettingsChange, onTestSettingsChange, onPackageSettingsChange } from '@cmt/ui/util';
->>>>>>> 3472ca7c
 nls.config({ messageFormat: nls.MessageFormat.bundle, bundleFormat: nls.BundleFormat.standalone })();
 const localize: nls.LocalizeFunc = nls.loadMessageBundle();
 
@@ -440,7 +436,6 @@
             workspaceRoot: ws_root,
             workspaceRootFolderName: path.basename(ws_root),
             userHome: paths.userHome,
-<<<<<<< HEAD
             buildKit: this.useCMakePresets ? '__kit_not_allowed__' : (this._kit?.name ?? '__unknown_kit__'),
             buildKitVendor: this.useCMakePresets ? '__vendor_not_allowed__' : (this._kitDetect?.vendor ?? '__unknown_vendor__'),
             buildKitTriple: this.useCMakePresets ? '__triple_not_allowed__' : (this._kitDetect?.triple ?? '__unknown_triple__'),
@@ -450,16 +445,6 @@
             buildKitTargetArch: this.useCMakePresets ? '__target_arch_not_allowed__' : (target?.targetArch ?? '__unknown_target_arch__'),
             buildKitVersionMajor: this.useCMakePresets ? '__version_major_not_allowed__' : (version ? majorVersionSemver(version) : '__unknown_version_major__'),
             buildKitVersionMinor: this.useCMakePresets ? '__version_minor_not_allowed__' : (version ? minorVersionSemver(version) : '__unknown_version_minor__'),
-=======
-            buildKitVendor: this._kitDetect?.vendor ?? '__unknown_vendor__',
-            buildKitTriple: this._kitDetect?.triple ?? '__unknown_triple__',
-            buildKitVersion: version,
-            buildKitHostOs: process.platform,
-            buildKitTargetOs: target.targetOs ?? '__unknown_target_os__',
-            buildKitTargetArch: target.targetArch ?? '__unknown_target_arch__',
-            buildKitVersionMajor: majorVersionSemver(version),
-            buildKitVersionMinor: minorVersionSemver(version),
->>>>>>> 3472ca7c
             sourceDir: this.sourceDir,
             // DEPRECATED EXPANSION: Remove this in the future:
             projectName: 'ProjectName'
