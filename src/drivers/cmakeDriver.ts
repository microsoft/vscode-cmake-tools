/**
 * Defines base class for CMake drivers
 */ /** */

import * as path from 'path';
import * as vscode from 'vscode';

import { CMakeExecutable } from '@cmt/cmake/cmakeExecutable';
import * as codepages from '@cmt/codePageTable';
import { ConfigureTrigger, DiagnosticsConfiguration } from "@cmt/cmakeProject";
import { CompileCommand } from '@cmt/compilationDatabase';
import { ConfigurationReader, defaultNumJobs } from '@cmt/config';
import { CMakeBuildConsumer, CompileOutputConsumer } from '@cmt/diagnostics/build';
import { CMakeOutputConsumer } from '@cmt/diagnostics/cmake';
import { RawDiagnosticParser } from '@cmt/diagnostics/util';
import { ProgressMessage } from '@cmt/drivers/drivers';
import * as expand from '@cmt/expand';
import { CMakeGenerator, effectiveKitEnvironment, Kit, kitChangeNeedsClean, KitDetect, getKitDetect, getVSKitEnvironment } from '@cmt/kit';
import * as logging from '@cmt/logging';
import paths from '@cmt/paths';
import { fs } from '@cmt/pr';
import * as proc from '@cmt/proc';
import rollbar from '@cmt/rollbar';
import * as telemetry from '@cmt/telemetry';
import * as util from '@cmt/util';
import { ConfigureArguments, VariantOption } from '@cmt/variant';
import * as nls from 'vscode-nls';
import { majorVersionSemver, minorVersionSemver, parseTargetTriple, TargetTriple } from '@cmt/triple';
import * as preset from '@cmt/preset';
import * as codeModel from '@cmt/drivers/codeModel';
import { Environment, EnvironmentUtils } from '@cmt/environmentVariables';
import { CMakeTask, CMakeTaskProvider, CustomBuildTaskTerminal } from '@cmt/cmakeTaskProvider';
import { getValue } from '@cmt/preset';
import { CacheEntry } from '@cmt/cache';
import { CMakeBuildRunner } from '@cmt/cmakeBuildRunner';

nls.config({ messageFormat: nls.MessageFormat.bundle, bundleFormat: nls.BundleFormat.standalone })();
const localize: nls.LocalizeFunc = nls.loadMessageBundle();

const log = logging.createLogger('driver');

export class NoGeneratorError extends Error {
    message: string = localize('no.usable.generator.found', 'No usable generator found.');
}

export enum CMakePreconditionProblems {
    ConfigureIsAlreadyRunning,
    BuildIsAlreadyRunning,
    NoSourceDirectoryFound,
    MissingCMakeListsFile
}

interface CompilerInfo {
    name: string;
    version: string;
}

export type CMakePreconditionProblemSolver = (e: CMakePreconditionProblems, config?: ConfigurationReader) => Promise<void>;

function nullableValueToString(arg: any | null | undefined): string {
    return arg === null ? 'empty' : arg;
}

/**
 * Description of an executable CMake target, defined via `add_executable()`.
 */
export interface ExecutableTarget {
    /**
     * The name of the target.
     */
    name: string;
    /**
     * The absolute path to the build output.
     */
    path: string;
}

/**
 * A target with a name, but no output. This may be created via `add_custom_command()`.
 */
export interface NamedTarget {
    type: 'named';
    name: string;
}

/**
 * A target with a name, path, and type.
 */
export interface RichTarget {
    type: 'rich';
    name: string;
    filepath: string;
    targetType: string;
}

export type Target = NamedTarget | RichTarget;

/**
 * Base class for CMake drivers.
 *
 * CMake drivers are separated because different CMake version warrant different
 * communication methods. Older CMake versions need to be driven by the command
 * line, but newer versions may be controlled via CMake server, which provides
 * a much richer interface.
 *
 * This class defines the basis for what a driver must implement to work.
 */
export abstract class CMakeDriver implements vscode.Disposable {
    /**
     * Do the configuration process for the current project.
     *
     * @returns The exit code from CMake
     */
    protected abstract doConfigure(extra_args: string[], consumer?: proc.OutputConsumer, showCommandOnly?: boolean, configurePreset?: preset.ConfigurePreset | null, options?: proc.ExecutionOptions): Promise<number>;
    protected abstract doCacheConfigure(): Promise<number>;

    private _isConfiguredAtLeastOnce = false;
    protected get isConfiguredAtLeastOnce(): boolean {
        return this._isConfiguredAtLeastOnce;
    }

    protected async doPreCleanConfigure(): Promise<void> {
        return Promise.resolve();
    }

    protected doPreBuild(): Promise<boolean> {
        return Promise.resolve(true);
    }

    protected doPostBuild(): Promise<boolean> {
        return Promise.resolve(true);
    }

    /**
     * Check if using cached configuration is supported.
     */
    protected abstract get isCacheConfigSupported(): boolean;

    /**
     * Check if we need to reconfigure, such as if an important file has changed
     */
    abstract checkNeedsReconfigure(): Promise<boolean>;
    /**
     * Event registration for code model updates
     *
     * This event is fired after update of the code model, like after cmake configuration.
     */
    abstract onCodeModelChanged: vscode.Event<codeModel.CodeModelContent | null>;

    /**
     * List of targets known to CMake
     */
    abstract get targets(): Target[];

    abstract get codeModelContent(): codeModel.CodeModelContent | null;

    /**
     * List of executable targets known to CMake
     */
    abstract get executableTargets(): ExecutableTarget[];

    /**
     * List of unique targets known to CMake
     */
    abstract get uniqueTargets(): Target[];

    /**
     * List of all files (CMakeLists.txt and included .cmake files) used by CMake
     * during configuration
     */
    abstract get cmakeFiles(): string[];

    /**
     * Do any necessary disposal for the driver. For the CMake Server driver,
     * this entails shutting down the server process and closing the open pipes.
     *
     * The reason this is separate from the regular `dispose()` is so that the
     * driver shutdown may be `await`ed on to ensure full shutdown.
     */
    abstract asyncDispose(): Promise<void>;

    /**
     * Construct the driver. Concrete instances should provide their own creation
     * routines.
     */
    protected constructor(public readonly cmake: CMakeExecutable,
        readonly config: ConfigurationReader,
        protected sourceDirUnexpanded: string, // The un-expanded original source directory path, where the CMakeLists.txt exists.
        private readonly isMultiProject: boolean,
        private readonly __workspaceFolder: string | null,
        readonly preconditionHandler: CMakePreconditionProblemSolver) {
        this.sourceDir = this.sourceDirUnexpanded;
        // We have a cache of file-compilation terminals. Wipe them out when the
        // user closes those terminals.
        vscode.window.onDidCloseTerminal(closed => {
            for (const [key, term] of this._compileTerms) {
                if (term === closed) {
                    log.debug(localize('user.closed.file.compilation.terminal', 'User closed a file compilation terminal'));
                    this._compileTerms.delete(key);
                    break;
                }
            }
        });
    }

    /**
     * The source directory, where the root CMakeLists.txt lives.
     *
     * @note This is distinct from the config values, since we do variable
     * substitution.
     */
    protected sourceDir = '';

    /**
     * Dispose the driver. This disposes some things synchronously, but also
     * calls the `asyncDispose()` method to start any asynchronous shutdown.
     */
    dispose() {
        log.debug(localize('disposing.base.cmakedriver', 'Disposing base CMakeDriver'));
        for (const term of this._compileTerms.values()) {
            term.dispose();
        }
        for (const sub of [this._settingsSub, this._argsSub, this._envSub]) {
            sub.dispose();
        }
        rollbar.invokeAsync(localize('async.disposing.cmake.driver', 'Async disposing CMake driver'), () => this.asyncDispose());
    }

    /**
     * The environment variables required by the current kit
     */
    private _kitEnvironmentVariables = EnvironmentUtils.create();

    /**
     * Compute the environment variables that apply with substitutions by expansionOptions
     */
    async computeExpandedEnvironment(toExpand: Environment, expanded: Environment): Promise<Environment> {
        const env = EnvironmentUtils.create();
        const opts = this.expansionOptions;

        for (const entry of Object.entries(toExpand)) {
            env[entry[0]] = await expand.expandString(entry[1], { ...opts, envOverride: expanded });
        }

        return env;
    }

    /**
     * Get the environment variables that should be set at CMake-configure time.
     */
    async getConfigureEnvironment(configurePreset?: preset.ConfigurePreset | null, extraEnvironmentVariables?: Environment): Promise<Environment> {
        let envs;
        if (this.useCMakePresets) {
            envs = EnvironmentUtils.create(configurePreset ? configurePreset.environment : this._configurePreset?.environment);
        } else {
            envs = this._kitEnvironmentVariables;
            /* NOTE: By mergeEnvironment one by one to enable expanding self containd variable such as PATH properly */
            /* If configureEnvironment and environment both configured different PATH, doing this will preserve them all */
            envs = EnvironmentUtils.merge([envs, await this.computeExpandedEnvironment(this.config.environment, envs)]);
            envs = EnvironmentUtils.merge([envs, await this.computeExpandedEnvironment(this.config.configureEnvironment, envs)]);
            envs = EnvironmentUtils.merge([envs, await this.computeExpandedEnvironment(this._variantEnv, envs)]);
        }
        if (extraEnvironmentVariables) {
            envs = EnvironmentUtils.merge([envs, await this.computeExpandedEnvironment(extraEnvironmentVariables, envs)]);
        }
        return envs;
    }

    /**
     * Get the environment variables that should be set at CMake-build time.
     */
    async getCMakeBuildCommandEnvironment(in_env?: Environment): Promise<Environment> {
        if (this.useCMakePresets) {
            return EnvironmentUtils.merge([in_env, this._buildPreset?.environment]);
        } else {
            let envs = EnvironmentUtils.merge([in_env, this._kitEnvironmentVariables]);
            envs = EnvironmentUtils.merge([envs, await this.computeExpandedEnvironment(this.config.environment, envs)]);
            envs = EnvironmentUtils.merge([envs, await this.computeExpandedEnvironment(this.config.buildEnvironment, envs)]);
            envs = EnvironmentUtils.merge([envs, await this.computeExpandedEnvironment(this._variantEnv, envs)]);
            return envs;
        }
    }

    /**
     * Get the environment variables that should be set at CTest and running program time.
     */
    async getCTestCommandEnvironment(): Promise<Environment> {
        if (this.useCMakePresets) {
            return EnvironmentUtils.create(this._testPreset?.environment);
        } else {
            let envs = this._kitEnvironmentVariables;
            envs = EnvironmentUtils.merge([envs, await this.computeExpandedEnvironment(this.config.environment, envs)]);
            envs = EnvironmentUtils.merge([envs, await this.computeExpandedEnvironment(this.config.testEnvironment, envs)]);
            envs = EnvironmentUtils.merge([envs, await this.computeExpandedEnvironment(this._variantEnv, envs)]);
            return envs;
        }
    }

    get onProgress(): vscode.Event<ProgressMessage> {
        return (_cb: (ev: ProgressMessage) => any) => new util.DummyDisposable();
    }

    /**
     * The current Kit. Starts out `null`, but once set, is never `null` again.
     * We do some separation here to protect ourselves: The `_baseKit` property
     * is `private`, so derived classes cannot change it, except via
     * `_setBaseKit`, which only allows non-null kits. This prevents the derived
     * classes from resetting the kit back to `null`.
     */
    private _kit: Kit | null = null;

    private _kitDetect: KitDetect | null = null;

    private _useCMakePresets: boolean = true;

    get useCMakePresets(): boolean {
        return this._useCMakePresets;
    }

    private _configurePreset: preset.ConfigurePreset | null = null;

    private _buildPreset: preset.BuildPreset | null = null;

    private _testPreset: preset.TestPreset | null = null;

    get testPreset(): preset.TestPreset | null {
        return this._testPreset;
    }

    /**
     * Get the vscode root workspace folder.
     *
     * @returns Returns the vscode root workspace folder. Returns `null` if no folder is open or the folder uri is not a
     * `file://` scheme.
     */
    protected get workspaceFolder() {
        return this.__workspaceFolder;
    }

    protected variantKeywordSettings: Map<string, string> | null = null;

    /**
     * The options that will be passed to `expand.expandString` for this driver.
     */
    get expansionOptions(): expand.ExpansionOptions {
        const ws_root = util.lightNormalizePath(this.workspaceFolder || '.');
        const target: Partial<TargetTriple> = parseTargetTriple(this._kitDetect?.triple ?? '') ?? {};
        const version = this._kitDetect?.version ?? '0.0';

        // Fill in default replacements
        const vars: expand.KitContextVars = {
            buildKit: this._kit ? this._kit.name : '__unknownkit__',
            buildType: this.currentBuildType,
            generator: this.generatorName || 'null',
            workspaceFolder: ws_root,
            workspaceFolderBasename: path.basename(ws_root),
            workspaceHash: util.makeHashString(ws_root),
            workspaceRoot: ws_root,
            workspaceRootFolderName: path.basename(ws_root),
            userHome: paths.userHome,
            buildKitVendor: this._kitDetect?.vendor ?? '__unknow_vendor__',
            buildKitTriple: this._kitDetect?.triple ?? '__unknow_triple__',
            buildKitVersion: version,
            buildKitHostOs: process.platform,
            buildKitTargetOs: target.targetOs ?? '__unknow_target_os__',
            buildKitTargetArch: target.targetArch ?? '__unknow_target_arch__',
            buildKitVersionMajor: majorVersionSemver(version),
            buildKitVersionMinor: minorVersionSemver(version),
            sourceDir: this.sourceDir,
            // DEPRECATED EXPANSION: Remove this in the future:
            projectName: 'ProjectName'
        };

        // Update Variant replacements
        const variantVars: { [key: string]: string } = {};
        if (this.variantKeywordSettings) {
            // allows to expansion of variant option keyword and replace it by the variant option short name
            this.variantKeywordSettings.forEach((value: string, key: string) => variantVars[key] = value);
        }

        return { vars, variantVars };
    }

    static sourceDirExpansionOptions(workspaceFolderFspath: string | null): expand.ExpansionOptions {
        const ws_root = util.lightNormalizePath(workspaceFolderFspath || '.');

        // Fill in default replacements
        const vars: expand.MinimalPresetContextVars = {
            generator: 'generator',
            workspaceFolder: ws_root,
            workspaceFolderBasename: path.basename(ws_root),
            sourceDir: '${sourceDir}',
            workspaceHash: util.makeHashString(ws_root),
            workspaceRoot: ws_root,
            workspaceRootFolderName: path.basename(ws_root),
            userHome: paths.userHome
        };

        return { vars };
    }

    getEffectiveSubprocessEnvironment(opts?: proc.ExecutionOptions): Environment {
        const cur_env = process.env;
        const kit_env = (this.config.ignoreKitEnv) ? EnvironmentUtils.create() : this._kitEnvironmentVariables;
        return EnvironmentUtils.merge([cur_env, kit_env, opts?.environment]);
    }

    executeCommand(command: string, args?: string[], consumer?: proc.OutputConsumer, options?: proc.ExecutionOptions): proc.Subprocess {
        const environment = this.getEffectiveSubprocessEnvironment(options);
        const exec_options = { ...options, environment };
        return proc.execute(command, args, consumer, exec_options);
    }

    /**
     * File compilation terminals. This is a map, rather than a single terminal
     * instance for two reasons:
     *
     * 1. Different compile commands may require different environment variables.
     * 2. Different compile commands may require different working directories.
     *
     * The key of each terminal is generated deterministically in `runCompileCommand()`
     * based on the CWD and environment of the compile command.
     */
    private readonly _compileTerms = new Map<string, vscode.Terminal>();

    /**
     * Launch the given compilation command in an embedded terminal.
     * @param cmd The compilation command from a compilation database to run
     */
    async runCompileCommand(cmd: CompileCommand): Promise<vscode.Terminal> {
        const env = await this.getCMakeBuildCommandEnvironment();
        const key = `${cmd.directory}${JSON.stringify(env)}`;
        let existing = this._compileTerms.get(key);
        if (existing && this.config.clearOutputBeforeBuild) {
            this._compileTerms.delete(key);
            existing.dispose();
            existing = undefined;
        }
        if (!existing) {
            const shellPath = process.platform === 'win32' ? 'cmd.exe' : undefined;
            const term = vscode.window.createTerminal({
                name: localize('file.compilation', 'File Compilation'),
                cwd: cmd.directory,
                env,
                shellPath
            });
            this._compileTerms.set(key, term);
            existing = term;
        }
        existing.show();
        existing.sendText(cmd.command + '\r\n');
        return existing;
    }

    /**
     * Remove the prior CMake configuration files.
     */
    protected async _cleanPriorConfiguration() {
        const build_dir = this.binaryDir;
        const cache = this.cachePath;
        const cmake_files = path.join(build_dir, 'CMakeFiles');
        if (await fs.exists(cache)) {
            log.info(localize('removing', 'Removing {0}', cache));
            try {
                await fs.unlink(cache);
            } catch {
                log.error(localize('unlink.failed', 'Failed to remove cache file {0}', this.cachePath));
            }
        }
        if (await fs.exists(cmake_files)) {
            log.info(localize('removing', 'Removing {0}', cmake_files));
            await fs.rmdir(cmake_files);
        }
    }

    /**
     * Change the current configure preset. This lets the driver reload, if necessary.
     * @param configurePreset The new configure preset
     */
    async setConfigurePreset(configurePreset: preset.ConfigurePreset): Promise<void> {
        if (!this.useCMakePresets) {
            log.info(localize('skip.set.config.preset', 'Using kits, skip setting configure preset: {0}', configurePreset.name));
            return;
        }

        log.info(localize('switching.to.config.preset', 'Switching to configure preset: {0}', configurePreset.name));

        const newBinaryDir = configurePreset.binaryDir;
        const needs_clean = this.binaryDir === newBinaryDir && preset.configurePresetChangeNeedsClean(configurePreset, this._configurePreset);
        await this.doSetConfigurePreset(needs_clean, async () => {
            await this._setConfigurePreset(configurePreset);
        });
    }

    private async _setConfigurePreset(configurePreset: preset.ConfigurePreset): Promise<void> {
        this._configurePreset = configurePreset;
        log.debug(localize('cmakedriver.config.preset.set.to', 'CMakeDriver configure preset set to {0}', configurePreset.name));

        this._binaryDir = configurePreset.binaryDir || '';

        if (configurePreset.generator) {
            this._generator = {
                name: configurePreset.generator,
                platform: configurePreset.architecture ? getValue(configurePreset.architecture) : undefined,
                toolset: configurePreset.toolset ? getValue(configurePreset.toolset) : undefined
            };
        } else {
            log.debug(localize('no.generator', 'No generator specified'));
        }
    }

    /**
     * Change the current build preset
     * @param buildPreset The new build preset
     */
    async setBuildPreset(buildPreset: preset.BuildPreset): Promise<void> {
        if (!this.useCMakePresets) {
            log.info(localize('skip.set.build.preset', 'Using kits, skip setting build preset: {0}', buildPreset.name));
            return;
        }

        log.info(localize('switching.to.build.preset', 'Switching to build preset: {0}', buildPreset.name));
        await this.doSetBuildPreset(async () => {
            await this._setBuildPreset(buildPreset);
        });
    }

    private async _setBuildPreset(buildPreset: preset.BuildPreset): Promise<void> {
        this._buildPreset = buildPreset;
        log.debug(localize('cmakedriver.build.preset.set.to', 'CMakeDriver build preset set to {0}', buildPreset.name));
    }

    /**
     * Change the current test preset
     * @param testPreset The new test preset
     */
    async setTestPreset(testPreset: preset.TestPreset): Promise<void> {
        if (!this.useCMakePresets) {
            log.info(localize('skip.set.test.preset', 'Using kits, skip setting test preset: {0}', testPreset.name));
            return;
        }

        log.info(localize('switching.to.test.preset', 'Switching to test preset: {0}', testPreset.name));
        await this.doSetTestPreset(async () => {
            await this._setTestPreset(testPreset);
        });
    }

    private async _setTestPreset(testPreset: preset.TestPreset): Promise<void> {
        this._testPreset = testPreset;
        log.debug(localize('cmakedriver.test.preset.set.to', 'CMakeDriver test preset set to {0}', testPreset.name));
    }

    /**
     * Ensure that variables are up to date (e.g. sourceDirectory, buildDirectory, env, installDirectory)
     */
    async refreshSettings() {
        await this._refreshExpansions();
    }

    /**
     * Change the current kit. This lets the driver reload, if necessary.
     * @param kit The new kit
     */
    async setKit(kit: Kit, preferredGenerators: CMakeGenerator[]): Promise<void> {
        if (this.useCMakePresets) {
            log.info(localize('skip.set.kit', 'Using preset, skip setting kit: {0}', kit.name));
            return;
        }

        log.info(localize('switching.to.kit', 'Switching to kit: {0}', kit.name));

        const oldBinaryDir = this.binaryDir;
        const needsCleanIfKitChange = kitChangeNeedsClean(kit, this._kit);
        await this.doSetKit(async () => {
            await this._setKit(kit, preferredGenerators);
            await this._refreshExpansions();
            const scope = this.workspaceFolder ? vscode.Uri.file(this.workspaceFolder) : undefined;
            const newBinaryDir = util.lightNormalizePath(await expand.expandString(this.config.buildDirectory(this.isMultiProject, scope), this.expansionOptions));
            if (needsCleanIfKitChange && (newBinaryDir === oldBinaryDir)) {
                await this._cleanPriorConfiguration();
            }
        });
    }

    private async _setKit(kit: Kit, preferredGenerators: CMakeGenerator[]): Promise<void> {
        this._kit = Object.seal({ ...kit });
        this._kitDetect = await getKitDetect(this._kit);
        log.debug(localize('cmakedriver.kit.set.to', 'CMakeDriver Kit set to {0}', kit.name));
        this._kitEnvironmentVariables = await effectiveKitEnvironment(kit, this.expansionOptions);

        if (kit.preferredGenerator) {
            preferredGenerators.push(kit.preferredGenerator);
        }

        // If no preferred generator is defined by the current kit or the user settings,
        // it's time to consider the defaults.
        if (preferredGenerators.length === 0) {
            preferredGenerators.push({ name: "Ninja" });
            preferredGenerators.push({ name: "Unix Makefiles" });
        }

        // Use the "best generator" selection logic only if the user did not define already
        // in settings (via "cmake.generator") a particular generator to be used.
        if (this.config.generator) {
            this._generator = {
                name: this.config.generator,
                platform: this.config.platform || undefined,
                toolset: this.config.toolset || undefined
            };
        } else {
            this._generator = await this.findBestGenerator(preferredGenerators);
        }
    }

    protected abstract doSetConfigurePreset(needsClean: boolean, cb: () => Promise<void>): Promise<void>;
    protected abstract doSetBuildPreset(cb: () => Promise<void>): Promise<void>;
    protected abstract doSetTestPreset(cb: () => Promise<void>): Promise<void>;

    protected abstract doSetKit(cb: () => Promise<void>): Promise<void>;

    protected get generator(): CMakeGenerator | null {
        return this._generator;
    }
    protected _generator: CMakeGenerator | null = null;
    /**
     * The CMAKE_BUILD_TYPE to use
     */
    private _variantBuildType: string = 'Debug';

    /**
     * The arguments to pass to CMake during a configuration according to the current variant
     */
    private _variantConfigureSettings: ConfigureArguments = {};

    /**
     * Determine if we set BUILD_SHARED_LIBS to TRUE or FALSE
     */
    private _variantLinkage: ('static' | 'shared' | null) = null;

    /**
     * Environment variables defined by the current variant
     */
    private _variantEnv: Environment = EnvironmentUtils.create();

    /**
     * Change the current options from the variant.
     * @param opts The new options
     * @param keywordSetting Variant Keywords for identification of a variant option
     */
    async setVariant(opts: VariantOption, keywordSetting: Map<string, string> | null) {
        log.debug(localize('setting.new.variant', 'Setting new variant {0}', opts.short || '(Unnamed)'));
        this._variantBuildType = opts.buildType || this._variantBuildType;
        this._variantConfigureSettings = opts.settings || this._variantConfigureSettings;
        this._variantLinkage = opts.linkage || null;
        this._variantEnv = EnvironmentUtils.create(opts.env);
        this.variantKeywordSettings = keywordSetting || null;
        await this._refreshExpansions();
    }

    protected doRefreshExpansions(cb: () => Promise<void>): Promise<void> {
        return cb();
    }

    private async _refreshExpansions(configurePreset?: preset.ConfigurePreset | null) {
        return this.doRefreshExpansions(async () => {
            this.sourceDir = await util.normalizeAndVerifySourceDir(this.sourceDirUnexpanded, CMakeDriver.sourceDirExpansionOptions(this.workspaceFolder));

            const opts = this.expansionOptions;
            opts.envOverride = await this.getConfigureEnvironment(configurePreset);

            if (!this.useCMakePresets) {
                const scope = this.workspaceFolder ? vscode.Uri.file(this.workspaceFolder) : undefined;
                this._binaryDir = util.lightNormalizePath(await expand.expandString(this.config.buildDirectory(this.isMultiProject, scope), opts));

                const installPrefix = this.config.installPrefix;
                if (installPrefix) {
                    this._installDir = util.lightNormalizePath(await expand.expandString(installPrefix, opts));
                }
            }
        });
    }

    /**
     * Path to where the root CMakeLists.txt file should be
     */
    get mainListFile(): string {
        const file = path.join(this.sourceDir, 'CMakeLists.txt');
        return util.lightNormalizePath(file);
    }

    /**
     * Directory where build output is stored.
     */
    get binaryDir(): string {
        return this._binaryDir;
    }
    private _binaryDir = '';

    /**
     * Directory where the targets will be installed.
     */
    private get installDir(): string | null {
        return this._installDir;
    }
    private _installDir: string | null = null;

    /**
     * @brief Get the path to the CMakeCache file in the build directory
     */
    get cachePath(): string {
        // TODO: Cache path can change if build dir changes at runtime
        const file = path.join(this.binaryDir, 'CMakeCache.txt');
        return util.lightNormalizePath(file);
    }

    /**
     * Get the current build type, according to the current selected variant.
     *
     * This is the value passed to CMAKE_BUILD_TYPE or --config for multiconf
     */
    get currentBuildType(): string {
        if (this.useCMakePresets) {
            if ((this.isMultiConfig || this.isMultiConfFast) && this._buildPreset?.configuration) {
                return this._buildPreset.configuration;
            }
            const buildType = this._configurePreset?.cacheVariables?.['CMAKE_BUILD_TYPE'];
            if (util.isString(buildType)) {
                return buildType;
            } else if (buildType && typeof buildType === 'object' && util.isString(buildType.value)) {
                return buildType.value;
            }
            return 'Debug'; // Default to debug
        } else {
            return this._variantBuildType;
        }
    }

    private _isMultiConfig: boolean = false;
    get isMultiConfig(): boolean {
        return this._isMultiConfig;
    }
    set isMultiConfig(v: boolean) {
        this._isMultiConfig = v;
    }

    get isMultiConfFast(): boolean {
        return this.generatorName ? util.isMultiConfGeneratorFast(this.generatorName) : false;
    }

    /**
     * Get the name of the current CMake generator, or `null` if we have not yet
     * configured the project.
     */
    abstract get generatorName(): string | null;

    get allTargetName(): string {
        const gen = this.generatorName;
        if (gen && (gen.includes('Visual Studio') || gen.toLowerCase().includes('xcode'))) {
            return 'ALL_BUILD';
        } else {
            return 'all';
        }
    }

    /**
     * The ID of the current compiler, as best we can tell
     */
    get compilerID(): string | null {
        const entries = this.cmakeCacheEntries;
        const languages = ['CXX', 'C', 'CUDA'];
        for (const lang of languages) {
            const entry = entries.get(`CMAKE_${lang}_COMPILER`);
            if (!entry) {
                continue;
            }
            const compiler = entry.value as string;
            if (compiler.endsWith('cl.exe')) {
                return 'MSVC';
            } else if (/g(cc|\+\+)/.test(compiler)) {
                return 'GNU';
            } else if (/clang(\+\+)?[^/]*/.test(compiler)) {
                return 'Clang';
            }
        }
        return null;
    }

    get linkerID(): string | null {
        const entries = this.cmakeCacheEntries;
        const entry = entries.get('CMAKE_LINKER');
        if (!entry) {
            return null;
        }
        const linker = entry.value as string;
        if (linker.endsWith('link.exe')) {
            return 'MSVC';
        } else if (linker.endsWith('ld')) {
            return 'GNU';
        }
        return null;
    }

    get cmakePathFromPreset(): string | undefined {
        if (!this.useCMakePresets) {
            return;
        }
        return this._configurePreset?.cmakeExecutable;
    }

    public async testHaveCommand(program: string, args: string[] = ['--version']): Promise<boolean> {
        const child = this.executeCommand(program, args, undefined, { silent: true });
        try {
            const result = await child.result;
            log.trace(localize('command.version.test.return.code', '{0} returned code {1}', `"${program} ${args.join(' ')}"`, nullableValueToString(result.retc)));
            return result.retc === 0;
        } catch (e: any) {
            const e2: NodeJS.ErrnoException = e;
            log.debug(localize('command.version.test.return.code', '{0} returned code {1}', `"${program} ${args.join(' ')}"`, nullableValueToString(e2.code)));
            if (e2.code === 'ENOENT') {
                return false;
            }
            throw e;
        }
    }

    isCommonGenerator(genName: string): boolean {
        return genName === 'Ninja' || genName === 'Ninja Multi-Config' ||
            genName === 'MinGW Makefiles' || genName === 'NMake Makefiles' ||
            genName === 'Unix Makefiles' || genName === 'MSYS Makefiles';
    }

    /**
     * Picks the best generator to use on the current system
     */
    async findBestGenerator(preferredGenerators: CMakeGenerator[]): Promise<CMakeGenerator | null> {
        log.debug(localize('trying.to.detect.generator', 'Trying to detect generator supported by system'));
        const platform = process.platform;

        for (const gen of preferredGenerators) {
            const gen_name = gen.name;
            const generator_present = await (async (): Promise<boolean> => {
                if (gen_name === 'Ninja' || gen_name === 'Ninja Multi-Config') {
                    return await this.testHaveCommand('ninja') || this.testHaveCommand('ninja-build');
                }
                if (gen_name === 'MinGW Makefiles') {
                    return platform === 'win32' && this.testHaveCommand('mingw32-make');
                }
                if (gen_name === 'NMake Makefiles') {
                    return platform === 'win32' && this.testHaveCommand('nmake', ['/?']);
                }
                if (gen_name === 'Unix Makefiles') {
                    return this.testHaveCommand('make');
                }
                if (gen_name === 'MSYS Makefiles') {
                    return platform === 'win32' && this.testHaveCommand('make');
                }
                return false;
            })();
            if (!generator_present) {
                const vsMatch = /^(Visual Studio \d{2} \d{4})($|\sWin64$|\sARM$)/.exec(gen.name);
                if (platform === 'win32' && vsMatch) {
                    return {
                        name: vsMatch[1],
                        platform: gen.platform || vsMatch[2],
                        toolset: gen.toolset
                    };
                }
                if (gen.name.toLowerCase().startsWith('xcode') && platform === 'darwin') {
                    return gen;
                }
                // If it is not a common generator that we can find, but it is a known cmake generator (cmakeGenerators), return it.
                if (this.cmakeGenerators.indexOf(gen.name) >= 0 && !this.isCommonGenerator(gen.name)) {
                    return gen;
                }
                continue;
            } else {
                return gen;
            }
        }
        return null;
    }

    private configRunning: boolean = false;

    public configOrBuildInProgress(): boolean {
        return this.configRunning || this.cmakeBuildRunner.buildInProgress();
    }

<<<<<<< HEAD
    /*public getRequestedTargets(): string[] {
        return this.cmakeTaskRunner.getRequestedTargets();
    }*/
=======
    public configInProgress(): boolean {
        return this.configRunning;
    }
>>>>>>> f555aa71

    /**
     * Perform a clean configure. Deletes cached files before running the config
     * @param consumer The output consumer
     */
    public async cleanConfigure(trigger: ConfigureTrigger, extra_args: string[], consumer?: proc.OutputConsumer): Promise<number> {
        if (this.configRunning) {
            await this.preconditionHandler(CMakePreconditionProblems.ConfigureIsAlreadyRunning);
            return -1;
        }
        if (this.cmakeBuildRunner.buildInProgress()) {
            await this.preconditionHandler(CMakePreconditionProblems.BuildIsAlreadyRunning);
            return -1;
        }
        this.configRunning = true;
        await this.doPreCleanConfigure();
        this.configRunning = false;

        return this.configure(trigger, extra_args, consumer);
    }

    async testCompilerVersion(program: string, cwd: string, arg: string | undefined, regexp: RegExp, captureGroup: number): Promise<string | undefined> {
        const args = [];
        if (arg) {
            args.push(arg);
        }
        const child = this.executeCommand(program, args, undefined, { silent: true, cwd });
        try {
            const result = await child.result;
            log.trace(localize('command.version.test.return.code', '{0} returned code {1}', `"${program} ${arg}"`, nullableValueToString(result.retc)));
            // Various compilers will output into stdout, others in stderr.
            // It's safe to concat them into one string to search in, since it's enough to analyze
            // the first match (stderr can't print a different version than stdout).
            const versionLine = result.stderr.concat(result.stdout);
            const match = regexp.exec(versionLine);
            // Make sure that all the regexp in compilerAllowList are written in a way that match[2] is the indeed the version.
            // This number may change in future as we add more cases and index 2 might be difficult to ensure for all of them.
            return match ? match[captureGroup] : "error";
        } catch (e: any) {
            const e2: NodeJS.ErrnoException = e;
            log.debug(localize('compiler.version.return.code', '{0} returned code {1}', `"${program} ${arg}"`, nullableValueToString(e2.code)));
            return "error";
        }
    }

    private readonly compilerAllowList = [
        // Most common version output (gcc and family):
        //     gcc -v: gcc version 9.3.0 (Ubuntu 9.3.0-17ubuntu1~20.04)
        {
            name: "gcc",
            versionSwitch: "-v",
            versionOutputRegexp: "version ([^\\s]+)",
            captureGroup: 1
        },
        {
            name: "cc",
            versionSwitch: "-v",
            versionOutputRegexp: "version ([^\\s]+)",
            captureGroup: 1
        },
        {
            name: "g++",
            versionSwitch: "-v",
            versionOutputRegexp: "version ([^\\s]+)",
            captureGroup: 1
        },
        {
            name: "cpp",
            versionSwitch: "-v",
            versionOutputRegexp: "version ([^\\s]+)",
            captureGroup: 1
        },
        {
            name: "c++",
            versionSwitch: "-v",
            versionOutputRegexp: "version ([^\\s]+)",
            captureGroup: 1
        },
        {
            name: "dcc",
            versionSwitch: "-v",
            versionOutputRegexp: "version ([^\\s]+)",
            captureGroup: 1
        },
        {
            name: "eccp",
            versionSwitch: "-v",
            versionOutputRegexp: "version ([^\\s]+)",
            captureGroup: 1
        },
        {
            name: "edgcpfe",
            versionSwitch: "-v",
            versionOutputRegexp: "version ([^\\s]+)",
            captureGroup: 1
        },
        {
            name: "mcc",
            versionSwitch: "-v",
            versionOutputRegexp: "version ([^\\s]+)",
            captureGroup: 1
        },
        {
            name: "tcc",
            versionSwitch: "-v",
            versionOutputRegexp: "version ([^\\s]+)",
            captureGroup: 1
        },
        // cl does not have a version switch but it outputs the compiler version on stderr
        // when no source files arguments are given
        {
            name: "cl",
            versionSwitch: undefined,
            versionOutputRegexp: ".* Compiler Version (.*) for .*",
            captureGroup: 1
        },
        // gpp --version: gpp 2.25
        {
            name: "gpp",
            versionSwitch: "--version",
            versionOutputRegexp: "gpp ([^\\s]+)",
            captureGroup: 1
        },
        {
            name: "icc",
            versionSwitch: "-V",
            versionOutputRegexp: "version ([^\\s]+)",
            captureGroup: 1
        },
        {
            name: "kcc",
            versionSwitch: "-V",
            versionOutputRegexp: "version ([^\\s]+)",
            captureGroup: 1
        },
        {
            name: "pgc++",
            versionSwitch: "-V",
            versionOutputRegexp: "version ([^\\s]+)",
            captureGroup: 1
        },
        {
            name: "aCC",
            versionSwitch: "-V",
            versionOutputRegexp: "version ([^\\s]+)",
            captureGroup: 1
        },
        {
            name: "armcc",
            versionSwitch: "--version_number",
            versionOutputRegexp: ".*",
            captureGroup: 1
        },
        {
            name: "bcc32",
            versionSwitch: "--version",
            versionOutputRegexp: ".* C\\+\\+ ([^\\s]+) for .*",
            captureGroup: 1
        },
        {
            name: "bcc32c",
            versionSwitch: "--version",
            versionOutputRegexp: ".* C\\+\\+ ([^\\s]+) for .*",
            captureGroup: 1
        },
        {
            name: "bcc64",
            versionSwitch: "--version",
            versionOutputRegexp: ".* C\\+\\+ ([^\\s]+) for .*",
            captureGroup: 1
        },
        {
            name: "bcca",
            versionSwitch: "--version",
            versionOutputRegexp: ".* C\\+\\+ ([^\\s]+) for .*",
            captureGroup: 1
        },
        {
            name: "bccios",
            versionSwitch: "--version",
            versionOutputRegexp: ".* C\\+\\+ ([^\\s]+) for .*",
            captureGroup: 1
        },
        {
            name: "bccosx",
            versionSwitch: "--version",
            versionOutputRegexp: ".* C\\+\\+ ([^\\s]+) for .*",
            captureGroup: 1
        },
        // clang -v: clang version 10.0.0-4ubuntu1
        // or        clang version 5.0.0 (tags/RELEASE_500/final)
        {
            name: "clang",
            versionSwitch: "-v",
            versionOutputRegexp: "(Apple LLVM|clang) version ([^\\s-]+)",
            captureGroup: 2
        },
        {
            name: "clang-cl",
            versionSwitch: "-v",
            versionOutputRegexp: "(Apple LLVM|clang) version ([^\\s-]+)",
            captureGroup: 2
        },
        {
            name: "clang++",
            versionSwitch: "-v",
            versionOutputRegexp: "(Apple LLVM|clang) version ([^\\s-]+)",
            captureGroup: 2
        },
        {
            name: "armclang",
            versionSwitch: "-v",
            versionOutputRegexp: "(Apple LLVM|clang) version ([^\\s-]+)",
            captureGroup: 2
        },
        {
            name: "openCC",
            versionSwitch: "--version",
            versionOutputRegexp: "version ([^\\s]+)",
            captureGroup: 1
        },
        {
            name: "pathCC",
            versionSwitch: "--version",
            versionOutputRegexp: "version ([^\\s]+)",
            captureGroup: 1
        },
        // We don't know of version switches for the following compilers so define only the compiler name
        {
            name: "dmc",
            versionSwitch: undefined,
            versionOutputRegexp: undefined
        },
        {
            name: "tpp",
            versionSwitch: undefined,
            versionOutputRegexp: undefined
        },
        {
            name: "vac++",
            versionSwitch: undefined,
            versionOutputRegexp: undefined
        },
        {
            name: "xlc++",
            versionSwitch: undefined,
            versionOutputRegexp: undefined
        }
    ];

    async getCompilerVersion(compilerPath: string): Promise<CompilerInfo> {
        // Compiler name and path as coming from the kit.
        const compilerName = path.parse(compilerPath).name;
        const compilerDir = path.parse(compilerPath).dir;

        // Find an equivalent in the compilers allowed list.
        // To avoid finding "cl" instead of "clang" or "g++" instead of "clang++",
        // sort the array from lengthier to shorter, so that the find operation
        // would return the most precise match.
        // The find condition must be "includes" instead of "equals"
        // (which wouldn't otherwise need the sort) to avoid implementing separate handling
        // for compiler file name prefixes and suffixes related to targeted architecture.
        const sortedCompilerAllowList = this.compilerAllowList.sort((a, b) => b.name.length - a.name.length);
        const compiler = sortedCompilerAllowList.find(comp => compilerName.includes(comp.name));

        // Mask any unrecognized compiler as "other" to hide private information
        let allowedCompilerName = compiler ? compiler.name : "other";

        // If we recognize the compiler or not, we can still include information about triplet names cross compilers
        if (compilerName.includes("aarch64")) {
            allowedCompilerName += "-aarch64";
        } else if (compilerName.includes("arm64")) {
            allowedCompilerName += "-arm64";
        } else if (compilerName.includes("arm")) {
            allowedCompilerName += "-arm";
        }
        if (compilerName.includes("eabi")) {
            allowedCompilerName += "-eabi";
        }

        // If we don't have a regexp, we can't obtain the compiler version information.
        // With an undefined switch we still can get the version information (if regexp is defined),
        // since some compilers can output their version without a specific switch.
        let version;
        if (compiler?.versionOutputRegexp) {
            version = await this.testCompilerVersion(compilerName, compilerDir, compiler?.versionSwitch, RegExp(compiler.versionOutputRegexp, "mgi"), compiler.captureGroup) || "unknown";
        } else {
            version = "unknown";
        }

        return { name: allowedCompilerName, version };
    }

    /**
     * The list of generators CMake supports as of 3.21
     */
    private readonly cmakeGenerators = [
        "Visual Studio 17 2022",
        "Visual Studio 16 2019",
        "Visual Studio 15 2017",
        "Visual Studio 14 2015",
        "Visual Studio 12 2013",
        "Visual Studio 11 2012",
        "Visual Studio 10 2010",
        "Visual Studio 9 2008",
        "Borland Makefiles",
        "NMake Makefiles",
        "NMake Makefiles JOM",
        "MSYS Makefiles",
        "MinGW Makefiles",
        "Green Hills MULTI",
        "Unix Makefiles",
        "Ninja",
        "Ninja Multi-Config",
        "Watcom WMake",
        "CodeBlocks - MinGW Makefiles",
        "CodeBlocks - NMake Makefiles",
        "CodeBlocks - NMake Makefiles JOM",
        "CodeBlocks - Ninja",
        "CodeBlocks - Unix Makefiles",
        "CodeLite - MinGW Makefiles",
        "CodeLite - NMake Makefiles",
        "CodeLite - Ninja",
        "CodeLite - Unix Makefiles",
        "Eclipse CDT4 - NMake Makefiles",
        "Eclipse CDT4 - MinGW Makefiles",
        "Eclipse CDT4 - Ninja",
        "Eclipse CDT4 - Unix Makefiles",
        "Kate - MinGW Makefiles",
        "Kate - NMake Makefiles",
        "Kate - Ninja",
        "Kate - Unix Makefiles",
        "Sublime Text 2 - MinGW Makefiles",
        "Sublime Text 2 - NMake Makefiles",
        "Sublime Text 2 - Ninja",
        "Sublime Text 2 - Unix Makefiles"
    ];

    private getGeneratorNameForTelemetry(generator: string | null = this.generatorName): string {
        if (generator) {
            return this.cmakeGenerators.find(g => generator.startsWith(g)) ?? 'other';
        }
        return 'other';
    }

    private countHiddenPresets(presets: preset.Preset[]): number {
        let count = 0;
        for (const p of presets) {
            if (p.hidden) {
                count++;
            }
        }
        return count;
    }

    public shouldUseCachedConfiguration(trigger: ConfigureTrigger): boolean {
        return (this.isCacheConfigSupported && !this.isConfiguredAtLeastOnce &&
            trigger === ConfigureTrigger.configureWithCache && !this.config.configureOnOpen) ?
            true : false;
    }

    public generateConfigArgsFromPreset(configPreset: preset.ConfigurePreset): string[] {
        // Cache flags will construct the command line for cmake.
        const init_cache_flags = this.generateInitCacheFlags();
        return init_cache_flags.concat(preset.configureArgs(configPreset));
    }

    public async generateConfigArgsFromSettings(extra_args: string[] = [], withoutCmakeSettings: boolean = false): Promise<string[]> {
        // Cache flags will construct the command line for cmake.
        const init_cache_flags = this.generateInitCacheFlags();
        const common_flags = ['--no-warn-unused-cli'].concat(extra_args, this.config.configureArgs);
        const define_flags = withoutCmakeSettings ? [] : this.generateCMakeSettingsFlags();
        const final_flags = common_flags.concat(define_flags, init_cache_flags);

        // Get expanded configure environment
        const expanded_configure_env = await this.getConfigureEnvironment();

        // Expand all flags
        const opts = this.expansionOptions;
        const expanded_flags_promises = final_flags.map(
            async (value: string) => expand.expandString(value, { ...opts, envOverride: expanded_configure_env }));
        return Promise.all(expanded_flags_promises);
    }

    async configure(trigger: ConfigureTrigger, extra_args: string[], consumer?: proc.OutputConsumer, withoutCmakeSettings: boolean = false, showCommandOnly?: boolean, presetOverride?: preset.ConfigurePreset, options?: proc.ExecutionOptions): Promise<number> {
        // Check if the configuration is using cache in the first configuration and adjust the logging messages based on that.
        const shouldUseCachedConfiguration: boolean = this.shouldUseCachedConfiguration(trigger);

        if (trigger === ConfigureTrigger.configureWithCache && !shouldUseCachedConfiguration) {
            log.debug(localize('no.cached.config', "No cached config could be used for IntelliSense"));
            return -2;
        }
        if (this.configRunning) {
            await this.preconditionHandler(CMakePreconditionProblems.ConfigureIsAlreadyRunning);
            return -1;
        }
        if (this.cmakeBuildRunner.buildInProgress()) {
            await this.preconditionHandler(CMakePreconditionProblems.BuildIsAlreadyRunning);
            return -1;
        }
        this.configRunning = true;
        try {
            // _beforeConfigureOrBuild needs to refresh expansions early because it reads various settings
            // (example: cmake.sourceDirectory).
            await this._refreshExpansions(presetOverride);
            if (!showCommandOnly) {
                if (!shouldUseCachedConfiguration) {
                    log.debug(localize('start.configure', 'Start configure'), extra_args);
                } else {
                    log.debug(localize('use.cached.configuration', 'Use cached configuration'), extra_args);
                }
            }

            const pre_check_ok = await this._beforeConfigureOrBuild(showCommandOnly);
            if (!pre_check_ok) {
                return -2;
            }

            let expanded_flags: string[];
            if (this.useCMakePresets) {
                const configurePreset: preset.ConfigurePreset | undefined | null = (trigger === ConfigureTrigger.taskProvider) ? presetOverride : this._configurePreset;
                if (!configurePreset) {
                    log.debug(localize('no.config.Preset', 'No configure preset selected'));
                    return -3;
                }
                // For now, fields in presets are expanded when the preset is selected
                expanded_flags = this.generateConfigArgsFromPreset(configurePreset);
            } else {
                expanded_flags = await this.generateConfigArgsFromSettings(extra_args, withoutCmakeSettings);
            }
            if (!shouldUseCachedConfiguration) {
                log.trace(localize('cmake.flags.are', 'CMake flags are {0}', JSON.stringify(expanded_flags)));
            }

            // A more complete round of expansions
            await this._refreshExpansions(presetOverride);

            const timeStart: number = new Date().getTime();
            let retc: number;
            if (shouldUseCachedConfiguration) {
                retc = await this.doCacheConfigure();
                this._isConfiguredAtLeastOnce = true;
                return retc;
            } else {
                retc = await this.doConfigure(expanded_flags, consumer, showCommandOnly, presetOverride, options);
                this._isConfiguredAtLeastOnce = true;
            }
            const timeEnd: number = new Date().getTime();

            const cmakeVersion = this.cmake.version;
            let telemetryProperties: telemetry.Properties;
            if (this.useCMakePresets) {
                telemetryProperties = {
                    CMakeExecutableVersion: cmakeVersion ? util.versionToString(cmakeVersion) : '',
                    CMakeGenerator: this.getGeneratorNameForTelemetry(presetOverride?.generator || this.generatorName),
                    Preset: this.useCMakePresets ? 'true' : 'false',
                    Trigger: trigger,
                    ShowCommandOnly: showCommandOnly ? 'true' : 'false'
                };
            } else {
                telemetryProperties = {
                    CMakeExecutableVersion: cmakeVersion ? util.versionToString(cmakeVersion) : '',
                    CMakeGenerator: this.getGeneratorNameForTelemetry(),
                    ConfigType: this.isMultiConfFast ? 'MultiConf' : this.currentBuildType || '',
                    Toolchain: this._kit?.toolchainFile ? 'true' : 'false', // UseToolchain?
                    Trigger: trigger,
                    ShowCommandOnly: showCommandOnly ? 'true' : 'false'
                };
            }

            if (this._kit?.compilers) {
                let cCompilerVersion;
                let cppCompilerVersion;
                if (this._kit.compilers["C"]) {
                    cCompilerVersion = await this.getCompilerVersion(this._kit.compilers["C"]);
                }

                if (this._kit.compilers["CXX"]) {
                    cppCompilerVersion = await this.getCompilerVersion(this._kit.compilers["CXX"]);
                }

                if (cCompilerVersion) {
                    telemetryProperties.CCompilerName = cCompilerVersion.name;
                    telemetryProperties.CCompilerVersion = cCompilerVersion.version;
                }

                if (cppCompilerVersion) {
                    telemetryProperties.CppCompilerName = cppCompilerVersion.name;
                    telemetryProperties.CppCompilerVersion = cppCompilerVersion.version;
                }
            } else if (this._kit?.visualStudio && this._kit.visualStudioArchitecture) {
                const env = await getVSKitEnvironment(this._kit);
                const dirs = env?.['Path']?.split(';') ?? [];
                let compilerPath = '';
                for (const dir of dirs) {
                    if (dir.indexOf('MSVC') > 0) {
                        compilerPath = path.join(dir, 'cl.exe');
                        break;
                    }
                }
                if (compilerPath) {
                    const compiler = await this.getCompilerVersion(compilerPath);
                    telemetryProperties.CCompilerVersion = compiler.version;
                    telemetryProperties.CppCompilerVersion = compiler.version;
                } else {
                    telemetryProperties.CCompilerVersion = 'unknown';
                    telemetryProperties.CppCompilerVersion = 'unknown';
                }
                telemetryProperties.CCompilerName = 'cl';
                telemetryProperties.CppCompilerName = 'cl';
            }

            if (this._kit?.visualStudioArchitecture) {
                telemetryProperties.VisualStudioArchitecture = this._kit?.visualStudioArchitecture;
            }

            const telemetryMeasures: telemetry.Measures = {
                Duration: timeEnd - timeStart
            };
            if (this.useCMakePresets && this.workspaceFolder) {
                const configurePresets = preset.configurePresets(this.workspaceFolder);
                const userConfigurePresets = preset.userConfigurePresets(this.workspaceFolder);
                const buildPresets = preset.buildPresets(this.workspaceFolder);
                const userBuildPresets = preset.userBuildPresets(this.workspaceFolder);
                const testPresets = preset.testPresets(this.workspaceFolder);
                const userTestPresets = preset.userTestPresets(this.workspaceFolder);
                telemetryMeasures['ConfigurePresets'] = configurePresets.length;
                telemetryMeasures['HiddenConfigurePresets'] = this.countHiddenPresets(configurePresets);
                telemetryMeasures['UserConfigurePresets'] = userConfigurePresets.length;
                telemetryMeasures['HiddenUserConfigurePresets'] = this.countHiddenPresets(userConfigurePresets);
                telemetryMeasures['BuildPresets'] = buildPresets.length;
                telemetryMeasures['HiddenBuildPresets'] = this.countHiddenPresets(buildPresets);
                telemetryMeasures['UserBuildPresets'] = userBuildPresets.length;
                telemetryMeasures['HiddenUserBuildPresets'] = this.countHiddenPresets(userBuildPresets);
                telemetryMeasures['TestPresets'] = testPresets.length;
                telemetryMeasures['HiddenTestPresets'] = this.countHiddenPresets(testPresets);
                telemetryMeasures['UserTestPresets'] = userTestPresets.length;
                telemetryMeasures['HiddenUserTestPresets'] = this.countHiddenPresets(userTestPresets);
            }
            if (consumer) {
                if (consumer instanceof CMakeOutputConsumer) {
                    let errorCount: number = 0;
                    let warningCount: number = 0;
                    consumer.diagnostics.forEach(v => {
                        if (v.diag.severity === 0) {
                            errorCount++;
                        } else if (v.diag.severity === 1) {
                            warningCount++;
                        }
                    });
                    telemetryMeasures['ErrorCount'] = errorCount;
                    telemetryMeasures['WarningCount'] = warningCount;
                } else if (!(consumer instanceof CustomBuildTaskTerminal)) {
                    // Wrong type: shouldn't get here, just in case
                    rollbar.error('Wrong build result type.');
                    telemetryMeasures['ErrorCount'] = retc ? 1 : 0;
                }
            }

            telemetry.logEvent('configure', telemetryProperties, telemetryMeasures);

            return retc;
        } catch {
            log.info(localize('configure.failed', 'Failed to configure project'));
            return -1;
        } finally {
            this.configRunning = false;
        }
    }

    private generateInitCacheFlags(): string[] {
        const cache_init_conf = this.config.cacheInit;
        let cache_init: string[] = [];
        if (cache_init_conf === null) {
            // Do nothing
        } else if (util.isString(cache_init_conf)) {
            cache_init = [cache_init_conf];
        } else {
            cache_init = cache_init_conf;
        }

        const flags: string[] = [];
        for (let init of cache_init) {
            if (!path.isAbsolute(init)) {
                init = path.join(this.sourceDir, init);
            }
            flags.push('-C', init);
        }
        return flags;
    }

    private generateCMakeSettingsFlags(): string[] {
        const settingMap: { [key: string]: util.CMakeValue } = {};

        try {
            util.objectPairs(this.config.configureSettings).forEach(([key, value]) => settingMap[key] = util.cmakeify(value));
        } catch (e: any) {
            log.error(e.message);
            throw e;
        }
        util.objectPairs(this._variantConfigureSettings).forEach(([key, value]) => settingMap[key] = util.cmakeify(value as string));
        if (this._variantLinkage !== null) {
            settingMap.BUILD_SHARED_LIBS = util.cmakeify(this._variantLinkage === 'shared');
        }

        const configurationScope = this.workspaceFolder ? vscode.Uri.file(this.workspaceFolder) : null;
        const config = vscode.workspace.getConfiguration("cmake", configurationScope);
        // Export compile_commands.json
        const exportCompileCommandsSetting = config.get<boolean>("exportCompileCommandsFile");
        const exportCompileCommandsFile: boolean = exportCompileCommandsSetting === undefined ? true : (exportCompileCommandsSetting || false);
        settingMap.CMAKE_EXPORT_COMPILE_COMMANDS = util.cmakeify(exportCompileCommandsFile);

        const allowBuildTypeOnMultiConfig = config.get<boolean>("setBuildTypeOnMultiConfig") || false;

        if (!this.isMultiConfFast || (this.isMultiConfFast && allowBuildTypeOnMultiConfig)) {
            // Mutliconf generators do not need the CMAKE_BUILD_TYPE property
            settingMap.CMAKE_BUILD_TYPE = util.cmakeify(this.currentBuildType);
        }

        // Only use the installPrefix config if the user didn't
        // provide one via configureSettings
        if (!settingMap.CMAKE_INSTALL_PREFIX && this.installDir) {
            settingMap.CMAKE_INSTALL_PREFIX = util.cmakeify(this.installDir);
        }

        console.assert(!!this._kit);
        if (!this._kit) {
            throw new Error(localize('no.kit.is.set', 'No kit is set!'));
        }
        if (this._kit.compilers) {
            log.debug(localize('using.compilers.in.for.configure', 'Using compilers in {0} for configure', this._kit.name));
            for (const lang in this._kit.compilers) {
                const compiler = this._kit.compilers[lang];
                settingMap[`CMAKE_${lang}_COMPILER`] = { type: 'FILEPATH', value: compiler };
            }
        }
        if (this._kit.toolchainFile) {
            log.debug(localize('using.cmake.toolchain.for.configure', 'Using CMake toolchain {0} for configuring', this._kit.name));
            settingMap.CMAKE_TOOLCHAIN_FILE = { type: 'FILEPATH', value: this._kit.toolchainFile };
        }
        if (this._kit.cmakeSettings) {
            util.objectPairs(this._kit.cmakeSettings)
                .forEach(([key, value]) => settingMap[key] = util.cmakeify(value as string));
        }

        return util.objectPairs(settingMap).map(([key, value]) => {
            switch (value.type) {
                case 'UNKNOWN':
                case '':
                    return `-D${key}=${value.value}`;
                default:
                    return `-D${key}:${value.type}=${value.value}`;
            }
        });
    }

    async build(targets?: string[], consumer?: proc.OutputConsumer, isBuildCommand?: boolean): Promise<number | null> {
        log.debug(localize('start.build', 'Start build'), targets?.join(', ') || '');
        if (this.configRunning) {
            await this.preconditionHandler(CMakePreconditionProblems.ConfigureIsAlreadyRunning);
            return -1;
        }
        if (this.cmakeBuildRunner.buildInProgress()) {
            await this.preconditionHandler(CMakePreconditionProblems.BuildIsAlreadyRunning);
            return -1;
        }
        this.cmakeBuildRunner.setBuildInProgress(true);

        const pre_build_ok = await this.doPreBuild();
        if (!pre_build_ok) {
            this.cmakeBuildRunner.setBuildInProgress(false);
            return -1;
        }
        const timeStart: number = new Date().getTime();
        const child = await this._doCMakeBuild(targets, consumer, isBuildCommand);
        const timeEnd: number = new Date().getTime();
        const telemetryProperties: telemetry.Properties | undefined = this.useCMakePresets ? undefined : {
            ConfigType: this.isMultiConfFast ? 'MultiConf' : this.currentBuildType || ''
        };
        const telemetryMeasures: telemetry.Measures = {
            Duration: timeEnd - timeStart
        };
        if (child) {
            if (consumer) {
                if (consumer instanceof CMakeBuildConsumer &&
                    consumer.compileConsumer instanceof CompileOutputConsumer) {
                    let errorCount: number = 0;
                    let warningCount: number = 0;
                    for (const compiler in consumer.compileConsumer.compilers) {
                        const parser: RawDiagnosticParser = consumer.compileConsumer.compilers[compiler];
                        parser.diagnostics.forEach(v => {
                            if (v.severity === 'error' || v.severity === 'fatal error') {
                                errorCount++;
                            } else if (v.severity === 'warning') {
                                warningCount++;
                            }
                        });
                    }
                    telemetryMeasures['ErrorCount'] = errorCount;
                    telemetryMeasures['WarningCount'] = warningCount;
                } else if (!(consumer instanceof CustomBuildTaskTerminal)) {
                    // Wrong type: shouldn't get here, just in case
                    rollbar.error('Wrong build result type.');
                    telemetryMeasures['ErrorCount'] = (await child.result).retc ? 1 : 0;
                }
            }
            telemetry.logEvent('build', telemetryProperties, telemetryMeasures);
        } else {
            // Not sure what happened but there's an error...
            telemetryMeasures['ErrorCount'] = 1;
            telemetry.logEvent('build', telemetryProperties, telemetryMeasures);
            this.cmakeBuildRunner.setBuildInProgress(false);
            return -1;
        }
        if (!this.m_stop_process) {
            const post_build_ok = await this.doPostBuild();
            if (!post_build_ok) {
                this.cmakeBuildRunner.setBuildInProgress(false);
                return -1;
            }
        }
        if (!this.m_stop_process) {
            await this._refreshExpansions();
        }

        return (await child.result.finally(() => {
            this.cmakeBuildRunner.setBuildInProgress(false);
        })).retc;
    }

    /**
     * Execute pre-configure/build tasks to check if we are ready to run a full
     * configure. This should be called by a derived driver before any
     * configuration tasks are run
     */
    private async _beforeConfigureOrBuild(showCommandOnly?: boolean): Promise<boolean> {
        if (!showCommandOnly) {
            log.debug(localize('running.pre-configure.checks', 'Running pre-configure checks and steps'));
        }

        if (!this.sourceDir) {
            log.debug(localize('source.directory.not.set', 'Source directory not set'), this.sourceDir);
            await this.preconditionHandler(CMakePreconditionProblems.NoSourceDirectoryFound);
            return false;
        }

        const cmake_list = this.mainListFile;
        if (!await fs.exists(cmake_list)) {
            log.debug(localize('not.configuring', 'Not configuring: There is no {0}', cmake_list));
            await this.preconditionHandler(CMakePreconditionProblems.MissingCMakeListsFile, this.config);
            return false;
        }

        return true;
    }

    protected abstract doConfigureSettingsChange(): void;

    /**
     * Subscribe to changes that affect the CMake configuration
     */
    private readonly _settingsSub = this.config.onChange('configureSettings', () => this.doConfigureSettingsChange());
    private readonly _argsSub = this.config.onChange('configureArgs', () => this.doConfigureSettingsChange());
    private readonly _envSub = this.config.onChange('configureEnvironment', () => this.doConfigureSettingsChange());

    /**
     * The currently running build task. We keep a handle on it so we can stop it
     * upon user request
     */
<<<<<<< HEAD
    private cmakeBuildRunner: CMakeBuildRunner = new CMakeBuildRunner();
=======
    protected currentBuildOrConfigureProcess: proc.Subprocess | null = null;
>>>>>>> f555aa71

    private correctAllTargetName(targetnames: string[]) {
        for (let i = 0; i < targetnames.length; i++) {
            if (targetnames[i] === 'all' || targetnames[i] === 'ALL_BUILD') {
                targetnames[i] = this.allTargetName;
            }
        }
        return targetnames;
    }

    getCMakeCommand(): string {
        return this.cmake.path ? this.cmake.path : "cmake";
    }

    // Create a command for a given build preset.
    async generateBuildCommandFromPreset(buildPreset: preset.BuildPreset, targets?: string[]): Promise<proc.BuildCommand | null> {
        if (targets && targets.length > 0) {
            buildPreset.__targets = targets;
        } else {
            buildPreset.__targets = buildPreset.targets;
        }
        const args = preset.buildArgs(buildPreset);
        log.trace(localize('cmake.build.args.are', 'CMake build args are: {0}', JSON.stringify(args)));
        return { command: this.cmake.path, args, build_env: EnvironmentUtils.create(buildPreset.environment) };
    }

    async generateBuildCommandFromSettings(targets?: string[]): Promise<proc.BuildCommand | null> {
        if (!targets || targets.length === 0) {
            return null;
        }

        const gen = this.generatorName;
        targets = this.correctAllTargetName(targets);

        const buildArgs: string[] = this.config.buildArgs.slice(0);
        const buildToolArgs: string[] = ['--'].concat(this.config.buildToolArgs);

        const configurationScope = this.workspaceFolder ? vscode.Uri.file(this.workspaceFolder) : null;
        const parallelJobsSetting = vscode.workspace.getConfiguration("cmake", configurationScope).inspect<number | undefined>('parallelJobs');
        let numJobs: number | undefined = (parallelJobsSetting?.globalValue || parallelJobsSetting?.workspaceValue || parallelJobsSetting?.workspaceFolderValue);
        // for Ninja generator, don't '-j' argument if user didn't define number of jobs
        // let numJobs: number | undefined = this.config.numJobs;
        if (numJobs === undefined && gen && !/Ninja/.test(gen)) {
            numJobs = defaultNumJobs();
        }
        // for msbuild generators, only add '-j' argument if parallelJobs > 1
        if (numJobs && ((gen && !/Visual Studio/.test(gen)) || numJobs > 1)) {
            // Prefer using CMake's build options to set parallelism over tool-specific switches.
            // The feature is not available until version 3.14.
            if (this.cmake.version && util.versionGreaterOrEquals(this.cmake.version, util.parseVersion('3.14.0'))) {
                buildArgs.push('-j');
                if (numJobs) {
                    buildArgs.push(numJobs.toString());
                }
            } else {
                if (gen) {
                    if (/(Unix|MinGW) Makefiles|Ninja/.test(gen) && (targets.length === 1 && targets[0] === 'clean')) {
                        buildToolArgs.push('-j', numJobs.toString());
                    } else if (/Visual Studio/.test(gen) && (targets.length === 1 && targets[0] === 'clean')) {
                        buildToolArgs.push('/maxcpucount:' + numJobs.toString());
                    }
                }
            }
        }

        const ninja_env = EnvironmentUtils.create();
        ninja_env['NINJA_STATUS'] = '[%s/%t %p :: %e] ';
        const build_env = await this.getCMakeBuildCommandEnvironment(ninja_env);

        const args = ['--build', this.binaryDir, '--config', this.currentBuildType, '--target', ...targets]
            .concat(buildArgs, buildToolArgs);
        const opts = this.expansionOptions;
        const expanded_args_promises = args.map(async (value: string) => expand.expandString(value, { ...opts, envOverride: build_env }));
        const expanded_args = await Promise.all(expanded_args_promises) as string[];

        log.trace(localize('cmake.build.args.are', 'CMake build args are: {0}', JSON.stringify(expanded_args)));

        return { command: this.cmake.path, args: expanded_args, build_env };
    }

    async getCMakeBuildCommand(targets?: string[]): Promise<proc.BuildCommand | null> {
        if (this.useCMakePresets) {
            if (!this._buildPreset) {
                log.debug(localize('no.build.preset', 'No build preset selected'));
                return null;
            }
            return this.generateBuildCommandFromPreset(this._buildPreset, targets);
        } else {
            return this.generateBuildCommandFromSettings(targets);
        }
    }

    private async _doCMakeBuild(targets?: string[], consumer?: proc.OutputConsumer, isBuildCommand?: boolean): Promise<proc.Subprocess | null> {
        const buildcmd = await this.getCMakeBuildCommand(targets);
        if (buildcmd) {
            let outputEnc = this.config.outputLogEncoding;
            if (outputEnc === 'auto') {
                if (process.platform === 'win32') {
                    outputEnc = await codepages.getWindowsCodepage();
                } else {
                    outputEnc = 'utf8';
                }
            }
            const useBuildTask: boolean = this.config.buildTask && isBuildCommand === true;
<<<<<<< HEAD
            if (useBuildTask) {
                const task: CMakeTask | undefined = await CMakeTaskProvider.findBuildTask(this._buildPreset?.name, targets);
                if (task) {
                    const resolvedTask: CMakeTask | undefined = await CMakeTaskProvider.resolveInternalTask(task);
                    if (resolvedTask) {
                        await this.cmakeBuildRunner.setBuildProcessForTask(await vscode.tasks.executeTask(resolvedTask));
                    }
                }
            } else {
                const exeOpt: proc.ExecutionOptions = { environment: buildcmd.build_env, outputEncoding: outputEnc };
                this.cmakeBuildRunner.setBuildProcess(this.executeCommand(buildcmd.command, buildcmd.args, consumer, exeOpt));
            }
            const result = await this.cmakeBuildRunner.getResult();
            return result ? result : null;
=======
            const exeOpt: proc.ExecutionOptions = { environment: buildcmd.build_env, outputEncoding: outputEnc, useBuildTask: useBuildTask };
            const child = this.executeCommand(buildcmd.command, buildcmd.args, consumer, exeOpt);
            this.currentBuildOrConfigureProcess = child;
            await child.result;
            this.currentBuildOrConfigureProcess = null;
            return child;
>>>>>>> f555aa71
        } else {
            return null;
        }
    }

    /**
     * If called then the current process should be stopped.
     * This could be the configuration or the build process.
     */
    async onStop(): Promise<void> {}

    private m_stop_process = false;
    /**
     * Stops the currently running process at user request
     */
    async stopCurrentProcess(): Promise<void> {
        this.m_stop_process = true;
<<<<<<< HEAD
        const taskRunner = this.cmakeBuildRunner;
        if (taskRunner) {
            await taskRunner.stop();
=======

        const cur = this.currentBuildOrConfigureProcess;
        if (cur) {
            if (cur.child) {
                await util.termProc(cur.child);
            }
>>>>>>> f555aa71
        }

        await this.onStop();
    }

    /**
     * The CMake cache for the driver.
     *
     * Will be automatically reloaded when the file on disk changes.
     */
    abstract get cmakeCacheEntries(): Map<string, CacheEntry>;

    private async _baseInit(useCMakePresets: boolean,
        kit: Kit | null,
        configurePreset: preset.ConfigurePreset | null,
        buildPreset: preset.BuildPreset | null,
        testPreset: preset.TestPreset | null,
        preferredGenerators: CMakeGenerator[]) {
        this._useCMakePresets = useCMakePresets;
        log.debug(`Initializating base driver using ${useCMakePresets ? 'preset' : 'kit'}`);
        // Load up kit or presets before starting any drivers.
        if (useCMakePresets) {
            if (configurePreset) {
                await this._setConfigurePreset(configurePreset);
            }
            if (buildPreset) {
                await this._setBuildPreset(buildPreset);
            }
            if (testPreset) {
                await this._setTestPreset(testPreset);
            }
        } else if (kit) {
            await this._setKit(kit, preferredGenerators);
        }
        await this._refreshExpansions();
        await this.doInit();
    }
    protected abstract doInit(): Promise<void>;

    /**
     * Asynchronous initialization. Should be called by base classes during
     * their initialization.
     */
    static async createDerived<T extends CMakeDriver>(inst: T,
        useCMakePresets: boolean,
        kit: Kit | null,
        configurePreset: preset.ConfigurePreset | null,
        buildPreset: preset.BuildPreset | null,
        testPreset: preset.TestPreset | null,
        preferredGenerators: CMakeGenerator[]): Promise<T> {
        await inst._baseInit(useCMakePresets, kit, configurePreset, buildPreset, testPreset, preferredGenerators);
        return inst;
    }

    public getDiagnostics(): DiagnosticsConfiguration {
        return {
            folder: this.workspaceFolder || '',
            cmakeVersion: this.cmake.version ? util.versionToString(this.cmake.version) : '',
            configured: this._isConfiguredAtLeastOnce,
            generator: this.generatorName || '',
            usesPresets: this.useCMakePresets,
            compilers: {
                C: this.cmakeCacheEntries.get('CMAKE_C_COMPILER')?.value,
                CXX: this.cmakeCacheEntries.get('CMAKE_CXX_COMPILER')?.value
            }
        };
    }
}<|MERGE_RESOLUTION|>--- conflicted
+++ resolved
@@ -884,18 +884,12 @@
     private configRunning: boolean = false;
 
     public configOrBuildInProgress(): boolean {
-        return this.configRunning || this.cmakeBuildRunner.buildInProgress();
-    }
-
-<<<<<<< HEAD
-    /*public getRequestedTargets(): string[] {
-        return this.cmakeTaskRunner.getRequestedTargets();
-    }*/
-=======
+        return this.configInProgress() || this.cmakeBuildRunner.buildInProgress();
+    }
+
     public configInProgress(): boolean {
         return this.configRunning;
     }
->>>>>>> f555aa71
 
     /**
      * Perform a clean configure. Deletes cached files before running the config
@@ -1665,11 +1659,7 @@
      * The currently running build task. We keep a handle on it so we can stop it
      * upon user request
      */
-<<<<<<< HEAD
     private cmakeBuildRunner: CMakeBuildRunner = new CMakeBuildRunner();
-=======
-    protected currentBuildOrConfigureProcess: proc.Subprocess | null = null;
->>>>>>> f555aa71
 
     private correctAllTargetName(targetnames: string[]) {
         for (let i = 0; i < targetnames.length; i++) {
@@ -1774,7 +1764,6 @@
                 }
             }
             const useBuildTask: boolean = this.config.buildTask && isBuildCommand === true;
-<<<<<<< HEAD
             if (useBuildTask) {
                 const task: CMakeTask | undefined = await CMakeTaskProvider.findBuildTask(this._buildPreset?.name, targets);
                 if (task) {
@@ -1789,14 +1778,6 @@
             }
             const result = await this.cmakeBuildRunner.getResult();
             return result ? result : null;
-=======
-            const exeOpt: proc.ExecutionOptions = { environment: buildcmd.build_env, outputEncoding: outputEnc, useBuildTask: useBuildTask };
-            const child = this.executeCommand(buildcmd.command, buildcmd.args, consumer, exeOpt);
-            this.currentBuildOrConfigureProcess = child;
-            await child.result;
-            this.currentBuildOrConfigureProcess = null;
-            return child;
->>>>>>> f555aa71
         } else {
             return null;
         }
@@ -1814,20 +1795,10 @@
      */
     async stopCurrentProcess(): Promise<void> {
         this.m_stop_process = true;
-<<<<<<< HEAD
         const taskRunner = this.cmakeBuildRunner;
         if (taskRunner) {
             await taskRunner.stop();
-=======
-
-        const cur = this.currentBuildOrConfigureProcess;
-        if (cur) {
-            if (cur.child) {
-                await util.termProc(cur.child);
-            }
->>>>>>> f555aa71
-        }
-
+        }
         await this.onStop();
     }
 
