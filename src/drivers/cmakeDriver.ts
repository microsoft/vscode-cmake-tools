--- conflicted
+++ resolved
@@ -1698,15 +1698,9 @@
                 }
             } else {
                 if (gen) {
-<<<<<<< HEAD
                     if (/(Unix|MinGW) Makefiles|Ninja/.test(gen) && (targets.length === 1 && targets[0] === 'clean')) {
                         buildToolArgs.push('-j', numJobs.toString());
                     } else if (/Visual Studio/.test(gen) && (targets.length === 1 && targets[0] === 'clean')) {
-=======
-                    if (/(Unix|MinGW) Makefiles|Ninja/.test(gen) && targets.length === 1 && targets[0] !== 'clean') {
-                        buildToolArgs.push('-j', numJobs.toString());
-                    } else if (/Visual Studio/.test(gen) && targets.length === 1 && targets[0] !== 'clean') {
->>>>>>> 586b40f6
                         buildToolArgs.push('/maxcpucount:' + numJobs.toString());
                     }
                 }
