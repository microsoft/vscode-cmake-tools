--- conflicted
+++ resolved
@@ -175,13 +175,10 @@
         paths: PathInfo;
         sources: TargetSourcefile[];
         compileGroups?: CompileGroup[];
-<<<<<<< HEAD
-        InstallInfo?: InstallInfo;
-=======
         dependencies?: Dependency[];
         folder?: Folder;
         isGeneratorProvided?: boolean;
->>>>>>> 1ed22b7b
+        InstallInfo?: InstallInfo;
     }
 }
 
