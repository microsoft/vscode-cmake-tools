/**
 * Module for the legacy driver. Talks to pre-CMake Server versions of CMake.
 * Can also talk to newer versions of CMake via the command line.
 */ /** */

import {CMakeExecutable} from '@cmt/cmake/cmake-executable';
import * as vscode from 'vscode';

import * as api from '@cmt/api';
import {CMakeCache} from '@cmt/cache';
import {CMakeDriver, CMakePreconditionProblemSolver} from '@cmt/drivers/driver';
import {Kit, CMakeGenerator} from '@cmt/kit';
import * as logging from '@cmt/logging';
import {fs} from '@cmt/pr';
import * as proc from '@cmt/proc';
import rollbar from '@cmt/rollbar';
import * as util from '@cmt/util';
import { ConfigurationReader } from '@cmt/config';
import * as nls from 'vscode-nls';
import { BuildPreset, ConfigurePreset, TestPreset } from '@cmt/preset';
import { CodeModelContent } from './codemodel-driver-interface';

nls.config({ messageFormat: nls.MessageFormat.bundle, bundleFormat: nls.BundleFormat.standalone })();
const localize: nls.LocalizeFunc = nls.loadMessageBundle();

const log = logging.createLogger('legacy-driver');

/**
 * The legacy driver.
 */
export class LegacyCMakeDriver extends CMakeDriver {

  get isCacheConfigSupported(): boolean {
    return false;
  }

  async doCacheConfigure(): Promise<number> {
    throw new Error('Method not implemented.');
  }

  private constructor(cmake: CMakeExecutable, readonly config: ConfigurationReader, workspaceFolder: string | null, preconditionHandler: CMakePreconditionProblemSolver) {
    super(cmake, config, workspaceFolder, preconditionHandler);
  }

  private _needsReconfigure = true;
  doConfigureSettingsChange() { this._needsReconfigure = true; }
  async checkNeedsReconfigure(): Promise<boolean> { return this._needsReconfigure; }

  async doSetKit(need_clean: boolean, cb: () => Promise<void>): Promise<void> {
    this._needsReconfigure = true;
    if (need_clean) {
      await this._cleanPriorConfiguration();
    }
    await cb();
  }

  async doSetConfigurePreset(need_clean: boolean, cb: () => Promise<void>): Promise<void> {
    this._needsReconfigure = true;
    if (need_clean) {
      await this._cleanPriorConfiguration();
    }
    await cb();
  }

  doSetBuildPreset(cb: () => Promise<void>): Promise<void> {
    return cb();
  }

  doSetTestPreset(cb: () => Promise<void>): Promise<void> {
    return cb();
  }

  // Legacy disposal does nothing
  async asyncDispose() { this._cacheWatcher.dispose(); }

  async doConfigure(args_: string[], outputConsumer?: proc.OutputConsumer, logCommandOnly?: boolean): Promise<number> {
    // Dup args so we can modify them
    const args = Array.from(args_);
    args.push('-H' + util.lightNormalizePath(this.sourceDir));
    const bindir = util.lightNormalizePath(this.binaryDir);
    args.push('-B' + bindir);
    const gen = this.generator;
    if (gen) {
      args.push(`-G${gen.name}`);
      if (gen.toolset) {
        args.push(`-T${gen.toolset}`);
      }
      if (gen.platform) {
        args.push(`-A${gen.platform}`);
      }
    }
    const cmake = this.cmake.path;
<<<<<<< HEAD
    if (logCommandOnly) {
      log.showChannel();
      log.info(proc.buildCmdStr(this.cmake.path, args));
      return 0;
    } else {
      log.debug(localize('invoking.cmake.with.arguments', 'Invoking CMake {0} with arguments {1}', cmake, JSON.stringify(args)));
      const env = await this.getConfigureEnvironment();
      const res = await this.executeCommand(cmake, args, outputConsumer, {environment: env}).result;
      log.trace(res.stderr);
      log.trace(res.stdout);
      if (res.retc == 0) {
        this._needsReconfigure = false;
      }
      await this._reloadPostConfigure();
      return res.retc === null ? -1 : res.retc;
=======
    log.debug(localize('invoking.cmake.with.arguments', 'Invoking CMake {0} with arguments {1}', cmake, JSON.stringify(args)));
    const env = await this.getConfigureEnvironment();
    const res = await this.executeCommand(cmake, args, outputConsumer, {environment: env}).result;
    log.trace(res.stderr);
    log.trace(res.stdout);
    if (res.retc === 0) {
      this._needsReconfigure = false;
>>>>>>> c0cd2a8a
    }
  }

  protected async doPreCleanConfigure(): Promise<void> {
    await this._cleanPriorConfiguration();
  }

  async doPostBuild(): Promise<boolean> {
    await this._reloadPostConfigure();
    return true;
  }

  async doInit() {
    if (await fs.exists(this.cachePath)) {
      await this._reloadPostConfigure();
    }
    this._cacheWatcher.onDidChange(() => {
      log.debug(localize('reload.cmake.cache', 'Reload CMake cache: {0} changed', this.cachePath));
      rollbar.invokeAsync(localize('reloading.cmake.cache', 'Reloading CMake Cache'), () => this._reloadPostConfigure());
    });
  }

  static async create(cmake: CMakeExecutable,
                      config: ConfigurationReader,
                      useCMakePresets: boolean,
                      kit: Kit|null,
                      configurePreset: ConfigurePreset | null,
                      buildPreset: BuildPreset | null,
                      testPreset: TestPreset | null,
                      workspaceFolder: string | null,
                      preconditionHandler: CMakePreconditionProblemSolver,
                      preferredGenerators: CMakeGenerator[]): Promise<LegacyCMakeDriver> {
    log.debug(localize('creating.instance.of', 'Creating instance of {0}', "LegacyCMakeDriver"));
    return this.createDerived(new LegacyCMakeDriver(cmake, config, workspaceFolder, preconditionHandler),
                              useCMakePresets,
                              kit,
                              configurePreset,
                              buildPreset,
                              testPreset,
                              preferredGenerators);
  }

  get targets() { return []; }
  get executableTargets() { return []; }
  get uniqueTargets() { return []; }

  /**
   * Watcher for the CMake cache file on disk.
   */
  private readonly _cacheWatcher = vscode.workspace.createFileSystemWatcher(this.cachePath);

  get cmakeCache() { return this._cmakeCache; }
  private _cmakeCache: CMakeCache|null = null;

  private async _reloadPostConfigure() {
    // Force await here so that any errors are thrown into rollbar
    const new_cache = await CMakeCache.fromPath(this.cachePath);
    this._cmakeCache = new_cache;
  }

  get cmakeCacheEntries() {
    let ret = new Map<string, api.CacheEntryProperties>();
    if (this.cmakeCache) {
      ret = util.reduce(this.cmakeCache.allEntries, ret, (acc, entry) => acc.set(entry.key, entry));
    }
    return ret;
  }

  get generatorName(): string|null {
    if (!this.cmakeCache) {
      return null;
    }
    const gen = this.cmakeCache.get('CMAKE_GENERATOR');
    return gen ? gen.as<string>() : null;
  }

  get codeModelContent(): CodeModelContent | null {
    return null;
  }
  get onCodeModelChanged() { return new vscode.EventEmitter<null>().event; }

}<|MERGE_RESOLUTION|>--- conflicted
+++ resolved
@@ -90,7 +90,6 @@
       }
     }
     const cmake = this.cmake.path;
-<<<<<<< HEAD
     if (logCommandOnly) {
       log.showChannel();
       log.info(proc.buildCmdStr(this.cmake.path, args));
@@ -101,20 +100,11 @@
       const res = await this.executeCommand(cmake, args, outputConsumer, {environment: env}).result;
       log.trace(res.stderr);
       log.trace(res.stdout);
-      if (res.retc == 0) {
+      if (res.retc === 0) {
         this._needsReconfigure = false;
       }
       await this._reloadPostConfigure();
       return res.retc === null ? -1 : res.retc;
-=======
-    log.debug(localize('invoking.cmake.with.arguments', 'Invoking CMake {0} with arguments {1}', cmake, JSON.stringify(args)));
-    const env = await this.getConfigureEnvironment();
-    const res = await this.executeCommand(cmake, args, outputConsumer, {environment: env}).result;
-    log.trace(res.stderr);
-    log.trace(res.stdout);
-    if (res.retc === 0) {
-      this._needsReconfigure = false;
->>>>>>> c0cd2a8a
     }
   }
 
