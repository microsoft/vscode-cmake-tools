--- conflicted
+++ resolved
@@ -69,12 +69,8 @@
    *
    * @returns The exit code from CMake
    */
-<<<<<<< HEAD
   protected abstract doConfigure(extra_args: string[], consumer?: proc.OutputConsumer, logCommandOnly?: boolean): Promise<number>;
-=======
-  protected abstract doConfigure(extra_args: string[], consumer?: proc.OutputConsumer): Promise<number>;
   protected abstract doCacheConfigure(): Promise<number>;
->>>>>>> c0cd2a8a
 
   private _isConfiguredAtLeastOnce = false;
   protected get isConfiguredAtLeastOnce(): boolean {
@@ -1108,9 +1104,6 @@
     return {name: allowedCompilerName, version};
   }
 
-<<<<<<< HEAD
-  async configure(trigger: ConfigureTrigger, extra_args: string[], consumer?: proc.OutputConsumer, withoutCmakeSettings?: boolean, logCommandOnly?: boolean): Promise<number> {
-=======
   private countHiddenPresets(presets: preset.Preset[]): number {
     let count = 0;
     for (const p of presets) {
@@ -1127,11 +1120,10 @@
       true : false;
   }
 
-  async configure(trigger: ConfigureTrigger, extra_args: string[], consumer?: proc.OutputConsumer, withoutCmakeSettings: boolean = false): Promise<number> {
+  async configure(trigger: ConfigureTrigger, extra_args: string[], consumer?: proc.OutputConsumer, withoutCmakeSettings: boolean = false, logCommandOnly?: boolean): Promise<number> {
     // Check if the configuration is using cache in the first configuration and adjust the logging messages based on that.
     const usingCachedConfiguration: boolean = this.shouldUseCachedConfiguration(trigger);
 
->>>>>>> c0cd2a8a
     if (this.configRunning) {
       await this.preconditionHandler(CMakePreconditionProblems.ConfigureIsAlreadyRunning);
       return -1;
@@ -1189,19 +1181,15 @@
       await this._refreshExpansions();
 
       const timeStart: number = new Date().getTime();
-<<<<<<< HEAD
-      const retc = await this.doConfigure(expanded_flags, consumer, logCommandOnly);
-=======
       let retc: number;
       if (usingCachedConfiguration) {
         retc = await this.doCacheConfigure();
         this._isConfiguredAtLeastOnce = true;
         return retc;
       } else {
-        retc = await this.doConfigure(expanded_flags, consumer);
+        retc = await this.doConfigure(expanded_flags, consumer, logCommandOnly);
         this._isConfiguredAtLeastOnce = true;
       }
->>>>>>> c0cd2a8a
       const timeEnd: number = new Date().getTime();
 
       const cmakeVersion = this.cmake.version;
@@ -1211,12 +1199,8 @@
           CMakeExecutableVersion: cmakeVersion ? `${cmakeVersion.major}.${cmakeVersion.minor}.${cmakeVersion.patch}` : '',
           CMakeGenerator: this.generatorName || '',
           Preset: this.useCMakePresets ? 'true' : 'false',
-<<<<<<< HEAD
           Trigger: trigger,
           LogCommandOnly: logCommandOnly ? 'true' : 'false'
-=======
-          Trigger: trigger
->>>>>>> c0cd2a8a
         };
       } else {
         telemetryProperties = {
