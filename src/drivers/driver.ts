/**
 * Defines base class for CMake drivers
 */ /** */

import * as path from 'path';
import * as vscode from 'vscode';

import * as api from '@cmt/api';
import {CMakeExecutable} from '@cmt/cmake/cmake-executable';
import * as codepages from '@cmt/code-pages';
import {ConfigureTrigger} from "@cmt/cmake-tools";
import {CompileCommand} from '@cmt/compdb';
import {ConfigurationReader} from '@cmt/config';
import {CMakeBuildConsumer, CompileOutputConsumer} from '@cmt/diagnostics/build';
import {CMakeOutputConsumer} from '@cmt/diagnostics/cmake';
import {RawDiagnosticParser} from '@cmt/diagnostics/util';
import {ProgressMessage} from '@cmt/drivers/cms-client';
import * as expand from '@cmt/expand';
import {CMakeGenerator, effectiveKitEnvironment, Kit, kitChangeNeedsClean} from '@cmt/kit';
import * as logging from '@cmt/logging';
import paths from '@cmt/paths';
import {fs} from '@cmt/pr';
import * as proc from '@cmt/proc';
import rollbar from '@cmt/rollbar';
import * as shlex from '@cmt/shlex';
import * as telemetry from '@cmt/telemetry';
import * as util from '@cmt/util';
import {ConfigureArguments, VariantOption} from '@cmt/variant';
import * as nls from 'vscode-nls';

nls.config({ messageFormat: nls.MessageFormat.bundle, bundleFormat: nls.BundleFormat.standalone })();
const localize: nls.LocalizeFunc = nls.loadMessageBundle();

const log = logging.createLogger('driver');

export enum CMakePreconditionProblems {
  ConfigureIsAlreadyRunning,
  BuildIsAlreadyRunning,
  NoSourceDirectoryFound,
  MissingCMakeListsFile
}

interface CompilerInfo {
  name: string;
  version: string;
}

export type CMakePreconditionProblemSolver = (e: CMakePreconditionProblems) => Promise<void>;

function nullableValueToString(arg: any|null|undefined): string { return arg === null ? 'empty' : arg; }

/**
 * Base class for CMake drivers.
 *
 * CMake drivers are separated because different CMake version warrant different
 * communication methods. Older CMake versions need to be driven by the command
 * line, but newer versions may be controlled via CMake server, which provides
 * a much richer interface.
 *
 * This class defines the basis for what a driver must implement to work.
 */
export abstract class CMakeDriver implements vscode.Disposable {
  /**
   * Do the configuration process for the current project.
   *
   * @returns The exit code from CMake
   */
  protected abstract doConfigure(extra_args: string[], consumer?: proc.OutputConsumer): Promise<number>;

  protected async doPreCleanConfigure(): Promise<void> { return Promise.resolve(); }

  protected doPreBuild(): Promise<boolean> { return Promise.resolve(true); }

  protected doPostBuild(): Promise<boolean> { return Promise.resolve(true); }

  /**
   * Check if we need to reconfigure, such as if an important file has changed
   */
  abstract checkNeedsReconfigure(): Promise<boolean>;

  /**
   * List of targets known to CMake
   */
  abstract get targets(): api.Target[];

  /**
   * List of executable targets known to CMake
   */
  abstract get executableTargets(): api.ExecutableTarget[];

  /**
   * List of unique targets known to CMake
   */
  abstract get uniqueTargets(): api.Target[];

  /**
   * Do any necessary disposal for the driver. For the CMake Server driver,
   * this entails shutting down the server process and closing the open pipes.
   *
   * The reason this is separate from the regular `dispose()` is so that the
   * driver shutdown may be `await`ed on to ensure full shutdown.
   */
  abstract asyncDispose(): Promise<void>;

  /**
   * Construct the driver. Concrete instances should provide their own creation
   * routines.
   */
  protected constructor(public readonly cmake: CMakeExecutable,
                        readonly config: ConfigurationReader,
                        private readonly __workspaceFolder: string|null,
                        readonly preconditionHandler: CMakePreconditionProblemSolver) {
    // We have a cache of file-compilation terminals. Wipe them out when the
    // user closes those terminals.
    vscode.window.onDidCloseTerminal(closed => {
      for (const [key, term] of this._compileTerms) {
        if (term === closed) {
          log.debug(localize('user.closed.file.compilation.terminal', 'User closed a file compilation terminal'));
          this._compileTerms.delete(key);
          break;
        }
      }
    });
  }

  /**
   * Dispose the driver. This disposes some things synchronously, but also
   * calls the `asyncDispose()` method to start any asynchronous shutdown.
   */
  dispose() {
    log.debug(localize('disposing.base.cmakedriver', 'Disposing base CMakeDriver'));
    for (const term of this._compileTerms.values()) {
      term.dispose();
    }
    for (const sub of [this._settingsSub, this._argsSub, this._envSub]) {
      sub.dispose();
    }
    rollbar.invokeAsync(localize('async.disposing.cmake.driver', 'Async disposing CMake driver'), () => this.asyncDispose());
  }

  /**
   * The environment variables required by the current kit
   */
  private _kitEnvironmentVariables = new Map<string, string>();

  /**
   * Get the environment variables required by the current Kit
   */
  getKitEnvironmentVariablesObject(): proc.EnvironmentVariables {
    return util.reduce(this._kitEnvironmentVariables.entries(), {}, (acc, [key, value]) => ({...acc, [key]: value}));
  }

  /**
   * Get the environment variables that should be set at CMake-configure time.
   */
  async getConfigureEnvironment(): Promise<proc.EnvironmentVariables> {
    return util.mergeEnvironment(this.getKitEnvironmentVariablesObject(),
                                 await this.getExpandedEnvironment(),
                                 await this.getBaseConfigureEnvironment(),
                                 this._variantEnv);
  }

  get onProgress(): vscode.Event<ProgressMessage> {
    return (_cb: (ev: ProgressMessage) => any) => new util.DummyDisposable();
  }

  /**
   * The current Kit. Starts out `null`, but once set, is never `null` again.
   * We do some separation here to protect ourselves: The `_baseKit` property
   * is `private`, so derived classes cannot change it, except via
   * `_setBaseKit`, which only allows non-null kits. This prevents the derived
   * classes from resetting the kit back to `null`.
   */
  private _kit: Kit|null = null;

  /**
   * Get the environment and apply any needed
   * substitutions before returning it.
   */
  async getExpandedEnvironment(): Promise<{[key: string]: string}> {
    const env = {} as {[key: string]: string};
    const opts = this.expansionOptions;
    await Promise.resolve(util.objectPairs(this.config.environment)
                              .forEach(async ([key, value]) => env[key] = await expand.expandString(value, opts)));
    return env;
  }

  /**
   * Get the configure environment and apply any needed
   * substitutions before returning it.
   */
  async getBaseConfigureEnvironment(): Promise<{[key: string]: string}> {
    const config_env = {} as {[key: string]: string};
    const opts = this.expansionOptions;
    await Promise.resolve(
        util.objectPairs(this.config.configureEnvironment)
            .forEach(async ([key, value]) => config_env[key] = await expand.expandString(value, opts)));
    return config_env;
  }

  /**
   * Get the vscode root workspace folder.
   *
   * @returns Returns the vscode root workspace folder. Returns `null` if no folder is open or the folder uri is not a
   * `file://` scheme.
   */
  protected get workspaceFolder() { return this.__workspaceFolder; }

  protected variantKeywordSettings: Map<string, string>|null = null;

  /**
   * The options that will be passed to `expand.expandString` for this driver.
   */
  get expansionOptions(): expand.ExpansionOptions {
    const ws_root = util.lightNormalizePath(this.workspaceFolder || '.');

    // Fill in default replacements
    const vars: expand.ExpansionVars = {
      workspaceRoot: ws_root,
      workspaceFolder: ws_root,
      buildType: this.currentBuildType,
      workspaceRootFolderName: path.basename(ws_root),
      workspaceFolderBasename: path.basename(ws_root),
      generator: this.generatorName || 'null',
      userHome: paths.userHome,
      buildKit: this._kit ? this._kit.name : '__unknownkit__',
      // DEPRECATED EXPANSION: Remove this in the future:
      projectName: 'ProjectName',
    };

    // Update Variant replacements
    const variantVars: {[key: string]: string} = {};
    if (this.variantKeywordSettings) {
      // allows to expansion of variant option keyword and replace it by the variant option short name
      this.variantKeywordSettings.forEach((value: string, key: string) => variantVars[key] = value);
    }

    return {vars, variantVars};
  }

  getEffectiveSubprocessEnvironment(opts?: proc.ExecutionOptions): proc.EnvironmentVariables {
    const cur_env = process.env as proc.EnvironmentVariables;
    const kit_env = (this.config.ignoreKitEnv) ? {} : this.getKitEnvironmentVariablesObject();
    return util.mergeEnvironment(cur_env, kit_env, (opts && opts.environment) ? opts.environment : {});
  }

  executeCommand(command: string, args?: string[], consumer?: proc.OutputConsumer, options?: proc.ExecutionOptions):
      proc.Subprocess {
    const environment = this.getEffectiveSubprocessEnvironment(options);
    const exec_options = {...options, environment};
    return proc.execute(command, args, consumer, exec_options);
  }

  /**
   * File compilation terminals. This is a map, rather than a single terminal
   * instance for two reasons:
   *
   * 1. Different compile commands may require different environment variables.
   * 2. Different compile commands may require different working directories.
   *
   * The key of each terminal is generated deterministically in `runCompileCommand()`
   * based on the CWD and environment of the compile command.
   */
  private readonly _compileTerms = new Map<string, vscode.Terminal>();

  /**
   * Launch the given compilation command in an embedded terminal.
   * @param cmd The compilation command from a compilation database to run
   */
  runCompileCommand(cmd: CompileCommand): vscode.Terminal {
    if ('command' in cmd) {
      const args = [...shlex.split(cmd.command)];
      return this.runCompileCommand({directory: cmd.directory, file: cmd.file, arguments: args});
    } else {
      const env = this.getEffectiveSubprocessEnvironment();
      const key = `${cmd.directory}${JSON.stringify(env)}`;
      let existing = this._compileTerms.get(key);
      if (existing && this.config.clearOutputBeforeBuild) {
        this._compileTerms.delete(key);
        existing.dispose();
        existing = undefined;
      }
      if (!existing) {
        const shellPath = process.platform === 'win32' ? 'cmd.exe' : undefined;
        const term = vscode.window.createTerminal({
          name: localize('file.compilation', 'File Compilation'),
          cwd: cmd.directory,
          env,
          shellPath,
        });
        this._compileTerms.set(key, term);
        existing = term;
      }
      existing.show();
      existing.sendText(cmd.arguments.map(s => shlex.quote(s)).join(' ') + '\r\n');
      return existing;
    }
  }

  /**
   * Remove the prior CMake configuration files.
   */
  protected async _cleanPriorConfiguration() {
    const build_dir = this.binaryDir;
    const cache = this.cachePath;
    const cmake_files = path.join(build_dir, 'CMakeFiles');
    if (await fs.exists(cache)) {
      log.info(localize('removing', 'Removing {0}', cache));
      await fs.unlink(cache);
    }
    if (await fs.exists(cmake_files)) {
      log.info(localize('removing', 'Removing {0}', cmake_files));
      await fs.rmdir(cmake_files);
    }
  }

  /**
   * Change the current kit. This lets the driver reload, if necessary.
   * @param kit The new kit
   */
  async setKit(kit: Kit, preferredGenerators: CMakeGenerator[]): Promise<void> {
    log.info(localize('switching.to.kit', 'Switching to kit: {0}', kit.name));

    const opts = this.expansionOptions;
    opts.vars.buildKit = kit.name;
    const newBinaryDir = util.lightNormalizePath(await expand.expandString(this.config.buildDirectory, opts));

    const needs_clean = this.binaryDir === newBinaryDir && kitChangeNeedsClean(kit, this._kit);
    await this.doSetKit(needs_clean, async () => { await this._setKit(kit, preferredGenerators); });
  }

  private async _setKit(kit: Kit, preferredGenerators: CMakeGenerator[]): Promise<void> {
    this._kit = Object.seal({...kit});
    log.debug(localize('cmakedriver.kit.set.to', 'CMakeDriver Kit set to {0}', kit.name));
    this._kitEnvironmentVariables = await effectiveKitEnvironment(kit, this.expansionOptions);

    if (kit.preferredGenerator)
      preferredGenerators.push(kit.preferredGenerator);

    // If no preferred generator is defined by the current kit or the user settings,
    // it's time to consider the defaults.
    if (preferredGenerators.length === 0) {
      preferredGenerators.push({name: "Ninja"});
      preferredGenerators.push({name: "Unix Makefiles"});
    }

    // Use the "best generator" selection logic only if the user did not define already
    // in settings (via "cmake.generator") a particular generator to be used.
    if (this.config.generator) {
      this._generator = {
        name: this.config.generator,
        platform: this.config.platform || undefined,
        toolset: this.config.toolset || undefined,
      };
    } else {
      this._generator = await this.findBestGenerator(preferredGenerators);
    }
  }

  protected abstract doSetKit(needsClean: boolean, cb: () => Promise<void>): Promise<void>;

  protected get generator(): CMakeGenerator|null { return this._generator; }
  protected _generator: CMakeGenerator|null = null;
  /**
   * The CMAKE_BUILD_TYPE to use
   */
  private _variantBuildType: string = 'Debug';

  /**
   * The arguments to pass to CMake during a configuration according to the current variant
   */
  private _variantConfigureSettings: ConfigureArguments = {};

  /**
   * Determine if we set BUILD_SHARED_LIBS to TRUE or FALSE
   */
  private _variantLinkage: ('static'|'shared'|null) = null;

  /**
   * Environment variables defined by the current variant
   */
  private _variantEnv: proc.EnvironmentVariables = {};

  /**
   * Change the current options from the variant.
   * @param opts The new options
   * @param keywordSetting Variant Keywords for identification of a variant option
   */
  async setVariant(opts: VariantOption, keywordSetting: Map<string, string>|null) {
    log.debug(localize('setting.new.variant', 'Setting new variant {0}', opts.short || '(Unnamed)'));
    this._variantBuildType = opts.buildType || this._variantBuildType;
    this._variantConfigureSettings = opts.settings || this._variantConfigureSettings;
    this._variantLinkage = opts.linkage || null;
    this._variantEnv = opts.env || {};
    this.variantKeywordSettings = keywordSetting || null;
    await this._refreshExpansions();
  }

  /**
   * The source directory, where the root CMakeLists.txt lives.
   *
   * @note This is distinct from the config values, since we do variable
   * substitution.
   */
  get sourceDir(): string { return this._sourceDirectory; }
  private _sourceDirectory = '';

  protected doRefreshExpansions(cb: () => Promise<void>): Promise<void> { return cb(); }

  private async _refreshExpansions() {
    log.debug('Run _refreshExpansions');
    return this.doRefreshExpansions(async () => {
      log.debug('Run _refreshExpansions cb');
      const opts = this.expansionOptions;
      this._sourceDirectory = util.lightNormalizePath(await expand.expandString(this.config.sourceDirectory, opts));
      if (path.basename(this._sourceDirectory).toLocaleLowerCase() === "cmakelists.txt") {
        // Don't fail if CMakeLists.txt was accidentally appended to the sourceDirectory.
        this._sourceDirectory = path.dirname(this._sourceDirectory);
      }
      if (!(await util.checkDirectoryExists(this._sourceDirectory))) {
        rollbar.error(localize('sourcedirectory.not.a.directory', '"sourceDirectory" is not a directory'), {sourceDirectory: this._sourceDirectory});
      }
      this._binaryDir = util.lightNormalizePath(await expand.expandString(this.config.buildDirectory, opts));

      const installPrefix = this.config.installPrefix;
      if (installPrefix) {
        this._installDir = util.lightNormalizePath(await expand.expandString(installPrefix, opts));
      }

      const copyCompileCommands = this.config.copyCompileCommands;
      if (copyCompileCommands) {
        this._copyCompileCommandsPath = util.lightNormalizePath(await expand.expandString(copyCompileCommands, opts));
      }
    });
  }

  /**
   * Path to where the root CMakeLists.txt file should be
   */
  get mainListFile(): string {
    const file = path.join(this.sourceDir, 'CMakeLists.txt');
    return util.lightNormalizePath(file);
  }

  /**
   * Directory where build output is stored.
   */
  get binaryDir(): string { return this._binaryDir; }
  private _binaryDir = '';

  /**
   * Directory where the targets will be installed.
   */
  get installDir(): string|null { return this._installDir; }
  private _installDir: string|null = null;

  /**
   * Path to copy compile_commands.json to
   */
  get copyCompileCommandsPath(): string|null { return this._copyCompileCommandsPath; }
  private _copyCompileCommandsPath: string|null = null;

  /**
   * @brief Get the path to the CMakeCache file in the build directory
   */
  get cachePath(): string {
    // TODO: Cache path can change if build dir changes at runtime
    const file = path.join(this.binaryDir, 'CMakeCache.txt');
    return util.lightNormalizePath(file);
  }

  /**
   * Get the current build type, according to the current selected variant.
   *
   * This is the value passed to CMAKE_BUILD_TYPE or --config for multiconf
   */
  get currentBuildType(): string { return this._variantBuildType; }

  get isMultiConf(): boolean { return this.generatorName ? util.isMultiConfGenerator(this.generatorName) : false; }

  /**
   * Get the name of the current CMake generator, or `null` if we have not yet
   * configured the project.
   */
  abstract get generatorName(): string|null;

  get allTargetName(): string {
    const gen = this.generatorName;
    if (gen && (gen.includes('Visual Studio') || gen.toLowerCase().includes('xcode'))) {
      return 'ALL_BUILD';
    } else {
      return 'all';
    }
  }

  /**
   * The ID of the current compiler, as best we can tell
   */
  get compilerID(): string|null {
    const entries = this.cmakeCacheEntries;
    const languages = ['CXX', 'C', 'CUDA'];
    for (const lang of languages) {
      const entry = entries.get(`CMAKE_${lang}_COMPILER`);
      if (!entry) {
        continue;
      }
      const compiler = entry.value as string;
      if (compiler.endsWith('cl.exe')) {
        return 'MSVC';
      } else if (/g(cc|\+\+)/.test(compiler)) {
        return 'GNU';
      } else if (/clang(\+\+)?[^/]*/.test(compiler)) {
        return 'Clang';
      }
    }
    return null;
  }

  get linkerID(): string|null {
    const entries = this.cmakeCacheEntries;
    const entry = entries.get('CMAKE_LINKER');
    if (!entry) {
      return null;
    }
    const linker = entry.value as string;
    if (linker.endsWith('link.exe')) {
      return 'MSVC';
    } else if (linker.endsWith('ld')) {
      return 'GNU';
    }
    return null;
  }


  public async testHaveCommand(program: string, args: string[] = ['--version']): Promise<boolean> {
    const child = this.executeCommand(program, args, undefined, {silent: true});
    try {
      const result = await child.result;
      log.debug(localize('command.version.test.return.code', 'Command version test return code {0}', nullableValueToString(result.retc)));
      return result.retc == 0;
    } catch (e) {
      const e2: NodeJS.ErrnoException = e;
      log.debug(localize('command.version.test.return.code', 'Command version test return code {0}', nullableValueToString(e2.code)));
      if (e2.code == 'ENOENT') {
        return false;
      }
      throw e;
    }
  }

  /**
   * Picks the best generator to use on the current system
   */
  async findBestGenerator(preferredGenerators: CMakeGenerator[]): Promise<CMakeGenerator|null> {
    log.debug(localize('trying.to.detect.generator', 'Trying to detect generator supported by system'));
    const platform = process.platform;

    for (const gen of preferredGenerators) {
      const gen_name = gen.name;
      const generator_present = await (async(): Promise<boolean> => {
        if (gen_name == 'Ninja') {
          return await this.testHaveCommand('ninja') || this.testHaveCommand('ninja-build');
        }
        if (gen_name == 'MinGW Makefiles') {
          return platform === 'win32' && this.testHaveCommand('mingw32-make');
        }
        if (gen_name == 'NMake Makefiles') {
          return platform === 'win32' && this.testHaveCommand('nmake', ['/?']);
        }
        if (gen_name == 'Unix Makefiles') {
          return this.testHaveCommand('make');
        }
        if (gen_name == 'MSYS Makefiles') {
          return platform === 'win32' && this.testHaveCommand('make');
        }
        return false;
      })();
      if (!generator_present) {
        const vsMatch = /^(Visual Studio \d{2} \d{4})($|\sWin64$|\sARM$)/.exec(gen.name);
        if (platform === 'win32' && vsMatch) {
          return {
            name: vsMatch[1],
            platform: gen.platform || vsMatch[2],
            toolset: gen.toolset,
          };
        }
        if (gen.name.toLowerCase().startsWith('xcode') && platform === 'darwin') {
          return gen;
        }
        continue;
      } else {
        return gen;
      }
    }
    return null;
  }

  private configRunning: boolean = false;

  private buildRunning: boolean = false;

  public configOrBuildInProgress() : boolean {
    return this.configRunning || this.buildRunning;
  }

  /**
   * Perform a clean configure. Deletes cached files before running the config
   * @param consumer The output consumer
   */
  public async cleanConfigure(trigger: ConfigureTrigger, extra_args: string[], consumer?: proc.OutputConsumer): Promise<number> {
    if (this.configRunning) {
      await this.preconditionHandler(CMakePreconditionProblems.ConfigureIsAlreadyRunning);
      return -1;
    }
    if(this.buildRunning) {
      await this.preconditionHandler(CMakePreconditionProblems.BuildIsAlreadyRunning);
      return -1;
    }
    this.configRunning = true;
    await this.doPreCleanConfigure();
    this.configRunning = false;

    return this.configure(trigger, extra_args, consumer);
  }

  async testCompilerVersion(program: string, cwd: string, arg: string | undefined,
                            regexp: RegExp, captureGroup: number): Promise<string | undefined> {
    const args = [];
    if (arg) {
      args.push(arg);
    }
    const child = this.executeCommand(program, args, undefined, {silent: true, cwd});
    try {
      const result = await child.result;
      console.log(localize('command.version.test.return.code', 'Command version test return code {0}', nullableValueToString(result.retc)));
      // Various compilers will output into stdout, others in stderr.
      // It's safe to concat them into one string to search in, since it's enough to analyze
      // the first match (stderr can't print a different version than stdout).
      const versionLine = result.stderr.concat(result.stdout);
      const match = regexp.exec(versionLine);
      // Make sure that all the regexp in compilerAllowList are written in a way that match[2] is the indeed the version.
      // This number may change in future as we add more cases and index 2 might be difficult to ensure for all of them.
      return match ? match[captureGroup] : "error";
    } catch (e) {
      const e2: NodeJS.ErrnoException = e;
      console.log(localize('compiler.version.return.code', 'Compiler version test return code {0}', nullableValueToString(e2.code)));
      return "error";
    }
  }

  private readonly compilerAllowList = [
    // Most common version output (gcc and family):
    //     gcc -v: gcc version 9.3.0 (Ubuntu 9.3.0-17ubuntu1~20.04)
    {
      name: "gcc",
      versionSwitch: "-v",
      versionOutputRegexp: "version ([^\\s]+)",
      captureGroup: 1
    },
    {
      name: "cc",
      versionSwitch: "-v",
      versionOutputRegexp: "version ([^\\s]+)",
      captureGroup: 1
    },
    {
      name: "g++",
      versionSwitch: "-v",
      versionOutputRegexp: "version ([^\\s]+)",
      captureGroup: 1
    },
    {
      name: "cpp",
      versionSwitch: "-v",
      versionOutputRegexp: "version ([^\\s]+)",
      captureGroup: 1
    },
    {
      name: "c++",
      versionSwitch: "-v",
      versionOutputRegexp: "version ([^\\s]+)",
      captureGroup: 1
    },
    {
      name: "dcc",
      versionSwitch: "-v",
      versionOutputRegexp: "version ([^\\s]+)",
      captureGroup: 1
    },
    {
      name: "eccp",
      versionSwitch: "-v",
      versionOutputRegexp: "version ([^\\s]+)",
      captureGroup: 1
    },
    {
      name: "edgcpfe",
      versionSwitch: "-v",
      versionOutputRegexp: "version ([^\\s]+)",
      captureGroup: 1
    },
    {
      name: "mcc",
      versionSwitch: "-v",
      versionOutputRegexp: "version ([^\\s]+)",
      captureGroup: 1
    },
    {
      name: "tcc",
      versionSwitch: "-v",
      versionOutputRegexp: "version ([^\\s]+)",
      captureGroup: 1
    },
    // cl does not have a version switch but it outputs the compiler version on stderr
    // when no source files arguments are given
    {
      name: "cl",
      versionSwitch: undefined,
      versionOutputRegexp: ".* Compiler Version (.*) for .*",
      captureGroup: 1
    },
    // gpp --version: gpp 2.25
    {
      name: "gpp",
      versionSwitch: "--version",
      versionOutputRegexp: "gpp ([^\\s]+)",
      captureGroup: 1
    },
    {
      name: "icc",
      versionSwitch: "-V",
      versionOutputRegexp: "version ([^\\s]+)",
      captureGroup: 1
    },
    {
      name: "kcc",
      versionSwitch: "-V",
      versionOutputRegexp: "version ([^\\s]+)",
      captureGroup: 1
    },
    {
      name: "pgc++",
      versionSwitch: "-V",
      versionOutputRegexp: "version ([^\\s]+)",
      captureGroup: 1
    },
    {
      name: "aCC",
      versionSwitch: "-V",
      versionOutputRegexp: "version ([^\\s]+)",
      captureGroup: 1
    },
    {
      name: "armcc",
      versionSwitch: "--version_number",
      versionOutputRegexp: ".*",
      captureGroup: 1
    },
    {
      name: "bcc32",
      versionSwitch: "--version",
      versionOutputRegexp: ".* C\\+\\+ ([^\\s]+) for .*",
      captureGroup: 1
    },
    {
      name: "bcc32c",
      versionSwitch: "--version",
      versionOutputRegexp: ".* C\\+\\+ ([^\\s]+) for .*",
      captureGroup: 1
    },
    {
      name: "bcc64",
      versionSwitch: "--version",
      versionOutputRegexp: ".* C\\+\\+ ([^\\s]+) for .*",
      captureGroup: 1
    },
    {
      name: "bcca",
      versionSwitch: "--version",
      versionOutputRegexp: ".* C\\+\\+ ([^\\s]+) for .*",
      captureGroup: 1
    },
    {
      name: "bccios",
      versionSwitch: "--version",
      versionOutputRegexp: ".* C\\+\\+ ([^\\s]+) for .*",
      captureGroup: 1
    },
    {
      name: "bccosx",
      versionSwitch: "--version",
      versionOutputRegexp: ".* C\\+\\+ ([^\\s]+) for .*",
      captureGroup: 1
    },
    // clang -v: clang version 10.0.0-4ubuntu1
    {
      name: "clang",
      versionSwitch: "-v",
      versionOutputRegexp: "(Apple LLVM|clang) version (.*)- ",
      captureGroup: 2
    },
    {
      name: "clang-cl",
      versionSwitch: "-v",
      versionOutputRegexp: "(Apple LLVM|clang) version (.*)- ",
      captureGroup: 2
    },
    {
      name: "clang++",
      versionSwitch: "-v",
      versionOutputRegexp: "(Apple LLVM|clang) version (.*)- ",
      captureGroup: 2
    },
    {
      name: "armclang",
      versionSwitch: "-v",
      versionOutputRegexp: "(Apple LLVM|clang) version (.*)- ",
      captureGroup: 2
    },
    {
      name: "openCC",
      versionSwitch: "--version",
      versionOutputRegexp: "version ([^\\s]+)",
      captureGroup: 1
    },
    {
      name: "pathCC",
      versionSwitch: "--version",
      versionOutputRegexp: "version ([^\\s]+)",
      captureGroup: 1
    },
    // We don't know of version switches for the following compilers so define only the compiler name
    {
      name: "dmc",
      versionSwitch: undefined,
      versionOutputRegexp: undefined
    },
    {
      name: "tpp",
      versionSwitch: undefined,
      versionOutputRegexp: undefined
    },
    {
      name: "vac++",
      versionSwitch: undefined,
      versionOutputRegexp: undefined
    },
    {
      name: "xlc++",
      versionSwitch: undefined,
      versionOutputRegexp: undefined
    }
  ];

  async getCompilerVersion(compilerPath: string) : Promise<CompilerInfo> {
    // Compiler name and path as coming from the kit.
    const compilerName = path.parse(compilerPath).name;
    const compilerDir = path.parse(compilerPath).dir;

    // Find an equivalent in the compilers allowed list.
    const compiler = this.compilerAllowList.find(comp => compilerName.includes(comp.name));

    // Mask any unrecognized compiler as "other" to hide private information
    let allowedCompilerName = compiler ? compiler.name : "other";

    // If we recognize the compiler or not, we can still include information about triplet names cross compilers
    if (compilerName.includes("aarch64")) {
      allowedCompilerName += "-aarch64";
    } else if (compilerName.includes("arm64")) {
      allowedCompilerName += "-arm64";
    } else if (compilerName.includes("arm")) {
      allowedCompilerName += "-arm";
    }
    if (compilerName.includes("eabi")) {
      allowedCompilerName += "-eabi";
    }

    // If we don't have a regexp, we can't obtain the compiler version information.
    // With an undefined switch we still can get the version information (if regexp is defined),
    // since some compilers can output their version without a specific switch.
    let version;
    if (compiler?.versionOutputRegexp) {
      version = await this.testCompilerVersion(compilerName, compilerDir, compiler?.versionSwitch,
                                               RegExp(compiler.versionOutputRegexp, "mgi"), compiler.captureGroup) || "unknown";
    } else {
      version = "unknown";
    }

    return {name: allowedCompilerName, version};
  }

  async configure(trigger: ConfigureTrigger, extra_args: string[], consumer?: proc.OutputConsumer, withoutCmakeSettings:boolean = false): Promise<number> {
    if (this.configRunning) {
      await this.preconditionHandler(CMakePreconditionProblems.ConfigureIsAlreadyRunning);
      return -1;
    }
    if(this.buildRunning) {
      await this.preconditionHandler(CMakePreconditionProblems.BuildIsAlreadyRunning);
      return -1;
    }
    this.configRunning = true;
    try {
      // _beforeConfigureOrBuild needs to refresh expansions early because it reads various settings
      // (example: cmake.sourceDirectory).
      await this._refreshExpansions();
      log.debug(localize('start.configure', 'Start configure'), extra_args);

      const pre_check_ok = await this._beforeConfigureOrBuild();
      if (!pre_check_ok) {
        return -2;
      }

      const common_flags = ['--no-warn-unused-cli'].concat(extra_args, this.config.configureArgs);
      const define_flags = withoutCmakeSettings ? [] : this.generateCMakeSettingsFlags();
      const init_cache_flags = this.generateInitCacheFlags();

      // Get expanded configure environment
      const expanded_configure_env = await this.getConfigureEnvironment();

      // Expand all flags
      const final_flags = common_flags.concat(define_flags, init_cache_flags);
      const opts = this.expansionOptions;
      const expanded_flags_promises = final_flags.map(
          async (value: string) => expand.expandString(value, {...opts, envOverride: expanded_configure_env}));
      const expanded_flags = await Promise.all(expanded_flags_promises);
      log.trace(localize('cmake.flags.are', 'CMake flags are {0}', JSON.stringify(expanded_flags)));

      // A more complete round of expansions
      await this._refreshExpansions();

      const timeStart: number = new Date().getTime();
      const retc = await this.doConfigure(expanded_flags, consumer);
      const timeEnd: number = new Date().getTime();

      const cmakeVersion = this.cmake.version;
      const telemetryProperties: telemetry.Properties = {
        CMakeExecutableVersion: cmakeVersion ? `${cmakeVersion.major}.${cmakeVersion.minor}.${cmakeVersion.patch}` : '',
        CMakeGenerator: this.generatorName || '',
        ConfigType: this.isMultiConf ? 'MultiConf' : this.currentBuildType || '',
        Toolchain: this._kit?.toolchainFile ? "true" : "false", // UseToolchain?
        Trigger: trigger
      };

      if (this._kit?.compilers) {
        let cCompilerVersion;
        let cppCompilerVersion;
        if (this._kit.compilers["C"]) {
          cCompilerVersion = await this.getCompilerVersion(this._kit.compilers["C"]);
        }

        if (this._kit.compilers["CXX"]) {
          cppCompilerVersion = await this.getCompilerVersion(this._kit.compilers["CXX"]);
        }

        if (cCompilerVersion) {
          telemetryProperties.CCompilerName = cCompilerVersion.name;
          telemetryProperties.CCompilerVersion = cCompilerVersion.version;
        }

        if (cppCompilerVersion) {
          telemetryProperties.CppCompilerName = cppCompilerVersion.name;
          telemetryProperties.CppCompilerVersion = cppCompilerVersion.version;
        }
      }

      if (this._kit?.visualStudioArchitecture) {
        telemetryProperties.VisualStudioArchitecture = this._kit?.visualStudioArchitecture;
      }

      const telemetryMeasures: telemetry.Measures = {
        Duration: timeEnd - timeStart,
      };
      if (consumer) {
        if (consumer instanceof CMakeOutputConsumer) {
          let errorCount: number = 0;
          let warningCount: number = 0;
          consumer.diagnostics.forEach(v => {
            if (v.diag.severity === 0) {
              errorCount++;
            } else if (v.diag.severity === 1) {
              warningCount++;
            }
          });
          telemetryMeasures['ErrorCount'] = errorCount;
          telemetryMeasures['WarningCount'] = warningCount;
        } else {
          // Wrong type: shouldn't get here, just in case
          rollbar.error('Wrong build result type.');
          telemetryMeasures['ErrorCount'] = retc ? 1 : 0;
        }
      }
      telemetry.logEvent('configure', telemetryProperties, telemetryMeasures);

      return retc;
    } catch {
      log.info(localize('configure.failed', 'Failed to configure project'));
      return -1;
    } finally { this.configRunning = false; }
  }

  private generateInitCacheFlags(): string[] {
    const cache_init_conf = this.config.cacheInit;
    let cache_init: string[] = [];
    if (cache_init_conf === null) {
      // Do nothing
    } else if (typeof cache_init_conf === 'string') {
      cache_init = [cache_init_conf];
    } else {
      cache_init = cache_init_conf;
    }

    const flags: string[] = [];
    for (let init of cache_init) {
      if (!path.isAbsolute(init)) {
        init = path.join(this.sourceDir, init);
      }
      flags.push('-C', init);
    }
    return flags;
  }

  private generateCMakeSettingsFlags(): string[] {
    const settingMap: {[key: string]: util.CMakeValue} = {};

    util.objectPairs(this.config.configureSettings)
        .forEach(([key, value]) => settingMap[key] = util.cmakeify(value as string));
    util.objectPairs(this._variantConfigureSettings)
        .forEach(([key, value]) => settingMap[key] = util.cmakeify(value as string));
    if (this._variantLinkage !== null) {
      settingMap.BUILD_SHARED_LIBS = util.cmakeify(this._variantLinkage === 'shared');
    }

    const config = vscode.workspace.getConfiguration();
    // Export compile_commands.json
    const exportCompileCommandsFile: boolean = config.get("cmake.exportCompileCommandsFile") === undefined ? true : (config.get("cmake.exportCompileCommandsFile") || false);
    settingMap.CMAKE_EXPORT_COMPILE_COMMANDS = util.cmakeify(exportCompileCommandsFile);

    const allowBuildTypeOnMultiConfig = config.get("cmake.setBuildTypeOnMultiConfig") || false;

    if (!this.isMultiConf || (this.isMultiConf && allowBuildTypeOnMultiConfig)) {
      // Mutliconf generators do not need the CMAKE_BUILD_TYPE property
      settingMap.CMAKE_BUILD_TYPE = util.cmakeify(this.currentBuildType);
    }

    // Only use the installPrefix config if the user didn't
    // provide one via configureSettings
    if (!settingMap.CMAKE_INSTALL_PREFIX && this.installDir) {
      settingMap.CMAKE_INSTALL_PREFIX = util.cmakeify(this.installDir);
    }

    console.assert(!!this._kit);
    if (!this._kit) {
      throw new Error(localize('no.kit.is.set', 'No kit is set!'));
    }
    if (this._kit.compilers) {
      log.debug(localize('using.compilers.in.for.configure', 'Using compilers in {0} for configure', this._kit.name));
      for (const lang in this._kit.compilers) {
        const compiler = this._kit.compilers[lang];
        settingMap[`CMAKE_${lang}_COMPILER`] = {type: 'FILEPATH', value: compiler} as util.CMakeValue;
      }
    }
    if (this._kit.toolchainFile) {
      log.debug(localize('using.cmake.toolchain.for.configure', 'Using CMake toolchain {0} for configuring', this._kit.name));
      settingMap.CMAKE_TOOLCHAIN_FILE = {type: 'FILEPATH', value: this._kit.toolchainFile} as util.CMakeValue;
    }
    if (this._kit.cmakeSettings) {
      util.objectPairs(this._kit.cmakeSettings)
          .forEach(([key, value]) => settingMap[key] = util.cmakeify(value as string));
    }

    return util.objectPairs(settingMap).map(([key, value]) => {
      switch (value.type) {
      case 'UNKNOWN':
        return `-D${key}=${value.value}`;
      default:
        return `-D${key}:${value.type}=${value.value}`;
      }
    });
  }

  async build(target: string, consumer?: proc.OutputConsumer): Promise<number|null> {
    log.debug(localize('start.build', 'Start build'), target);
    if(this.configRunning) {
      await this.preconditionHandler(CMakePreconditionProblems.ConfigureIsAlreadyRunning);
      return -1;
    }
    if (this.buildRunning) {
      await this.preconditionHandler(CMakePreconditionProblems.BuildIsAlreadyRunning);
      return -1;
    }
    this.buildRunning = true;

    const pre_build_ok = await this.doPreBuild();
    if (!pre_build_ok) {
      this.buildRunning = false;
      return -1;
    }
    const timeStart: number = new Date().getTime();
    const child = await this._doCMakeBuild(target, consumer);
    const timeEnd: number = new Date().getTime();
    const telemetryProperties: telemetry.Properties = {
      ConfigType: this.isMultiConf ? 'MultiConf' : this.currentBuildType || '',
    };
    const telemetryMeasures: telemetry.Measures = {
      Duration: timeEnd - timeStart,
    };
    if (child) {
      if (consumer) {
        if (consumer instanceof CMakeBuildConsumer &&
          consumer.compileConsumer instanceof CompileOutputConsumer) {
          let errorCount: number = 0;
          let warningCount: number = 0;
          for (const compiler in consumer.compileConsumer.compilers) {
            const parser: RawDiagnosticParser = consumer.compileConsumer.compilers[compiler];
            parser.diagnostics.forEach(v => {
              if (v.severity === 'error' || v.severity === 'fatal error') {
                errorCount++;
              } else if (v.severity === 'warning') {
                warningCount++;
              }
            });
          }
          telemetryMeasures['ErrorCount'] = errorCount;
          telemetryMeasures['WarningCount'] = warningCount;
        } else {
          // Wrong type: shouldn't get here, just in case
          rollbar.error('Wrong build result type.');
          telemetryMeasures['ErrorCount'] = (await child.result).retc ? 1 : 0;
        }
      }
      telemetry.logEvent('build', telemetryProperties, telemetryMeasures);
    } else {
      // Not sure what happened but there's an error...
      telemetryMeasures['ErrorCount'] = 1;
      telemetry.logEvent('build', telemetryProperties, telemetryMeasures);
      this.buildRunning = false;
      return -1;
    }
    if (!this.m_stop_process) {
      const post_build_ok = await this.doPostBuild();
      if (!post_build_ok) {
        this.buildRunning = false;
        return -1;
      }
    }
    if (!this.m_stop_process) {
      await this._refreshExpansions();
    }

    this.buildRunning = false;
    return (await child.result).retc;
  }

  /**
   * Execute pre-configure/build tasks to check if we are ready to run a full
   * configure. This should be called by a derived driver before any
   * configuration tasks are run
   */
  private async _beforeConfigureOrBuild(): Promise<boolean> {
    log.debug(localize('running.pre-configure.checks', 'Runnnig pre-configure checks and steps'));

    if (!this.sourceDir) {
      log.debug(localize('source.directory.not.set', 'Source directory not set'), this.sourceDir);
      await this.preconditionHandler(CMakePreconditionProblems.NoSourceDirectoryFound);
      return false;
    }

    const cmake_list = this.mainListFile;
    if (!await fs.exists(cmake_list)) {
      log.debug(localize('no.configurating', 'No configuring: There is no {0}', cmake_list));
      await this.preconditionHandler(CMakePreconditionProblems.MissingCMakeListsFile);
      return false;
    }

    return true;
  }

  protected abstract doConfigureSettingsChange(): void;

  /**
   * Subscribe to changes that affect the CMake configuration
   */
  private readonly _settingsSub = this.config.onChange('configureSettings', () => this.doConfigureSettingsChange());
  private readonly _argsSub = this.config.onChange('configureArgs', () => this.doConfigureSettingsChange());
  private readonly _envSub = this.config.onChange('configureEnvironment', () => this.doConfigureSettingsChange());

  /**
   * The currently running process. We keep a handle on it so we can stop it
   * upon user request
   */
  private _currentBuildProcess: proc.Subprocess|null = null;

  private correctAllTargetName(targetname: string) {
    if (targetname === 'all' || targetname == 'ALL_BUILD') {
      return this.allTargetName;
    } else {
      return targetname;
    }
  }

  async getCMakeBuildCommand(target: string): Promise<proc.BuildCommand|null> {
    const ok = await this._beforeConfigureOrBuild();
    if (!ok) {
      return null;
    }

    const gen = this.generatorName;
    target = this.correctAllTargetName(target);

    const buildArgs: string[] = this.config.buildArgs.slice(0);
    const buildToolArgs: string[] = ['--'].concat(this.config.buildToolArgs);

    // Prefer using CMake's build options to set parallelism over tool-specific switches.
    // The feature is not available until version 3.14.
    if (this.cmake.version && this.cmake.version.major >= 3 && this.cmake.version.minor > 13) {
      buildArgs.push('-j');
      if (this.config.numJobs) {
        buildArgs.push(this.config.numJobs.toString());
      }
    } else {
      if (gen) {
        if (/(Unix|MinGW) Makefiles|Ninja/.test(gen) && target !== 'clean') {
          buildToolArgs.push('-j', this.config.numJobs.toString());
        } else if (/Visual Studio/.test(gen) && target !== 'clean') {
          buildToolArgs.push('/maxcpucount:' + this.config.numJobs.toString());
        }
      }
    }

    const build_env = {} as {[key: string]: string};
    build_env['NINJA_STATUS'] = '[%s/%t %p :: %e] ';
    const opts = this.expansionOptions;
    await Promise.resolve(
        util.objectPairs(util.mergeEnvironment(this.config.buildEnvironment, await this.getExpandedEnvironment()))
            .forEach(async ([key, value]) => build_env[key] = await expand.expandString(value, opts)));

    const args = ['--build', this.binaryDir, '--config', this.currentBuildType, '--target', target]
<<<<<<< HEAD
                     .concat(buildArgs, buildToolArgs);
=======
                     .concat(this.config.buildArgs, ['--'], generator_args, this.config.buildToolArgs);
>>>>>>> 1617346d
    const expanded_args_promises
        = args.map(async (value: string) => expand.expandString(value, {...opts, envOverride: build_env}));
    const expanded_args = await Promise.all(expanded_args_promises) as string[];

    log.trace(localize('cmake.build.args.are', 'CMake build args are: {0}', JSON.stringify(expanded_args)));

    return {command: this.cmake.path, args: expanded_args, build_env};
  }

  private async _doCMakeBuild(target: string, consumer?: proc.OutputConsumer): Promise<proc.Subprocess|null> {
    const buildcmd = await this.getCMakeBuildCommand(target);
    if (buildcmd) {
      let outputEnc = this.config.outputLogEncoding;
      if (outputEnc == 'auto') {
        if (process.platform === 'win32') {
          outputEnc = await codepages.getWindowsCodepage();
        } else {
          outputEnc = 'utf8';
        }
      }
      const exeOpt: proc.ExecutionOptions
          = {environment: buildcmd.build_env, outputEncoding: outputEnc, useTask: this.config.buildTask};
      const child = this.executeCommand(buildcmd.command, buildcmd.args, consumer, exeOpt);
      this._currentBuildProcess = child;
      await child.result;
      this._currentBuildProcess = null;
      return child;
    } else
      return null;
  }

  /**
   * If called then the current process should be stopped.
   * This could be the configuration or the build process.
   */
  async onStop(): Promise<void> {}

  private m_stop_process = false;
  /**
   * Stops the currently running process at user request
   */
  async stopCurrentProcess(): Promise<void> {
    this.m_stop_process = true;

    const cur = this._currentBuildProcess;
    if (cur) {
      if (cur.child)
        await util.termProc(cur.child);
    }

    await this.onStop();
  }

  /**
   * The CMake cache for the driver.
   *
   * Will be automatically reloaded when the file on disk changes.
   */
  abstract get cmakeCacheEntries(): Map<string, api.CacheEntryProperties>;

  private async _baseInit(kit: Kit|null, preferredGenerators: CMakeGenerator[]) {
    if (kit) {
      // Load up kit environment before starting any drivers.
      await this._setKit(kit, preferredGenerators);
    }
    await this._refreshExpansions();
    await this.doInit();
  }
  protected abstract doInit(): Promise<void>;

  /**
   * Asynchronous initialization. Should be called by base classes during
   * their initialization.
   */
  static async createDerived<T extends CMakeDriver>(inst: T, kit: Kit|null, preferredGenerators: CMakeGenerator[]):
      Promise<T> {
    await inst._baseInit(kit, preferredGenerators);
    return inst;
  }
}<|MERGE_RESOLUTION|>--- conflicted
+++ resolved
@@ -1235,11 +1235,7 @@
             .forEach(async ([key, value]) => build_env[key] = await expand.expandString(value, opts)));
 
     const args = ['--build', this.binaryDir, '--config', this.currentBuildType, '--target', target]
-<<<<<<< HEAD
                      .concat(buildArgs, buildToolArgs);
-=======
-                     .concat(this.config.buildArgs, ['--'], generator_args, this.config.buildToolArgs);
->>>>>>> 1617346d
     const expanded_args_promises
         = args.map(async (value: string) => expand.expandString(value, {...opts, envOverride: build_env}));
     const expanded_args = await Promise.all(expanded_args_promises) as string[];
