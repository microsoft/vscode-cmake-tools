--- conflicted
+++ resolved
@@ -16,11 +16,7 @@
 import { RawDiagnosticParser } from '@cmt/diagnostics/util';
 import { ProgressMessage } from '@cmt/drivers/cms-client';
 import * as expand from '@cmt/expand';
-<<<<<<< HEAD
-import {CMakeGenerator, effectiveKitEnvironment, Kit, kitChangeNeedsClean, KitDetect, getKitDetect, getKitEnvironmentVariablesObject, getVSKitEnvironment} from '@cmt/kit';
-=======
-import { CMakeGenerator, effectiveKitEnvironment, Kit, kitChangeNeedsClean, KitDetect, getKitDetect, getKitEnvironmentVariablesObject } from '@cmt/kit';
->>>>>>> 33ffa5d3
+import { CMakeGenerator, effectiveKitEnvironment, Kit, kitChangeNeedsClean, KitDetect, getKitDetect, getKitEnvironmentVariablesObject, getVSKitEnvironment } from '@cmt/kit';
 import * as logging from '@cmt/logging';
 import paths from '@cmt/paths';
 import { fs } from '@cmt/pr';
@@ -336,92 +332,6 @@
             workspaceRootFolderName: path.basename(ws_root),
             userHome: paths.userHome
         };
-<<<<<<< HEAD
-      }
-
-      if (this._kit?.compilers) {
-        let cCompilerVersion;
-        let cppCompilerVersion;
-        if (this._kit.compilers["C"]) {
-          cCompilerVersion = await this.getCompilerVersion(this._kit.compilers["C"]);
-        }
-
-        if (this._kit.compilers["CXX"]) {
-          cppCompilerVersion = await this.getCompilerVersion(this._kit.compilers["CXX"]);
-        }
-
-        if (cCompilerVersion) {
-          telemetryProperties.CCompilerName = cCompilerVersion.name;
-          telemetryProperties.CCompilerVersion = cCompilerVersion.version;
-        }
-
-        if (cppCompilerVersion) {
-          telemetryProperties.CppCompilerName = cppCompilerVersion.name;
-          telemetryProperties.CppCompilerVersion = cppCompilerVersion.version;
-        }
-      } else if (this._kit?.visualStudio && this._kit.visualStudioArchitecture) {
-        const env = await getVSKitEnvironment(this._kit);
-        const dirs = env?.get('Path')?.split(';') ?? [];
-        let compilerPath = '';
-        for (const dir of dirs) {
-          if (dir.indexOf('MSVC') > 0) {
-            compilerPath = path.join(dir, 'cl.exe');
-            break;
-          }
-        }
-        if (compilerPath) {
-          const compiler = await this.getCompilerVersion(compilerPath);
-          telemetryProperties.CCompilerVersion = compiler.version;
-          telemetryProperties.CppCompilerVersion = compiler.version;
-        } else {
-          telemetryProperties.CCompilerVersion = 'unknown';
-          telemetryProperties.CppCompilerVersion = 'unknown';
-        }
-        telemetryProperties.CCompilerName = 'cl';
-        telemetryProperties.CppCompilerName = 'cl';
-      }
-
-      if (this._kit?.visualStudioArchitecture) {
-        telemetryProperties.VisualStudioArchitecture = this._kit?.visualStudioArchitecture;
-      }
-
-      const telemetryMeasures: telemetry.Measures = {
-        Duration: timeEnd - timeStart
-      };
-      if (this.useCMakePresets && this.workspaceFolder) {
-        const configurePresets = preset.configurePresets(this.workspaceFolder);
-        const userConfigurePresets = preset.userConfigurePresets(this.workspaceFolder);
-        const buildPresets = preset.buildPresets(this.workspaceFolder);
-        const userBuildPresets = preset.userBuildPresets(this.workspaceFolder);
-        const testPresets = preset.testPresets(this.workspaceFolder);
-        const userTestPresets = preset.userTestPresets(this.workspaceFolder);
-        telemetryMeasures['ConfigurePresets'] = configurePresets.length;
-        telemetryMeasures['HiddenConfigurePresets'] = this.countHiddenPresets(configurePresets);
-        telemetryMeasures['UserConfigurePresets'] = userConfigurePresets.length;
-        telemetryMeasures['HiddenUserConfigurePresets'] = this.countHiddenPresets(userConfigurePresets);
-        telemetryMeasures['BuildPresets'] = buildPresets.length;
-        telemetryMeasures['HiddenBuildPresets'] = this.countHiddenPresets(buildPresets);
-        telemetryMeasures['UserBuildPresets'] = userBuildPresets.length;
-        telemetryMeasures['HiddenUserBuildPresets'] = this.countHiddenPresets(userBuildPresets);
-        telemetryMeasures['TestPresets'] = testPresets.length;
-        telemetryMeasures['HiddenTestPresets'] = this.countHiddenPresets(testPresets);
-        telemetryMeasures['UserTestPresets'] = userTestPresets.length;
-        telemetryMeasures['HiddenUserTestPresets'] = this.countHiddenPresets(userTestPresets);
-      }
-      if (consumer) {
-        if (consumer instanceof CMakeOutputConsumer) {
-          let errorCount: number = 0;
-          let warningCount: number = 0;
-          consumer.diagnostics.forEach(v => {
-            if (v.diag.severity === 0) {
-              errorCount++;
-            } else if (v.diag.severity === 1) {
-              warningCount++;
-            }
-          });
-          telemetryMeasures['ErrorCount'] = errorCount;
-          telemetryMeasures['WarningCount'] = warningCount;
-=======
 
         return { vars };
     }
@@ -460,7 +370,6 @@
         if (this.useCMakePresets) {
             // buildpreset.environment at least has process.env after expansion
             env = this._buildPreset!.environment as proc.EnvironmentVariables;
->>>>>>> 33ffa5d3
         } else {
             env = this.getEffectiveSubprocessEnvironment();
         }
@@ -1363,6 +1272,26 @@
                     telemetryProperties.CppCompilerName = cppCompilerVersion.name;
                     telemetryProperties.CppCompilerVersion = cppCompilerVersion.version;
                 }
+            } else if (this._kit?.visualStudio && this._kit.visualStudioArchitecture) {
+                const env = await getVSKitEnvironment(this._kit);
+                const dirs = env?.get('Path')?.split(';') ?? [];
+                let compilerPath = '';
+                for (const dir of dirs) {
+                    if (dir.indexOf('MSVC') > 0) {
+                        compilerPath = path.join(dir, 'cl.exe');
+                        break;
+                    }
+                }
+                if (compilerPath) {
+                    const compiler = await this.getCompilerVersion(compilerPath);
+                    telemetryProperties.CCompilerVersion = compiler.version;
+                    telemetryProperties.CppCompilerVersion = compiler.version;
+                } else {
+                    telemetryProperties.CCompilerVersion = 'unknown';
+                    telemetryProperties.CppCompilerVersion = 'unknown';
+                }
+                telemetryProperties.CCompilerName = 'cl';
+                telemetryProperties.CppCompilerName = 'cl';
             }
 
             if (this._kit?.visualStudioArchitecture) {
