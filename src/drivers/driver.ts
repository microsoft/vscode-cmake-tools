/**
 * Defines base class for CMake drivers
 */ /** */

<<<<<<< HEAD
=======
import * as path from 'path';
import * as vscode from 'vscode';

>>>>>>> 72e32f46
import * as api from '@cmt/api';
import {CMakeExecutable} from '@cmt/cmake/cmake-executable';
import * as codepages from '@cmt/code-pages';
import {CompileCommand} from '@cmt/compdb';
import {ConfigurationReader} from '@cmt/config';
<<<<<<< HEAD
=======
import {CMakeBuildConsumer, CompileOutputConsumer} from '@cmt/diagnostics/build';
import {CMakeOutputConsumer} from '@cmt/diagnostics/cmake';
import {RawDiagnosticParser} from '@cmt/diagnostics/util';
>>>>>>> 72e32f46
import {ProgressMessage} from '@cmt/drivers/cms-client';
import * as expand from '@cmt/expand';
import {CMakeGenerator, effectiveKitEnvironment, Kit, kitChangeNeedsClean} from '@cmt/kit';
import * as logging from '@cmt/logging';
import paths from '@cmt/paths';
import {fs} from '@cmt/pr';
import * as proc from '@cmt/proc';
import rollbar from '@cmt/rollbar';
import * as shlex from '@cmt/shlex';
<<<<<<< HEAD
import * as util from '@cmt/util';
import {ConfigureArguments, VariantOption} from '@cmt/variant';
import * as path from 'path';
import * as vscode from 'vscode';
=======
import * as telemetry from '@cmt/telemetry';
import * as util from '@cmt/util';
import {ConfigureArguments, VariantOption} from '@cmt/variant';
import * as nls from 'vscode-nls';

nls.config({ messageFormat: nls.MessageFormat.bundle, bundleFormat: nls.BundleFormat.standalone })();
const localize: nls.LocalizeFunc = nls.loadMessageBundle();
>>>>>>> 72e32f46

const log = logging.createLogger('driver');

export enum CMakePreconditionProblems {
  ConfigureIsAlreadyRunning,
  BuildIsAlreadyRunning,
  NoSourceDirectoryFound,
  MissingCMakeListsFile
}

export type CMakePreconditionProblemSolver = (e: CMakePreconditionProblems) => Promise<void>;

function nullableValueToString(arg: any|null|undefined): string { return arg === null ? 'empty' : arg; }

/**
 * Base class for CMake drivers.
 *
 * CMake drivers are separated because different CMake version warrant different
 * communication methods. Older CMake versions need to be driven by the command
 * line, but newer versions may be controlled via CMake server, which provides
 * a much richer interface.
 *
 * This class defines the basis for what a driver must implement to work.
 */
export abstract class CMakeDriver implements vscode.Disposable {
  /**
   * Do the configuration process for the current project.
   *
   * @returns The exit code from CMake
   */
  protected abstract doConfigure(extra_args: string[], consumer?: proc.OutputConsumer): Promise<number>;

  protected async doPreCleanConfigure(): Promise<void> { return Promise.resolve(); }

  protected doPreBuild(): Promise<boolean> { return Promise.resolve(true); }

  protected doPostBuild(): Promise<boolean> { return Promise.resolve(true); }

  /**
   * Check if we need to reconfigure, such as if an important file has changed
   */
  abstract checkNeedsReconfigure(): Promise<boolean>;

  /**
   * List of targets known to CMake
   */
  abstract get targets(): api.Target[];

  /**
   * List of executable targets known to CMake
   */
  abstract get executableTargets(): api.ExecutableTarget[];

  /**
   * Do any necessary disposal for the driver. For the CMake Server driver,
   * this entails shutting down the server process and closing the open pipes.
   *
   * The reason this is separate from the regular `dispose()` is so that the
   * driver shutdown may be `await`ed on to ensure full shutdown.
   */
  abstract asyncDispose(): Promise<void>;

  /**
   * Construct the driver. Concrete instances should provide their own creation
   * routines.
   */
  protected constructor(public readonly cmake: CMakeExecutable,
                        readonly config: ConfigurationReader,
                        private readonly __workspaceFolder: string|null,
                        readonly preconditionHandler: CMakePreconditionProblemSolver) {
    // We have a cache of file-compilation terminals. Wipe them out when the
    // user closes those terminals.
    vscode.window.onDidCloseTerminal(closed => {
      for (const [key, term] of this._compileTerms) {
        if (term === closed) {
          log.debug(localize('user.closed.file.compilation.terminal', 'User closed a file compilation terminal'));
          this._compileTerms.delete(key);
          break;
        }
      }
    });
  }

  /**
   * Dispose the driver. This disposes some things synchronously, but also
   * calls the `asyncDispose()` method to start any asynchronous shutdown.
   */
  dispose() {
    log.debug(localize('disposing.base.cmakedriver', 'Disposing base CMakeDriver'));
    for (const term of this._compileTerms.values()) {
      term.dispose();
    }
    for (const sub of [this._settingsSub, this._argsSub, this._envSub]) {
      sub.dispose();
    }
    rollbar.invokeAsync(localize('async.disposing.cmake.driver', 'Async disposing CMake driver'), () => this.asyncDispose());
  }

  /**
   * The environment variables required by the current kit
   */
  private _kitEnvironmentVariables = new Map<string, string>();

  /**
   * Get the environment variables required by the current Kit
   */
  getKitEnvironmentVariablesObject(): proc.EnvironmentVariables {
    return util.reduce(this._kitEnvironmentVariables.entries(), {}, (acc, [key, value]) => ({...acc, [key]: value}));
  }

  /**
   * Get the environment variables that should be set at CMake-configure time.
   */
  async getConfigureEnvironment(): Promise<proc.EnvironmentVariables> {
    return util.mergeEnvironment(this.getKitEnvironmentVariablesObject(),
                                 await this.getExpandedEnvironment(),
                                 await this.getBaseConfigureEnvironment(),
                                 this._variantEnv);
  }

  get onProgress(): vscode.Event<ProgressMessage> {
    return (_cb: (ev: ProgressMessage) => any) => new util.DummyDisposable();
  }

  /**
   * The current Kit. Starts out `null`, but once set, is never `null` again.
   * We do some separation here to protect ourselves: The `_baseKit` property
   * is `private`, so derived classes cannot change it, except via
   * `_setBaseKit`, which only allows non-null kits. This prevents the derived
   * classes from resetting the kit back to `null`.
   */
  private _kit: Kit|null = null;

  /**
   * Get the environment and apply any needed
   * substitutions before returning it.
   */
  async getExpandedEnvironment(): Promise<{[key: string]: string}> {
    const env = {} as {[key: string]: string};
    const opts = this.expansionOptions;
    await Promise.resolve(util.objectPairs(this.config.environment)
                              .forEach(async ([key, value]) => env[key] = await expand.expandString(value, opts)));
    return env;
  }

  /**
   * Get the configure environment and apply any needed
   * substitutions before returning it.
   */
  async getBaseConfigureEnvironment(): Promise<{[key: string]: string}> {
    const config_env = {} as {[key: string]: string};
    const opts = this.expansionOptions;
    await Promise.resolve(
        util.objectPairs(this.config.configureEnvironment)
            .forEach(async ([key, value]) => config_env[key] = await expand.expandString(value, opts)));
    return config_env;
  }

  /**
   * Get the vscode root workspace folder.
   *
   * @returns Returns the vscode root workspace folder. Returns `null` if no folder is open or the folder uri is not a
   * `file://` scheme.
   */
  protected get workspaceFolder() { return this.__workspaceFolder; }

  protected variantKeywordSettings: Map<string, string>|null = null;

  /**
   * The options that will be passed to `expand.expandString` for this driver.
   */
  get expansionOptions(): expand.ExpansionOptions {
    const ws_root = this.workspaceFolder || '.';

    // Fill in default replacements
    const vars: expand.ExpansionVars = {
      workspaceRoot: ws_root,
      workspaceFolder: ws_root,
      buildType: this.currentBuildType,
      workspaceRootFolderName: path.basename(ws_root),
      generator: this.generatorName || 'null',
      userHome: paths.userHome,
      buildKit: this._kit ? this._kit.name : '__unknownkit__',
      // DEPRECATED EXPANSION: Remove this in the future:
      projectName: 'ProjectName',
    };

    // Update Variant replacements
    const variantVars: {[key: string]: string} = {};
    if (this.variantKeywordSettings) {
      // allows to expansion of variant option keyword and replace it by the variant option short name
      this.variantKeywordSettings.forEach((value: string, key: string) => variantVars[key] = value);
    }

    return {vars, variantVars};
  }

  getEffectiveSubprocessEnvironment(opts?: proc.ExecutionOptions): proc.EnvironmentVariables {
    const cur_env = process.env as proc.EnvironmentVariables;
    const kit_env = (this.config.ignoreKitEnv) ? {} : this.getKitEnvironmentVariablesObject();
    return util.mergeEnvironment(cur_env, kit_env, (opts && opts.environment) ? opts.environment : {});
  }

  executeCommand(command: string, args?: string[], consumer?: proc.OutputConsumer, options?: proc.ExecutionOptions):
      proc.Subprocess {
    const environment = this.getEffectiveSubprocessEnvironment(options);
    const exec_options = {...options, environment};
    return proc.execute(command, args, consumer, exec_options);
  }

  /**
   * File compilation terminals. This is a map, rather than a single terminal
   * instance for two reasons:
   *
   * 1. Different compile commands may require different environment variables.
   * 2. Different compile commands may require different working directories.
   *
   * The key of each terminal is generated deterministically in `runCompileCommand()`
   * based on the CWD and environment of the compile command.
   */
  private readonly _compileTerms = new Map<string, vscode.Terminal>();

  /**
   * Launch the given compilation command in an embedded terminal.
   * @param cmd The compilation command from a compilation database to run
   */
  runCompileCommand(cmd: CompileCommand): vscode.Terminal {
    if ('command' in cmd) {
      const args = [...shlex.split(cmd.command)];
      return this.runCompileCommand({directory: cmd.directory, file: cmd.file, arguments: args});
    } else {
      const env = this.getEffectiveSubprocessEnvironment();
      const key = `${cmd.directory}${JSON.stringify(env)}`;
      let existing = this._compileTerms.get(key);
      const shellPath = process.platform === 'win32' ? 'cmd.exe' : undefined;
      if (!existing) {
        const term = vscode.window.createTerminal({
          name: localize('file.compilation', 'File Compilation'),
          cwd: cmd.directory,
          env,
          shellPath,
        });
        this._compileTerms.set(key, term);
        existing = term;
      }
      existing.show();
      existing.sendText(cmd.arguments.map(s => shlex.quote(s)).join(' ') + '\r\n');
      return existing;
    }
  }

  /**
   * Remove the prior CMake configuration files.
   */
  protected async _cleanPriorConfiguration() {
    const build_dir = this.binaryDir;
    const cache = this.cachePath;
    const cmake_files = path.join(build_dir, 'CMakeFiles');
    if (await fs.exists(cache)) {
      log.info(localize('removing', 'Removing {0}', cache));
      await fs.unlink(cache);
    }
    if (await fs.exists(cmake_files)) {
      log.info(localize('removing', 'Removing {0}', cmake_files));
      await fs.rmdir(cmake_files);
    }
  }

  /**
   * Change the current kit. This lets the driver reload, if necessary.
   * @param kit The new kit
   */
  async setKit(kit: Kit, preferredGenerators: CMakeGenerator[]): Promise<void> {
    log.info(localize('switching.to.kit', 'Switching to kit: {0}', kit.name));

    const opts = this.expansionOptions;
    opts.vars.buildKit = kit.name;
    const newBinaryDir = util.lightNormalizePath(await expand.expandString(this.config.buildDirectory, opts));

    const needs_clean = this.binaryDir === newBinaryDir && kitChangeNeedsClean(kit, this._kit);
    await this.doSetKit(needs_clean, async () => { await this._setKit(kit, preferredGenerators); });
  }

  private async _setKit(kit: Kit, preferredGenerators: CMakeGenerator[]): Promise<void> {
    this._kit = Object.seal({...kit});
    log.debug(localize('cmakedriver.kit.set.to', 'CMakeDriver Kit set to {0}', kit.name));
    this._kitEnvironmentVariables = await effectiveKitEnvironment(kit, this.expansionOptions);

    if (kit.preferredGenerator)
      preferredGenerators.push(kit.preferredGenerator);

    // Use the "best generator" selection logic only if the user did not define already
    // in settings (via "cmake.generator") a particular generator to be used.
    if (this.config.generator) {
      this._generator = {
        name: this.config.generator,
        platform: this.config.platform || undefined,
        toolset: this.config.toolset || undefined,
      };
    } else {
      this._generator = await this.findBestGenerator(preferredGenerators);
    }
  }

  protected abstract doSetKit(needsClean: boolean, cb: () => Promise<void>): Promise<void>;

  protected get generator(): CMakeGenerator|null { return this._generator; }
  protected _generator: CMakeGenerator|null = null;
  /**
   * The CMAKE_BUILD_TYPE to use
   */
  private _variantBuildType: string = 'Debug';

  /**
   * The arguments to pass to CMake during a configuration according to the current variant
   */
  private _variantConfigureSettings: ConfigureArguments = {};

  /**
   * Determine if we set BUILD_SHARED_LIBS to TRUE or FALSE
   */
  private _variantLinkage: ('static'|'shared'|null) = null;

  /**
   * Environment variables defined by the current variant
   */
  private _variantEnv: proc.EnvironmentVariables = {};

  /**
   * Change the current options from the variant.
   * @param opts The new options
   * @param keywordSetting Variant Keywords for identification of a variant option
   */
  async setVariant(opts: VariantOption, keywordSetting: Map<string, string>|null) {
    log.debug(localize('setting.new.variant', 'Setting new variant {0}', opts.long || '(Unnamed)'));
    this._variantBuildType = opts.buildType || this._variantBuildType;
    this._variantConfigureSettings = opts.settings || this._variantConfigureSettings;
    this._variantLinkage = opts.linkage || null;
    this._variantEnv = opts.env || {};
    this.variantKeywordSettings = keywordSetting || null;
    await this._refreshExpansions();
  }

  /**
   * The source directory, where the root CMakeLists.txt lives.
   *
   * @note This is distinct from the config values, since we do variable
   * substitution.
   */
  get sourceDir(): string { return this._sourceDirectory; }
  private _sourceDirectory = '';

  protected doRefreshExpansions(cb: () => Promise<void>): Promise<void> { return cb(); }

  private async _refreshExpansions() {
    log.debug('Run _refreshExpansions');
    return this.doRefreshExpansions(async () => {
      log.debug('Run _refreshExpansions cb');
      const opts = this.expansionOptions;
      this._sourceDirectory = util.lightNormalizePath(await expand.expandString(this.config.sourceDirectory, opts));
      this._binaryDir = util.lightNormalizePath(await expand.expandString(this.config.buildDirectory, opts));

      const installPrefix = this.config.installPrefix;
      if (installPrefix) {
        this._installDir = util.lightNormalizePath(await expand.expandString(installPrefix, opts));
      }

      const copyCompileCommands = this.config.copyCompileCommands;
      if (copyCompileCommands) {
        this._copyCompileCommandsPath = util.lightNormalizePath(await expand.expandString(copyCompileCommands, opts));
      }
    });
  }

  /**
   * Path to where the root CMakeLists.txt file should be
   */
  get mainListFile(): string {
    const file = path.join(this.sourceDir, 'CMakeLists.txt');
    return util.lightNormalizePath(file);
  }

  /**
   * Directory where build output is stored.
   */
  get binaryDir(): string { return this._binaryDir; }
  private _binaryDir = '';

  /**
   * Directory where the targets will be installed.
   */
  get installDir(): string|null { return this._installDir; }
  private _installDir: string|null = null;

  /**
   * Path to copy compile_commands.json to
   */
  get copyCompileCommandsPath(): string|null { return this._copyCompileCommandsPath; }
  private _copyCompileCommandsPath: string|null = null;

  /**
   * @brief Get the path to the CMakeCache file in the build directory
   */
  get cachePath(): string {
    // TODO: Cache path can change if build dir changes at runtime
    const file = path.join(this.binaryDir, 'CMakeCache.txt');
    return util.lightNormalizePath(file);
  }

  /**
   * Get the current build type, according to the current selected variant.
   *
   * This is the value passed to CMAKE_BUILD_TYPE or --config for multiconf
   */
  get currentBuildType(): string { return this._variantBuildType; }

  get isMultiConf(): boolean { return this.generatorName ? util.isMultiConfGenerator(this.generatorName) : false; }

  /**
   * Get the name of the current CMake generator, or `null` if we have not yet
   * configured the project.
   */
  abstract get generatorName(): string|null;

  get allTargetName(): string {
    const gen = this.generatorName;
    if (gen && (gen.includes('Visual Studio') || gen.toLowerCase().includes('xcode'))) {
      return 'ALL_BUILD';
    } else {
      return 'all';
    }
  }

  /**
   * The ID of the current compiler, as best we can tell
   */
  get compilerID(): string|null {
    const entries = this.cmakeCacheEntries;
    const languages = ['CXX', 'C', 'CUDA'];
    for (const lang of languages) {
      const entry = entries.get(`CMAKE_${lang}_COMPILER`);
      if (!entry) {
        continue;
      }
      const compiler = entry.value as string;
      if (compiler.endsWith('cl.exe')) {
        return 'MSVC';
      } else if (/g(cc|\+\+)/.test(compiler)) {
        return 'GNU';
      } else if (/clang(\+\+)?[^/]*/.test(compiler)) {
        return 'Clang';
      }
    }
    return null;
  }

  get linkerID(): string|null {
    const entries = this.cmakeCacheEntries;
    const entry = entries.get('CMAKE_LINKER');
    if (!entry) {
      return null;
    }
    const linker = entry.value as string;
    if (linker.endsWith('link.exe')) {
      return 'MSVC';
    } else if (linker.endsWith('ld')) {
      return 'GNU';
    }
    return null;
  }


  private async testHaveCommand(program: string, args: string[] = ['--version']): Promise<boolean> {
    const child = this.executeCommand(program, args, undefined, {silent: true});
    try {
      const result = await child.result;
      log.debug(localize('command.version.test.return.code', 'Command version test return code {0}', nullableValueToString(result.retc)));
      return result.retc == 0;
    } catch (e) {
      const e2: NodeJS.ErrnoException = e;
      log.debug(localize('command.version.test.return.code', 'Command version test return code {0}', nullableValueToString(e2.code)));
      if (e2.code == 'ENOENT') {
        return false;
      }
      throw e;
    }
  }

  /**
   * Picks the best generator to use on the current system
   */
  async findBestGenerator(preferredGenerators: CMakeGenerator[]): Promise<CMakeGenerator|null> {
    log.debug(localize('trying.to.detect.generator', 'Trying to detect generator supported by system'));
    const platform = process.platform;
    for (const gen of preferredGenerators) {
      const gen_name = gen.name;
      const generator_present = await (async(): Promise<boolean> => {
        if (gen_name == 'Ninja') {
          return await this.testHaveCommand('ninja') || this.testHaveCommand('ninja-build');
        }
        if (gen_name == 'MinGW Makefiles') {
          return platform === 'win32' && this.testHaveCommand('mingw32-make');
        }
        if (gen_name == 'NMake Makefiles') {
          return platform === 'win32' && this.testHaveCommand('nmake', ['/?']);
        }
        if (gen_name == 'Unix Makefiles') {
          return this.testHaveCommand('make');
        }
        if (gen_name == 'MSYS Makefiles') {
            return platform === 'win32' && this.testHaveCommand('make');
        }
        return false;
      })();
      if (!generator_present) {
        const vsMatch = /^(Visual Studio \d{2} \d{4})($|\sWin64$|\sARM$)/.exec(gen.name);
        if (platform === 'win32' && vsMatch) {
          return {
            name: vsMatch[1],
            platform: gen.platform || vsMatch[2],
            toolset: gen.toolset,
          };
        }
        if (gen.name.toLowerCase().startsWith('xcode') && platform === 'darwin') {
          return gen;
        }
        continue;
      } else {
        return gen;
      }
    }
    return null;
  }

  private configRunning: boolean = false;

  private buildRunning: boolean = false;

  /**
   * Perform a clean configure. Deletes cached files before running the config
   * @param consumer The output consumer
   */
  public async cleanConfigure(extra_args: string[], consumer?: proc.OutputConsumer): Promise<number> {
    if (this.configRunning) {
      await this.preconditionHandler(CMakePreconditionProblems.ConfigureIsAlreadyRunning);
      return -1;
    }
    if(this.buildRunning) {
      await this.preconditionHandler(CMakePreconditionProblems.BuildIsAlreadyRunning);
      return -1;
    }
    this.configRunning = true;
    await this.doPreCleanConfigure();
    this.configRunning = false;

    return this.configure(extra_args, consumer);
  }

  async configure(extra_args: string[], consumer?: proc.OutputConsumer): Promise<number> {
    if (this.configRunning) {
      await this.preconditionHandler(CMakePreconditionProblems.ConfigureIsAlreadyRunning);
      return -1;
    }
    if(this.buildRunning) {
      await this.preconditionHandler(CMakePreconditionProblems.BuildIsAlreadyRunning);
      return -1;
    }
    this.configRunning = true;
    try {
      log.debug(localize('start.configure', 'Start configure'), extra_args);
      const pre_check_ok = await this._beforeConfigureOrBuild();
      if (!pre_check_ok) {
        return -1;
      }

      const common_flags = ['--no-warn-unused-cli'].concat(extra_args, this.config.configureArgs);
      const define_flags = this.generateCMakeSettingsFlags();
      const init_cache_flags = this.generateInitCacheFlags();

      // Get expanded configure environment
      const expanded_configure_env = await this.getConfigureEnvironment();

      // Expand all flags
      const final_flags = common_flags.concat(define_flags, init_cache_flags);
      const opts = this.expansionOptions;
      const expanded_flags_promises = final_flags.map(
          async (value: string) => expand.expandString(value, {...opts, envOverride: expanded_configure_env}));
      const expanded_flags = await Promise.all(expanded_flags_promises);
      log.trace(localize('cmake.flags.are', 'CMake flags are {0}', JSON.stringify(expanded_flags)));

      // Expand all important paths
      await this._refreshExpansions();

      const timeStart: number = new Date().getTime();
      const retc = await this.doConfigure(expanded_flags, consumer);
      const timeEnd: number = new Date().getTime();

      const cmakeVersion = this.cmake.version;
      const telemetryProperties: telemetry.Properties = {
        CMakeExecutableVersion: cmakeVersion ? `${cmakeVersion.major}.${cmakeVersion.minor}.${cmakeVersion.patch}` : '',
        CMakeGenerator: this.generatorName || '',
        ConfigType: this.isMultiConf ? 'MultiConf' : this.currentBuildType || '',
      };
      const telemetryMeasures: telemetry.Measures = {
        Duration: timeEnd - timeStart,
      };
      if (consumer instanceof CMakeOutputConsumer) {
        let errorCount: number = 0;
        let warningCount: number = 0;
        consumer.diagnostics.forEach(v => {
          if (v.diag.severity === 0) {
            errorCount++;
          } else if (v.diag.severity === 1) {
            warningCount++;
          }
        });
        telemetryMeasures['ErrorCount'] = errorCount;
        telemetryMeasures['WarningCount'] = warningCount;
      } else {
        // Wrong type: shouldn't get here, just in case
        rollbar.error('Wrong build result type.');
        telemetryMeasures['ErrorCount'] = retc ? 1 : 0;
      }
      telemetry.logEvent('configure', telemetryProperties, telemetryMeasures);

      return retc;
    } catch {
      return -1;
    } finally { this.configRunning = false; }
  }

  private generateInitCacheFlags(): string[] {
    const cache_init_conf = this.config.cacheInit;
    let cache_init: string[] = [];
    if (cache_init_conf === null) {
      // Do nothing
    } else if (typeof cache_init_conf === 'string') {
      cache_init = [cache_init_conf];
    } else {
      cache_init = cache_init_conf;
    }

    const flags: string[] = [];
    for (let init of cache_init) {
      if (!path.isAbsolute(init)) {
        init = path.join(this.sourceDir, init);
      }
      flags.push('-C', init);
    }
    return flags;
  }

  private generateCMakeSettingsFlags(): string[] {
    const settingMap: {[key: string]: util.CMakeValue} = {};

    util.objectPairs(this.config.configureSettings)
        .forEach(([key, value]) => settingMap[key] = util.cmakeify(value as string));
    util.objectPairs(this._variantConfigureSettings)
        .forEach(([key, value]) => settingMap[key] = util.cmakeify(value as string));
    if (this._variantLinkage !== null) {
      settingMap.BUILD_SHARED_LIBS = util.cmakeify(this._variantLinkage === 'shared');
    }

    // Always export so that we have compile_commands.json
    settingMap.CMAKE_EXPORT_COMPILE_COMMANDS = util.cmakeify(true);

    if (!this.isMultiConf) {
      // Mutliconf generators do not need the CMAKE_BUILD_TYPE property
      settingMap.CMAKE_BUILD_TYPE = util.cmakeify(this.currentBuildType);
    }

    // Only use the installPrefix config if the user didn't
    // provide one via configureSettings
    if (!settingMap.CMAKE_INSTALL_PREFIX && this.installDir) {
      settingMap.CMAKE_INSTALL_PREFIX = util.cmakeify(this.installDir);
    }

    console.assert(!!this._kit);
    if (!this._kit) {
      throw new Error(localize('no.kit.is.set', 'No kit is set!'));
    }
    if (this._kit.compilers) {
      log.debug(localize('using.compilers.in.for.configure', 'Using compilers in {0} for configure', this._kit.name));
      for (const lang in this._kit.compilers) {
        const compiler = this._kit.compilers[lang];
        settingMap[`CMAKE_${lang}_COMPILER`] = {type: 'FILEPATH', value: compiler} as util.CMakeValue;
      }
    }
    if (this._kit.toolchainFile) {
      log.debug(localize('using.cmake.toolchain.for.configure', 'Using CMake toolchain {0} for configuring', this._kit.name));
      settingMap.CMAKE_TOOLCHAIN_FILE = {type: 'FILEPATH', value: this._kit.toolchainFile} as util.CMakeValue;
    }
    if (this._kit.cmakeSettings) {
      util.objectPairs(this._kit.cmakeSettings)
          .forEach(([key, value]) => settingMap[key] = util.cmakeify(value as string));
    }

    return util.objectPairs(settingMap).map(([key, value]) => {
      switch (value.type) {
      case 'UNKNOWN':
        return `-D${key}=${value.value}`;
      default:
        return `-D${key}:${value.type}=${value.value}`;
      }
    });
  }

  async build(target: string, consumer?: proc.OutputConsumer): Promise<number|null> {
    log.debug(localize('start.build', 'Start build'), target);
    if(this.configRunning) {
      await this.preconditionHandler(CMakePreconditionProblems.ConfigureIsAlreadyRunning);
      return -1;
    }
    if (this.buildRunning) {
      await this.preconditionHandler(CMakePreconditionProblems.BuildIsAlreadyRunning);
      return -1;
    }
    this.buildRunning = true;

    const pre_build_ok = await this.doPreBuild();
    if (!pre_build_ok) {
      this.buildRunning = false;
      return -1;
    }
    const timeStart: number = new Date().getTime();
    const child = await this._doCMakeBuild(target, consumer);
    const timeEnd: number = new Date().getTime();
    const telemetryProperties: telemetry.Properties = {
      ConfigType: this.isMultiConf ? 'MultiConf' : this.currentBuildType || '',
    };
    const telemetryMeasures: telemetry.Measures = {
      Duration: timeEnd - timeStart,
    };
    if (child) {
      if (consumer instanceof CMakeBuildConsumer &&
          consumer.compileConsumer instanceof CompileOutputConsumer) {
        let errorCount: number = 0;
        let warningCount: number = 0;
        for (const compiler in consumer.compileConsumer.compilers) {
          const parser: RawDiagnosticParser = consumer.compileConsumer.compilers[compiler];
          parser.diagnostics.forEach(v => {
            if (v.severity === 'error' || v.severity === 'fatal error') {
              errorCount++;
            } else if (v.severity === 'warning') {
              warningCount++;
            }
          });
        }
        telemetryMeasures['ErrorCount'] = errorCount;
        telemetryMeasures['WarningCount'] = warningCount;
      } else {
        // Wrong type: shouldn't get here, just in case
        rollbar.error('Wrong build result type.');
        telemetryMeasures['ErrorCount'] = (await child.result).retc ? 1 : 0;
      }
      telemetry.logEvent('build', telemetryProperties, telemetryMeasures);
    } else {
      // Not sure what happened but there's an error...
      telemetryMeasures['ErrorCount'] = 1;
      telemetry.logEvent('build', telemetryProperties, telemetryMeasures);
      this.buildRunning = false;
      return -1;
    }
    const post_build_ok = await this.doPostBuild();
    if (!post_build_ok) {
      this.buildRunning = false;
      return -1;
    }
    await this._refreshExpansions();
    this.buildRunning = false;
    return (await child.result).retc;
  }

  /**
   * Execute pre-configure/build tasks to check if we are ready to run a full
   * configure. This should be called by a derived driver before any
   * configuration tasks are run
   */
  private async _beforeConfigureOrBuild(): Promise<boolean> {
    log.debug(localize('running.pre-configure.checks', 'Runnnig pre-configure checks and steps'));

    if (!this.sourceDir) {
      log.debug(localize('source.directory.not.set', 'Source directory not set'), this.sourceDir);
      await this.preconditionHandler(CMakePreconditionProblems.NoSourceDirectoryFound);
      return false;
    }

    const cmake_list = this.mainListFile;
    if (!await fs.exists(cmake_list)) {
      log.debug(localize('no.configurating', 'No configuring: There is no {0}', cmake_list));
      await this.preconditionHandler(CMakePreconditionProblems.MissingCMakeListsFile);
      return false;
    }

    return true;
  }

  protected abstract doConfigureSettingsChange(): void;

  /**
   * Subscribe to changes that affect the CMake configuration
   */
  private readonly _settingsSub = this.config.onChange('configureSettings', () => this.doConfigureSettingsChange());
  private readonly _argsSub = this.config.onChange('configureArgs', () => this.doConfigureSettingsChange());
  private readonly _envSub = this.config.onChange('configureEnvironment', () => this.doConfigureSettingsChange());

  /**
   * The currently running process. We keep a handle on it so we can stop it
   * upon user request
   */
  private _currentBuildProcess: proc.Subprocess|null = null;

  private correctAllTargetName(targetname: string) {
    if (targetname === 'all' || targetname == 'ALL_BUILD') {
      return this.allTargetName;
    } else {
      return targetname;
    }
  }

  async getCMakeBuildCommand(target: string): Promise<proc.BuildCommand|null> {
    const ok = await this._beforeConfigureOrBuild();
    if (!ok) {
      return null;
    }

    const gen = this.generatorName;
    target = this.correctAllTargetName(target);

    const generator_args = (() => {
      if (!gen)
        return [];
      else if (/(Unix|MinGW) Makefiles|Ninja/.test(gen) && target !== 'clean')
        return ['-j', this.config.numJobs.toString()];
      else if (/Visual Studio/.test(gen) && target !== 'clean')
        return ['/maxcpucount:' + this.config.numJobs.toString()];
      else
        return [];
    })();

    const build_env = {} as {[key: string]: string};
    build_env['NINJA_STATUS'] = '[%s/%t %p :: %e] ';
    const opts = this.expansionOptions;
    await Promise.resolve(
        util.objectPairs(util.mergeEnvironment(this.config.buildEnvironment, await this.getExpandedEnvironment()))
            .forEach(async ([key, value]) => build_env[key] = await expand.expandString(value, opts)));

    const args = ['--build', this.binaryDir, '--config', this.currentBuildType, '--target', target]
                     .concat(this.config.buildArgs, ['--'], generator_args, this.config.buildToolArgs);
    const expanded_args_promises
        = args.map(async (value: string) => expand.expandString(value, {...opts, envOverride: build_env}));
    const expanded_args = await Promise.all(expanded_args_promises) as string[];

    log.trace(localize('cmake.build.args.are', 'CMake build args are: {0}', JSON.stringify(expanded_args)));

    return {command: this.cmake.path, args: expanded_args, build_env};
  }

  private async _doCMakeBuild(target: string, consumer?: proc.OutputConsumer): Promise<proc.Subprocess|null> {
    const buildcmd = await this.getCMakeBuildCommand(target);
    if (buildcmd) {
      let outputEnc = this.config.outputLogEncoding;
      if (outputEnc == 'auto') {
        if (process.platform === 'win32') {
          outputEnc = await codepages.getWindowsCodepage();
        } else {
          outputEnc = 'utf8';
        }
      }
      const exeOpt: proc.ExecutionOptions
          = {environment: buildcmd.build_env, outputEncoding: outputEnc, useTask: this.config.buildTask};
      const child = this.executeCommand(buildcmd.command, buildcmd.args, consumer, exeOpt);
      this._currentBuildProcess = child;
      await child.result;
      this._currentBuildProcess = null;
      return child;
    } else
      return null;
  }

  /**
   * Stops the currently running process at user request
   */
  async stopCurrentProcess(): Promise<boolean> {
    const cur = this._currentBuildProcess;
    if (!cur) {
      return false;
    }
    if (cur.child)
      await util.termProc(cur.child);

    this._currentBuildProcess = null;
    this.buildRunning = false;
    return true;
  }

  /**
   * The CMake cache for the driver.
   *
   * Will be automatically reloaded when the file on disk changes.
   */
  abstract get cmakeCacheEntries(): Map<string, api.CacheEntryProperties>;

  private async _baseInit(kit: Kit|null, preferredGenerators: CMakeGenerator[]) {
    if (kit) {
      // Load up kit environment before starting any drivers.
      await this._setKit(kit, preferredGenerators);
    }
    await this._refreshExpansions();
    await this.doInit();
  }
  protected abstract doInit(): Promise<void>;

  /**
   * Asynchronous initialization. Should be called by base classes during
   * their initialization.
   */
  static async createDerived<T extends CMakeDriver>(inst: T, kit: Kit|null, preferredGenerators: CMakeGenerator[]):
      Promise<T> {
    await inst._baseInit(kit, preferredGenerators);
    return inst;
  }
}<|MERGE_RESOLUTION|>--- conflicted
+++ resolved
@@ -2,23 +2,17 @@
  * Defines base class for CMake drivers
  */ /** */
 
-<<<<<<< HEAD
-=======
 import * as path from 'path';
 import * as vscode from 'vscode';
 
->>>>>>> 72e32f46
 import * as api from '@cmt/api';
 import {CMakeExecutable} from '@cmt/cmake/cmake-executable';
 import * as codepages from '@cmt/code-pages';
 import {CompileCommand} from '@cmt/compdb';
 import {ConfigurationReader} from '@cmt/config';
-<<<<<<< HEAD
-=======
 import {CMakeBuildConsumer, CompileOutputConsumer} from '@cmt/diagnostics/build';
 import {CMakeOutputConsumer} from '@cmt/diagnostics/cmake';
 import {RawDiagnosticParser} from '@cmt/diagnostics/util';
->>>>>>> 72e32f46
 import {ProgressMessage} from '@cmt/drivers/cms-client';
 import * as expand from '@cmt/expand';
 import {CMakeGenerator, effectiveKitEnvironment, Kit, kitChangeNeedsClean} from '@cmt/kit';
@@ -28,12 +22,6 @@
 import * as proc from '@cmt/proc';
 import rollbar from '@cmt/rollbar';
 import * as shlex from '@cmt/shlex';
-<<<<<<< HEAD
-import * as util from '@cmt/util';
-import {ConfigureArguments, VariantOption} from '@cmt/variant';
-import * as path from 'path';
-import * as vscode from 'vscode';
-=======
 import * as telemetry from '@cmt/telemetry';
 import * as util from '@cmt/util';
 import {ConfigureArguments, VariantOption} from '@cmt/variant';
@@ -41,7 +29,6 @@
 
 nls.config({ messageFormat: nls.MessageFormat.bundle, bundleFormat: nls.BundleFormat.standalone })();
 const localize: nls.LocalizeFunc = nls.loadMessageBundle();
->>>>>>> 72e32f46
 
 const log = logging.createLogger('driver');
 
