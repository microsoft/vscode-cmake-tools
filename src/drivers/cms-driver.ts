--- conflicted
+++ resolved
@@ -133,13 +133,8 @@
   }
 
   async _refreshPostConfigure(): Promise<void> {
-<<<<<<< HEAD
-    const client = await this._cmsClient;
+    const client = await this.getClient();
     const cmake_inputs = await client.cmakeInputs();  // <-- 1. This line generates the error
-=======
-    const cl = await this.getClient();
-    const cmake_inputs = await cl.cmakeInputs();  // <-- 1. This line generates the error
->>>>>>> a7b72f2e
     // Scan all the CMake inputs and capture their mtime so we can check for
     // out-of-dateness later
     this._cmakeInputFileSet = await InputFileSet.create(cmake_inputs);
