--- conflicted
+++ resolved
@@ -126,7 +126,6 @@
       }
     });
 
-<<<<<<< HEAD
     if (logCommandOnly) {
       log.showChannel();
       log.info(proc.buildCmdStr(this.cmake.path, args));
@@ -142,24 +141,11 @@
         } else {
           throw e;
         }
-      } finally { sub.dispose(); }
-=======
-    try {
-      this._hadConfigurationChanged = false;
-      await cl.configure({cacheArguments: args});
-      await cl.compute();
-    } catch (e) {
-      if (e instanceof cms.ServerError) {
-        log.error(localize('cmake.configure.error', 'Error during CMake configure: {0}', errorToString(e)));
-        return 1;
-      } else {
-        throw e;
+      } finally {
+        sub.dispose();
       }
-    } finally {
-      sub.dispose();
->>>>>>> c0cd2a8a
-    }
-    await this._refreshPostConfigure();
+      await this._refreshPostConfigure();
+    }
     return 0;
   }
 
