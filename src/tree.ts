<<<<<<< HEAD
=======
import * as codemodel_api from '@cmt/drivers/codemodel-driver-interface';
>>>>>>> 72e32f46
import * as path from 'path';
import * as vscode from 'vscode';

import rollbar from './rollbar';
import {lexicographicalCompare, splitPath, thisExtension} from './util';
<<<<<<< HEAD
import * as driver_api from '@cmt/drivers/driver_api';
=======
import * as nls from 'vscode-nls';

nls.config({ messageFormat: nls.MessageFormat.bundle, bundleFormat: nls.BundleFormat.standalone })();
const localize: nls.LocalizeFunc = nls.loadMessageBundle();
>>>>>>> 72e32f46

interface NamedItem {
  name: string;
}

/**
 * Base class of nodes in all tree nodes
 */
abstract class BaseNode {
  constructor(public readonly id: string) {}

  /**
   * Get the child nodes of this node
   */
  abstract getChildren(): BaseNode[];

  /**
   * Get the vscode.TreeItem associated with this node
   */
  abstract getTreeItem(): vscode.TreeItem;

  abstract getOrderTuple(): string[];
}

/**
 * Context to use while updating the tree
 */
interface TreeUpdateContext {
  defaultTargetName: string;
  launchTargetName: string|null;
  nodesToUpdate: BaseNode[];
}

/**
 * A simple data structure that holds the intermediate data while we build the
 * directory tree using filepaths.
 */
interface PathedTree<T> {
  pathPart: string;
  items: T[];
  children: PathedTree<T>[];
}

/**
 * Add an item to a PathedTree at the given path. Updates intermediate branches
 * as necessary.
 * @param tree The tree to update
 * @param itemPath The path to the item to add
 * @param item The item which will be added
 */
function addToTree<T>(tree: PathedTree<T>, itemPath: string, item: T) {
  const elems = splitPath(itemPath);
  for (const el of elems) {
    let subtree = tree.children.find(n => n.pathPart === el);
    if (!subtree) {
      subtree = {
        pathPart: el,
        children: [],
        items: [],
      };
      tree.children.push(subtree);
    }
    tree = subtree;
  }
  tree.items.push(item);
}

/**
 * Collapse elements in the tree which contain only one child tree.
 * @param tree The tree to collapse
 */
function collapseTreeInplace<T>(tree: PathedTree<T>): void {
  const new_children: PathedTree<T>[] = [];
  for (let child of tree.children) {
    while (child.children.length === 1 && child.items.length === 0) {
      const subchild = child.children[0];
      child = {
        pathPart: path.join(child.pathPart, subchild.pathPart),
        items: subchild.items,
        children: subchild.children,
      };
    }
    collapseTreeInplace(child);
    new_children.push(child);
  }
  tree.children = new_children;
}

/**
 * Get the path to an icon for the given type of CMake target.
 * @param type The type of target
 */
<<<<<<< HEAD
function iconForTargetType(type: driver_api.ExtTargetTypeString): string {
=======
function iconForTargetType(type: codemodel_api.TargetTypeString): string {
>>>>>>> 72e32f46
  switch (type) {
  case 'EXECUTABLE':
    return 'binary-icon.svg';
  case 'MODULE_LIBRARY':
  case 'SHARED_LIBRARY':
  case 'OBJECT_LIBRARY':
  case 'INTERFACE_LIBRARY':
  case 'STATIC_LIBRARY':
    return 'library-icon.svg';
  case 'UTILITY':
    return 'utility-icon.svg';
  }
}

<<<<<<< HEAD
function sortStringForType(type: driver_api.ExtTargetTypeString): string {
=======
function sortStringForType(type: codemodel_api.TargetTypeString): string {
>>>>>>> 72e32f46
  switch (type) {
  case 'EXECUTABLE':
    return 'aaa';
  case 'MODULE_LIBRARY':
  case 'SHARED_LIBRARY':
  case 'STATIC_LIBRARY':
    return 'baa';
  case 'UTILITY':
    return 'caa';
  case 'OBJECT_LIBRARY':
    return 'daa';
  case 'INTERFACE_LIBRARY':
    return 'eaa';
  }
}

export class DirectoryNode<Node extends BaseNode> extends BaseNode {
  constructor(readonly prefix: string, readonly parent: string, readonly pathPart: string) {
    super(`${prefix}::${path.join(parent, pathPart)}`);
  }

  private _subdirs = new Map<string, DirectoryNode<Node>>();
  private _leaves = new Map<string, Node>();

  getOrderTuple() { return [this.id]; }

  get fsPath(): string { return path.join(this.parent, this.pathPart); }

  getChildren() {
    const ret: BaseNode[] = [];
    const subdirs = [...this._subdirs.values()].sort((a, b) => a.pathPart.localeCompare(b.pathPart));
    ret.push(...subdirs);
    const leaves =
        [...this._leaves.values()].sort((a, b) => lexicographicalCompare(a.getOrderTuple(), b.getOrderTuple()));
    ret.push(...leaves);
    return ret;
  }

  getTreeItem() {
    const item = new vscode.TreeItem(this.pathPart, vscode.TreeItemCollapsibleState.Collapsed);
    item.resourceUri = vscode.Uri.file(this.fsPath);
    item.id = this.id;
    return item;
  }

  update<InputItem extends NamedItem>(opts: {
    tree: PathedTree<InputItem>,
    context: TreeUpdateContext,
    create(input: InputItem): Node,
    update(existingNode: Node, input: InputItem): void,
  }) {
    const new_subdirs = new Map<string, DirectoryNode<Node>>();
    const new_leaves = new Map<string, Node>();
    let did_update = false;
    for (const new_subdir of opts.tree.children) {
      let existing = this._subdirs.get(new_subdir.pathPart);
      if (!existing) {
        existing = new DirectoryNode<Node>(this.id, this.fsPath, new_subdir.pathPart);
        did_update = true;
      }
      existing.update({
        ...opts,
        tree: new_subdir,
      });
      new_subdirs.set(new_subdir.pathPart, existing);
    }
    for (const new_leaf of opts.tree.items) {
      let existing = this._leaves.get(new_leaf.name);
      if (!existing) {
        existing = opts.create(new_leaf);
        did_update = true;
      } else {
        opts.update(existing, new_leaf);
      }
      new_leaves.set(new_leaf.name, existing);
    }
    if (new_subdirs.size !== this._subdirs.size) {
      // We added/removed nodes
      did_update = true;
    }
    if (new_leaves.size != this._leaves.size) {
      // We added/removed leaves
      did_update = true;
    }
    this._subdirs = new_subdirs;
    this._leaves = new_leaves;
    if (did_update) {
      opts.context.nodesToUpdate.push(this);
    }
  }
}

export class SourceFileNode extends BaseNode {
  constructor(readonly targetName: string, readonly filePath: string) { super(`${targetName}::${filePath}`); }

  get name() { return path.basename(this.filePath); }

  getChildren() { return []; }

  getOrderTuple() { return [this.name]; }

  getTreeItem() {
    const item = new vscode.TreeItem(path.basename(this.filePath));
    item.id = this.id;
    item.resourceUri = vscode.Uri.file(this.filePath);
    item.contextValue = 'nodeType=file';
    item.command = {
      title: localize('open.file', 'Open file'),
      command: 'vscode.open',
      arguments: [item.resourceUri],
    };
    return item;
  }
}

export class TargetNode extends BaseNode {
<<<<<<< HEAD
  constructor(readonly projectName: string, cm: driver_api.ExtCodeModelTarget) {
=======
  constructor(readonly projectName: string, cm: codemodel_api.CodeModelTarget) {
>>>>>>> 72e32f46
    super(`${projectName}::${cm.name}`);
    this.name = cm.name;
    this.sourceDir = cm.sourceDirectory || '';
    this._rootDir = new DirectoryNode<SourceFileNode>(this.id, this.sourceDir, '');
  }

  readonly name: string;
  readonly sourceDir: string;
  private _fullName = '';
<<<<<<< HEAD
  private _type: driver_api.ExtTargetTypeString = 'UTILITY';
=======
  private _type: codemodel_api.TargetTypeString = 'UTILITY';
>>>>>>> 72e32f46
  private _isDefault = false;
  private _isLaunch = false;
  private _fsPath: string = '';

  getOrderTuple() { return [sortStringForType(this._type), this.name]; }

  private readonly _rootDir: DirectoryNode<SourceFileNode>;

  getChildren() { return this._rootDir.getChildren(); }
  getTreeItem() {
    try {
      const item = new vscode.TreeItem(this.name);
      if (this.getChildren().length) {
        item.collapsibleState = vscode.TreeItemCollapsibleState.Collapsed;
      }
      if (this._isDefault) {
        item.label += ' 🔨';
      }
      if (this._isLaunch) {
        item.label += ' 🚀';
      }
      if (this._fullName != this.name && this._fullName) {
        item.label += ` [${this._fullName}]`;
      }
      if (this._type === 'INTERFACE_LIBRARY') {
        item.label += ` — ${localize('interface.library', 'Interface library')}`;
      } else if (this._type === 'UTILITY') {
        item.label += ` — ${localize('utility', 'Utility')}`;
      } else if (this._type === 'OBJECT_LIBRARY') {
        item.label += ` — ${localize('object.library', 'Object library')}`;
      }
      item.resourceUri = vscode.Uri.file(this._fsPath);
      item.tooltip = localize('target.tooltip', 'Target {0}', this.name);
      if (this._isLaunch) {
        item.tooltip += ` [${localize('launch.tooltip', 'launch')}]`;
      }
      if (this._isDefault) {
        item.tooltip += ` [${localize('default.tooltip', 'default')}]`;
      }
      const icon = iconForTargetType(this._type);
      item.iconPath = {
        light: path.join(thisExtension().extensionPath, "res/light", icon),
        dark: path.join(thisExtension().extensionPath, "res/dark", icon)
      };
      item.id = this.id;
      const canBuild
          = this._type !== 'INTERFACE_LIBRARY' && this._type !== 'UTILITY' && this._type !== 'OBJECT_LIBRARY';
      const canRun = this._type === 'UTILITY';
      item.contextValue = [
        `nodeType=target`,
        `isDefault=${this._isDefault}`,
        `isLaunch=${this._isLaunch}`,
        `type=${this._type}`,
        `canBuild=${canBuild}`,
        `canRun=${canRun}`,
      ].join(',');
      return item;
    } catch (e) {
      debugger;
      return new vscode.TreeItem(`${this.name} (${localize('item.render.issue', 'There was an issue rendering this item. This is a bug')})`);
    }
  }

<<<<<<< HEAD
  update(cm: driver_api.ExtCodeModelTarget, ctx: TreeUpdateContext) {
=======
  update(cm: codemodel_api.CodeModelTarget, ctx: TreeUpdateContext) {
>>>>>>> 72e32f46
    console.assert(this.name == cm.name);
    console.assert(this.sourceDir == (cm.sourceDirectory || ''));

    let did_update = this._fullName !== (cm.fullName || '');
    this._fullName = cm.fullName || '';

    const old_fspath = this._fsPath;
    if (cm.artifacts && cm.artifacts.length) {
      this._fsPath = path.normalize(cm.artifacts[0]);
    } else {
      this._fsPath = cm.fullName || '';
    }
    did_update = did_update || old_fspath !== this._fsPath;

    did_update = did_update || (this._type !== cm.type);
    this._type = cm.type;

    const new_is_default = this.name === ctx.defaultTargetName;
    did_update = did_update || new_is_default !== this._isDefault;
    this._isDefault = new_is_default;

    const new_is_launch = this.name === ctx.launchTargetName;
    did_update = did_update || new_is_launch !== this._isLaunch;
    this._isLaunch = new_is_launch;

    const tree: PathedTree<SourceFileNode> = {
      pathPart: this.sourceDir,
      items: [],
      children: [],
    };

    for (const grp of cm.fileGroups || []) {
      for (let src of grp.sources) {
        if (!path.isAbsolute(src)) {
          src = path.join(this.sourceDir, src);
        }
        const src_dir = path.dirname(src);
        const relpath = path.relative(this.sourceDir, src_dir);
        addToTree(tree, relpath, new SourceFileNode(this.name, src));
      }
    }

    addToTree(tree, '', new SourceFileNode(this.name, path.join(this.sourceDir, 'CMakeLists.txt')));

    collapseTreeInplace(tree);

    this._rootDir.update({
      tree,
      context: ctx,
      update: (_src, _cm) => {},
      create: newNode => newNode,
    });
  }

  async openInCMakeLists() {
    const cml_path = path.join(this.sourceDir, 'CMakeLists.txt');
    const doc = await vscode.workspace.openTextDocument(cml_path);
    const editor = await vscode.window.showTextDocument(doc);
    const doc_text = doc.getText();
    const regex = new RegExp(`(add_|ADD_)\\w+\\([\\s\\n]*?${this.name}[\\s\\n\\)]`, 'g');
    const offset = doc_text.search(regex);
    if (offset >= 0) {
      const pos = doc.positionAt(offset);
      editor.revealRange(new vscode.Range(pos, pos.translate(2)));
      editor.selection = new vscode.Selection(pos, pos);
    }
  }
}

class ProjectNode extends BaseNode {
  constructor(readonly name: string) { super(name); }

  private readonly _rootDir = new DirectoryNode<TargetNode>('', '', '');

  getOrderTuple() { return []; }

  getChildren() { return this._rootDir.getChildren(); }

  getTreeItem() {
    const item = new vscode.TreeItem(this.name, vscode.TreeItemCollapsibleState.Expanded);
    if (this.getChildren().length === 0) {
      item.label += ` — (${localize('empty.project', 'Empty project')})`;
    }
    return item;
  }

<<<<<<< HEAD
  update(pr: driver_api.ExtCodeModelProject, ctx: TreeUpdateContext) {
=======
  update(pr: codemodel_api.CodeModelProject, ctx: TreeUpdateContext) {
>>>>>>> 72e32f46
    if (pr.name !== this.name) {
      rollbar.error(localize('update.project.with.mismatch', 'Update project with mismatching name property'), {newName: pr.name, oldName: this.name});
    }

<<<<<<< HEAD
    const tree: PathedTree<driver_api.ExtCodeModelTarget> = {
=======
    const tree: PathedTree<codemodel_api.CodeModelTarget> = {
>>>>>>> 72e32f46
      pathPart: '',
      children: [],
      items: [],
    };

    for (const target of pr.targets) {
      const srcdir = target.sourceDirectory || '';
      const relpath = path.relative(pr.sourceDirectory, srcdir);
      addToTree(tree, relpath, target);
    }
    collapseTreeInplace(tree);

    this._rootDir.update({
      tree,
      context: ctx,
      update: (tgt, cm) => tgt.update(cm, ctx),
      create: cm => {
        const node = new TargetNode(this.name, cm);
        node.update(cm, ctx);
        return node;
      },
    });

    // const target_tree = mapTreeItems(tree, target => TargetNode.fromCodeModel(pr.name, target));
    // this._rootDir = DirectoryNode.fromSimpleTree(pr.name, pr.sourceDirectory, target_tree);
  }
}

export class ProjectOutlineProvider implements vscode.TreeDataProvider<BaseNode> {
  private readonly _changeEvent = new vscode.EventEmitter<BaseNode|null>();
  get onDidChangeTreeData() { return this._changeEvent.event; }

  private _children: BaseNode[] = [];

<<<<<<< HEAD
  private _codeModel: driver_api.ExtCodeModelContent = {configurations: []};

  get codeModel() { return this._codeModel; }

  updateCodeModel(model: driver_api.ExtCodeModelContent|null, exCtx: {launchTargetName: string|null, defaultTargetName: string}) {
=======
  private _codeModel: codemodel_api.CodeModelContent = {configurations: []};

  get codeModel() { return this._codeModel; }

  updateCodeModel(model: codemodel_api.CodeModelContent|null,
                  exCtx: {launchTargetName: string|null, defaultTargetName: string}) {
>>>>>>> 72e32f46
    if (!model || model.configurations.length < 1) {
      return;
    }
    this._codeModel = model;
    const config = model.configurations[0];
    const updates: BaseNode[] = [];
    const new_children: BaseNode[] = [];
    for (const pr of config.projects) {
      const item = new ProjectNode(pr.name);
      item.update(pr, {...exCtx, nodesToUpdate: updates});
      new_children.push(item);
    }
    this._children = new_children;

    this._changeEvent.fire(null);
    for (const node of updates) {
      this._changeEvent.fire(node);
    }
  }

  getChildren(node?: BaseNode): BaseNode[] {
    try {
      if (!node) {
        // Request for root node
        return this._children;
      } else {
        return node.getChildren();
      }
    } catch (e) {
      rollbar.error(localize('error.rendering.children.nodes', 'Error while rendering children nodes'));
      return [];
    }
  }

  async getTreeItem(node: BaseNode) { return node.getTreeItem(); }
}<|MERGE_RESOLUTION|>--- conflicted
+++ resolved
@@ -1,20 +1,13 @@
-<<<<<<< HEAD
-=======
 import * as codemodel_api from '@cmt/drivers/codemodel-driver-interface';
->>>>>>> 72e32f46
 import * as path from 'path';
 import * as vscode from 'vscode';
 
 import rollbar from './rollbar';
 import {lexicographicalCompare, splitPath, thisExtension} from './util';
-<<<<<<< HEAD
-import * as driver_api from '@cmt/drivers/driver_api';
-=======
 import * as nls from 'vscode-nls';
 
 nls.config({ messageFormat: nls.MessageFormat.bundle, bundleFormat: nls.BundleFormat.standalone })();
 const localize: nls.LocalizeFunc = nls.loadMessageBundle();
->>>>>>> 72e32f46
 
 interface NamedItem {
   name: string;
@@ -107,11 +100,7 @@
  * Get the path to an icon for the given type of CMake target.
  * @param type The type of target
  */
-<<<<<<< HEAD
-function iconForTargetType(type: driver_api.ExtTargetTypeString): string {
-=======
 function iconForTargetType(type: codemodel_api.TargetTypeString): string {
->>>>>>> 72e32f46
   switch (type) {
   case 'EXECUTABLE':
     return 'binary-icon.svg';
@@ -126,11 +115,7 @@
   }
 }
 
-<<<<<<< HEAD
-function sortStringForType(type: driver_api.ExtTargetTypeString): string {
-=======
 function sortStringForType(type: codemodel_api.TargetTypeString): string {
->>>>>>> 72e32f46
   switch (type) {
   case 'EXECUTABLE':
     return 'aaa';
@@ -247,11 +232,7 @@
 }
 
 export class TargetNode extends BaseNode {
-<<<<<<< HEAD
-  constructor(readonly projectName: string, cm: driver_api.ExtCodeModelTarget) {
-=======
   constructor(readonly projectName: string, cm: codemodel_api.CodeModelTarget) {
->>>>>>> 72e32f46
     super(`${projectName}::${cm.name}`);
     this.name = cm.name;
     this.sourceDir = cm.sourceDirectory || '';
@@ -261,11 +242,7 @@
   readonly name: string;
   readonly sourceDir: string;
   private _fullName = '';
-<<<<<<< HEAD
-  private _type: driver_api.ExtTargetTypeString = 'UTILITY';
-=======
   private _type: codemodel_api.TargetTypeString = 'UTILITY';
->>>>>>> 72e32f46
   private _isDefault = false;
   private _isLaunch = false;
   private _fsPath: string = '';
@@ -329,11 +306,7 @@
     }
   }
 
-<<<<<<< HEAD
-  update(cm: driver_api.ExtCodeModelTarget, ctx: TreeUpdateContext) {
-=======
   update(cm: codemodel_api.CodeModelTarget, ctx: TreeUpdateContext) {
->>>>>>> 72e32f46
     console.assert(this.name == cm.name);
     console.assert(this.sourceDir == (cm.sourceDirectory || ''));
 
@@ -420,20 +393,12 @@
     return item;
   }
 
-<<<<<<< HEAD
-  update(pr: driver_api.ExtCodeModelProject, ctx: TreeUpdateContext) {
-=======
   update(pr: codemodel_api.CodeModelProject, ctx: TreeUpdateContext) {
->>>>>>> 72e32f46
     if (pr.name !== this.name) {
       rollbar.error(localize('update.project.with.mismatch', 'Update project with mismatching name property'), {newName: pr.name, oldName: this.name});
     }
 
-<<<<<<< HEAD
-    const tree: PathedTree<driver_api.ExtCodeModelTarget> = {
-=======
     const tree: PathedTree<codemodel_api.CodeModelTarget> = {
->>>>>>> 72e32f46
       pathPart: '',
       children: [],
       items: [],
@@ -468,20 +433,12 @@
 
   private _children: BaseNode[] = [];
 
-<<<<<<< HEAD
-  private _codeModel: driver_api.ExtCodeModelContent = {configurations: []};
-
-  get codeModel() { return this._codeModel; }
-
-  updateCodeModel(model: driver_api.ExtCodeModelContent|null, exCtx: {launchTargetName: string|null, defaultTargetName: string}) {
-=======
   private _codeModel: codemodel_api.CodeModelContent = {configurations: []};
 
   get codeModel() { return this._codeModel; }
 
   updateCodeModel(model: codemodel_api.CodeModelContent|null,
                   exCtx: {launchTargetName: string|null, defaultTargetName: string}) {
->>>>>>> 72e32f46
     if (!model || model.configurations.length < 1) {
       return;
     }
