<<<<<<< HEAD
=======
import * as codemodel_api from '@cmt/drivers/codemodel-driver-interface';
>>>>>>> 41c7dbd8
import * as path from 'path';
import * as vscode from 'vscode';
import * as nls from 'vscode-nls';

import * as cms from '@cmt/drivers/cms-client';
import rollbar from '@cmt/rollbar';
import {lexicographicalCompare, splitPath, thisExtension} from '@cmt/util';

nls.config({ messageFormat: nls.MessageFormat.bundle, bundleFormat: nls.BundleFormat.standalone })();
const localize: nls.LocalizeFunc = nls.loadMessageBundle();

interface NamedItem {
  name: string;
}

/**
 * Base class of nodes in all tree nodes
 */
abstract class BaseNode {
  constructor(public readonly id: string) {}

  /**
   * Get the child nodes of this node
   */
  abstract getChildren(): BaseNode[];

  /**
   * Get the vscode.TreeItem associated with this node
   */
  abstract getTreeItem(): vscode.TreeItem;

  abstract getOrderTuple(): string[];
}

/**
 * Context to use while updating the tree
 */
interface TreeUpdateContext {
  defaultTarget?: string;
  launchTargetName: string|null;
  nodesToUpdate: BaseNode[];
  folder: vscode.WorkspaceFolder;
}

/**
 * A simple data structure that holds the intermediate data while we build the
 * directory tree using filepaths.
 */
interface PathedTree<T> {
  pathPart: string;
  items: T[];
  children: PathedTree<T>[];
}

/**
 * Add an item to a PathedTree at the given path. Updates intermediate branches
 * as necessary.
 * @param tree The tree to update
 * @param itemPath The path to the item to add
 * @param item The item which will be added
 */
function addToTree<T>(tree: PathedTree<T>, itemPath: string, item: T) {
  const elems = splitPath(itemPath);
  for (const el of elems) {
    let subtree = tree.children.find(n => n.pathPart === el);
    if (!subtree) {
      subtree = {
        pathPart: el,
        children: [],
        items: [],
      };
      tree.children.push(subtree);
    }
    tree = subtree;
  }
  tree.items.push(item);
}

/**
 * Collapse elements in the tree which contain only one child tree.
 * @param tree The tree to collapse
 */
function collapseTreeInplace<T>(tree: PathedTree<T>): void {
  const new_children: PathedTree<T>[] = [];
  for (let child of tree.children) {
    while (child.children.length === 1 && child.items.length === 0) {
      const subchild = child.children[0];
      child = {
        pathPart: path.join(child.pathPart, subchild.pathPart),
        items: subchild.items,
        children: subchild.children,
      };
    }
    collapseTreeInplace(child);
    new_children.push(child);
  }
  tree.children = new_children;
}

/**
 * Get the path to an icon for the given type of CMake target.
 * @param type The type of target
 */
function iconForTargetType(type: codemodel_api.TargetTypeString): string {
  switch (type) {
  case 'EXECUTABLE':
    return 'binary-icon.svg';
  case 'MODULE_LIBRARY':
  case 'SHARED_LIBRARY':
  case 'OBJECT_LIBRARY':
  case 'INTERFACE_LIBRARY':
  case 'STATIC_LIBRARY':
    return 'library-icon.svg';
  case 'UTILITY':
    return 'utility-icon.svg';
  }
}

function sortStringForType(type: codemodel_api.TargetTypeString): string {
  switch (type) {
  case 'EXECUTABLE':
    return 'aaa';
  case 'MODULE_LIBRARY':
  case 'SHARED_LIBRARY':
  case 'STATIC_LIBRARY':
    return 'baa';
  case 'UTILITY':
    return 'caa';
  case 'OBJECT_LIBRARY':
    return 'daa';
  case 'INTERFACE_LIBRARY':
    return 'eaa';
  }
}

export class DirectoryNode<Node extends BaseNode> extends BaseNode {
  constructor(readonly prefix: string, readonly parent: string, readonly pathPart: string) {
    super(`${prefix}::${path.join(parent, pathPart)}`);
  }

  private _subdirs = new Map<string, DirectoryNode<Node>>();
  private _leaves = new Map<string, Node>();

  getOrderTuple() { return [this.id]; }

  get fsPath(): string { return path.join(this.parent, this.pathPart); }

  getChildren() {
    const ret: BaseNode[] = [];
    const subdirs = [...this._subdirs.values()].sort((a, b) => a.pathPart.localeCompare(b.pathPart));
    ret.push(...subdirs);
    const leaves =
        [...this._leaves.values()].sort((a, b) => lexicographicalCompare(a.getOrderTuple(), b.getOrderTuple()));
    ret.push(...leaves);
    return ret;
  }

  getTreeItem() {
    const item = new vscode.TreeItem(this.pathPart, vscode.TreeItemCollapsibleState.Collapsed);
    item.resourceUri = vscode.Uri.file(this.fsPath);
    item.id = this.id;
    return item;
  }

  update<InputItem extends NamedItem>(opts: {
    tree: PathedTree<InputItem>,
    context: TreeUpdateContext,
    create(input: InputItem): Node,
    update(existingNode: Node, input: InputItem): void,
  }) {
    const new_subdirs = new Map<string, DirectoryNode<Node>>();
    const new_leaves = new Map<string, Node>();
    let did_update = false;
    for (const new_subdir of opts.tree.children) {
      let existing = this._subdirs.get(new_subdir.pathPart);
      if (!existing) {
        existing = new DirectoryNode<Node>(this.id, this.fsPath, new_subdir.pathPart);
        did_update = true;
      }
      existing.update({
        ...opts,
        tree: new_subdir,
      });
      new_subdirs.set(new_subdir.pathPart, existing);
    }
    for (const new_leaf of opts.tree.items) {
      let existing = this._leaves.get(new_leaf.name);
      if (!existing) {
        existing = opts.create(new_leaf);
        did_update = true;
      } else {
        opts.update(existing, new_leaf);
      }
      new_leaves.set(new_leaf.name, existing);
    }
    if (new_subdirs.size !== this._subdirs.size) {
      // We added/removed nodes
      did_update = true;
    }
    if (new_leaves.size != this._leaves.size) {
      // We added/removed leaves
      did_update = true;
    }
    this._subdirs = new_subdirs;
    this._leaves = new_leaves;
    if (did_update) {
      opts.context.nodesToUpdate.push(this);
    }
  }
}

export class SourceFileNode extends BaseNode {
  constructor(readonly targetName: string, readonly filePath: string) { super(`${targetName}::${filePath}`); }

  get name() { return path.basename(this.filePath); }

  getChildren() { return []; }

  getOrderTuple() { return [this.name]; }

  getTreeItem() {
    const item = new vscode.TreeItem(path.basename(this.filePath));
    item.id = this.id;
    item.resourceUri = vscode.Uri.file(this.filePath);
    item.contextValue = 'nodeType=file';
    item.command = {
      title: localize('open.file', 'Open file'),
      command: 'vscode.open',
      arguments: [item.resourceUri],
    };
    return item;
  }
}

export class TargetNode extends BaseNode {
<<<<<<< HEAD
  constructor(readonly projectName: string, cm: cms.CodeModelTarget, readonly folder: vscode.WorkspaceFolder) {
=======
  constructor(readonly projectName: string, cm: codemodel_api.CodeModelTarget) {
>>>>>>> 41c7dbd8
    super(`${projectName}::${cm.name}`);
    this.name = cm.name;
    this.sourceDir = cm.sourceDirectory || '';
    this._rootDir = new DirectoryNode<SourceFileNode>(this.id, this.sourceDir, '');
  }

  readonly name: string;
  readonly sourceDir: string;
  private _fullName = '';
  private _type: codemodel_api.TargetTypeString = 'UTILITY';
  private _isDefault = false;
  private _isLaunch = false;
  private _fsPath: string = '';

  getOrderTuple() { return [sortStringForType(this._type), this.name]; }

  private readonly _rootDir: DirectoryNode<SourceFileNode>;

  getChildren() { return this._rootDir.getChildren(); }
  getTreeItem() {
    try {
      const item = new vscode.TreeItem(this.name);
      if (this.getChildren().length) {
        item.collapsibleState = vscode.TreeItemCollapsibleState.Collapsed;
      }
      if (this._isDefault) {
        item.label += ' 🔨';
      }
      if (this._isLaunch) {
        item.label += ' 🚀';
      }
      if (this._fullName != this.name && this._fullName) {
        item.label += ` [${this._fullName}]`;
      }
      if (this._type === 'INTERFACE_LIBRARY') {
        item.label += ` — ${localize('interface.library', 'Interface library')}`;
      } else if (this._type === 'UTILITY') {
        item.label += ` — ${localize('utility', 'Utility')}`;
      } else if (this._type === 'OBJECT_LIBRARY') {
        item.label += ` — ${localize('object.library', 'Object library')}`;
      }
      item.resourceUri = vscode.Uri.file(this._fsPath);
      item.tooltip = localize('target.tooltip', 'Target {0}', this.name);
      if (this._isLaunch) {
        item.tooltip += ` [${localize('launch.tooltip', 'launch')}]`;
      }
      if (this._isDefault) {
        item.tooltip += ` [${localize('default.tooltip', 'default')}]`;
      }
      const icon = iconForTargetType(this._type);
      item.iconPath = {
        light: path.join(thisExtension().extensionPath, "res/light", icon),
        dark: path.join(thisExtension().extensionPath, "res/dark", icon)
      };
      item.id = this.id;
      const canBuild
          = this._type !== 'INTERFACE_LIBRARY' && this._type !== 'UTILITY' && this._type !== 'OBJECT_LIBRARY';
      const canRun = this._type === 'UTILITY';
      item.contextValue = [
        `nodeType=target`,
        `isDefault=${this._isDefault}`,
        `isLaunch=${this._isLaunch}`,
        `type=${this._type}`,
        `canBuild=${canBuild}`,
        `canRun=${canRun}`,
      ].join(',');
      return item;
    } catch (e) {
      debugger;
      return new vscode.TreeItem(`${this.name} (${localize('item.render.issue', 'There was an issue rendering this item. This is a bug')})`);
    }
  }

  update(cm: codemodel_api.CodeModelTarget, ctx: TreeUpdateContext) {
    console.assert(this.name == cm.name);
    console.assert(this.sourceDir == (cm.sourceDirectory || ''));

    let did_update = this._fullName !== (cm.fullName || '');
    this._fullName = cm.fullName || '';

    const old_fspath = this._fsPath;
    if (cm.artifacts && cm.artifacts.length) {
      this._fsPath = path.normalize(cm.artifacts[0]);
    } else {
      this._fsPath = cm.fullName || '';
    }
    did_update = did_update || old_fspath !== this._fsPath;

    did_update = did_update || (this._type !== cm.type);
    this._type = cm.type;

    const new_is_default = !!ctx.defaultTarget && this.name === ctx.defaultTarget;
    did_update = did_update || new_is_default !== this._isDefault;
    this._isDefault = new_is_default;

    const new_is_launch = this.name === ctx.launchTargetName;
    did_update = did_update || new_is_launch !== this._isLaunch;
    this._isLaunch = new_is_launch;

    const tree: PathedTree<SourceFileNode> = {
      pathPart: this.sourceDir,
      items: [],
      children: [],
    };

    for (const grp of cm.fileGroups || []) {
      for (let src of grp.sources) {
        if (!path.isAbsolute(src)) {
          src = path.join(this.sourceDir, src);
        }
        const src_dir = path.dirname(src);
        const relpath = path.relative(this.sourceDir, src_dir);
        addToTree(tree, relpath, new SourceFileNode(this.name, src));
      }
    }

    addToTree(tree, '', new SourceFileNode(this.name, path.join(this.sourceDir, 'CMakeLists.txt')));

    collapseTreeInplace(tree);

    this._rootDir.update({
      tree,
      context: ctx,
      update: (_src, _cm) => {},
      create: newNode => newNode,
    });
  }

  async openInCMakeLists() {
    const cml_path = path.join(this.sourceDir, 'CMakeLists.txt');
    const doc = await vscode.workspace.openTextDocument(cml_path);
    const editor = await vscode.window.showTextDocument(doc);
    const doc_text = doc.getText();
    const regex = new RegExp(`(add_|ADD_)\\w+\\([\\s\\n]*?${this.name}[\\s\\n\\)]`, 'g');
    const offset = doc_text.search(regex);
    if (offset >= 0) {
      const pos = doc.positionAt(offset);
      editor.revealRange(new vscode.Range(pos, pos.translate(2)));
      editor.selection = new vscode.Selection(pos, pos);
    }
  }
}

class ProjectNode extends BaseNode {
  constructor(readonly name: string, readonly folder: vscode.WorkspaceFolder) { super(name); }

  private readonly _rootDir = new DirectoryNode<TargetNode>('', '', '');

  getOrderTuple() { return []; }

  getChildren() { return this._rootDir.getChildren(); }

  getTreeItem() {
    const item = new vscode.TreeItem(this.name, vscode.TreeItemCollapsibleState.Expanded);
    if (this.getChildren().length === 0) {
      item.label += ` — (${localize('empty.project', 'Empty project')})`;
    }
    return item;
  }

  update(pr: codemodel_api.CodeModelProject, ctx: TreeUpdateContext) {
    if (pr.name !== this.name) {
      rollbar.error(localize('update.project.with.mismatch', 'Update project with mismatching name property'), {newName: pr.name, oldName: this.name});
    }

    const tree: PathedTree<codemodel_api.CodeModelTarget> = {
      pathPart: '',
      children: [],
      items: [],
    };

    for (const target of pr.targets) {
      const srcdir = target.sourceDirectory || '';
      const relpath = path.relative(pr.sourceDirectory, srcdir);
      addToTree(tree, relpath, target);
    }
    collapseTreeInplace(tree);

    this._rootDir.update({
      tree,
      context: ctx,
      update: (tgt, cm) => tgt.update(cm, ctx),
      create: cm => {
        const node = new TargetNode(this.name, cm, this.folder);
        node.update(cm, ctx);
        return node;
      },
    });

    // const target_tree = mapTreeItems(tree, target => TargetNode.fromCodeModel(pr.name, target));
    // this._rootDir = DirectoryNode.fromSimpleTree(pr.name, pr.sourceDirectory, target_tree);
  }
}

interface ExternalUpdateContext {
  launchTargetName: string|null;
  defaultTarget?: string;
}

class WorkspaceFolderNode extends BaseNode {
  constructor(readonly wsFolder: vscode.WorkspaceFolder) { super(`wsf/${wsFolder.uri.fsPath}`); }
  private _children: BaseNode[] = [];

<<<<<<< HEAD
  getOrderTuple() { return [this.id]; }
=======
  private _codeModel: codemodel_api.CodeModelContent = {configurations: []};
>>>>>>> 41c7dbd8

  getTreeItem() {
    const item = new vscode.TreeItem(this.wsFolder.uri.fsPath, vscode.TreeItemCollapsibleState.Expanded);
    item.iconPath = vscode.ThemeIcon.Folder;
    item.label += ' — Workspace Folder';
    return item;
  }

<<<<<<< HEAD
  private _codeModel: cms.CodeModelContent = {configurations: []};
  get codeModel() { return this._codeModel; }
  updateCodeModel(model: cms.CodeModelContent|null, ctx: TreeUpdateContext) {
=======
  updateCodeModel(model: codemodel_api.CodeModelContent|null,
                  exCtx: {launchTargetName: string|null, defaultTargetName: string}) {
>>>>>>> 41c7dbd8
    if (!model || model.configurations.length < 1) {
      this._children = [];
      ctx.nodesToUpdate.push(this);
      return;
    }
    this._codeModel = model;
    const config = model.configurations[0];
    const new_children: BaseNode[] = [];
    for (const pr of config.projects) {
      const item = new ProjectNode(pr.name, ctx.folder);
      item.update(pr, ctx);
      new_children.push(item);
    }
    this._children = new_children;
  }

  getChildren() {
    return this._children;
  }
}

export class ProjectOutlineProvider implements vscode.TreeDataProvider<BaseNode> {
  private readonly _changeEvent = new vscode.EventEmitter<BaseNode|null>();
  get onDidChangeTreeData() { return this._changeEvent.event; }

  private readonly _folders = new Map<string, WorkspaceFolderNode>();

  addAllCurrentFolders() {
    for (const wsf of vscode.workspace.workspaceFolders || []) {
      this._folders.set(wsf.uri.fsPath, new WorkspaceFolderNode(wsf));
    }
  }

  addFolder(folder: vscode.WorkspaceFolder) {
    this._folders.set(folder.uri.fsPath, new WorkspaceFolderNode(folder));
    this._changeEvent.fire(null);
  }

  removeFolder(folder: vscode.WorkspaceFolder) {
    this._folders.delete(folder.uri.fsPath);
    this._changeEvent.fire(null);
  }

  updateCodeModel(folder: vscode.WorkspaceFolder, model: cms.CodeModelContent|null, ctx: ExternalUpdateContext) {
    let existing = this._folders.get(folder.uri.fsPath);
    if (!existing) {
      rollbar.error(localize('error.update.code.model.on.nonexist.folder', 'Updating code model on folder that does not yet exist?'));
      // That's an error, but we can keep going otherwise.
      existing = new WorkspaceFolderNode(folder);
      this._folders.set(folder.uri.fsPath, existing);
    }

    const updates: BaseNode[] = [];
    existing.updateCodeModel(model, {...ctx, nodesToUpdate: updates, folder});

    this._changeEvent.fire(null);
    for (const node of updates) {
      this._changeEvent.fire(node);
    }
  }

  getChildren(node?: BaseNode): BaseNode[] {
    try {
      if (node) {
        return node.getChildren();
      }
      // Request for root nodes
      if (this._folders.size <= 1) {
        for (const folder of this._folders.values()) {
          return folder.getChildren();
        }
      }
      return [...this._folders.values()];
    } catch (e) {
      rollbar.error(localize('error.rendering.children.nodes', 'Error while rendering children nodes'));
      return [];
    }
  }

  async getTreeItem(node: BaseNode) { return node.getTreeItem(); }
}<|MERGE_RESOLUTION|>--- conflicted
+++ resolved
@@ -1,12 +1,8 @@
-<<<<<<< HEAD
-=======
-import * as codemodel_api from '@cmt/drivers/codemodel-driver-interface';
->>>>>>> 41c7dbd8
 import * as path from 'path';
 import * as vscode from 'vscode';
 import * as nls from 'vscode-nls';
 
-import * as cms from '@cmt/drivers/cms-client';
+import * as codemodel_api from '@cmt/drivers/codemodel-driver-interface';
 import rollbar from '@cmt/rollbar';
 import {lexicographicalCompare, splitPath, thisExtension} from '@cmt/util';
 
@@ -237,11 +233,7 @@
 }
 
 export class TargetNode extends BaseNode {
-<<<<<<< HEAD
-  constructor(readonly projectName: string, cm: cms.CodeModelTarget, readonly folder: vscode.WorkspaceFolder) {
-=======
-  constructor(readonly projectName: string, cm: codemodel_api.CodeModelTarget) {
->>>>>>> 41c7dbd8
+  constructor(readonly projectName: string, cm: codemodel_api.CodeModelTarget, readonly folder: vscode.WorkspaceFolder) {
     super(`${projectName}::${cm.name}`);
     this.name = cm.name;
     this.sourceDir = cm.sourceDirectory || '';
@@ -445,11 +437,7 @@
   constructor(readonly wsFolder: vscode.WorkspaceFolder) { super(`wsf/${wsFolder.uri.fsPath}`); }
   private _children: BaseNode[] = [];
 
-<<<<<<< HEAD
   getOrderTuple() { return [this.id]; }
-=======
-  private _codeModel: codemodel_api.CodeModelContent = {configurations: []};
->>>>>>> 41c7dbd8
 
   getTreeItem() {
     const item = new vscode.TreeItem(this.wsFolder.uri.fsPath, vscode.TreeItemCollapsibleState.Expanded);
@@ -458,14 +446,9 @@
     return item;
   }
 
-<<<<<<< HEAD
-  private _codeModel: cms.CodeModelContent = {configurations: []};
+  private _codeModel: codemodel_api.CodeModelContent = {configurations: []};
   get codeModel() { return this._codeModel; }
-  updateCodeModel(model: cms.CodeModelContent|null, ctx: TreeUpdateContext) {
-=======
-  updateCodeModel(model: codemodel_api.CodeModelContent|null,
-                  exCtx: {launchTargetName: string|null, defaultTargetName: string}) {
->>>>>>> 41c7dbd8
+  updateCodeModel(model: codemodel_api.CodeModelContent|null, ctx: TreeUpdateContext) {
     if (!model || model.configurations.length < 1) {
       this._children = [];
       ctx.nodesToUpdate.push(this);
@@ -509,7 +492,7 @@
     this._changeEvent.fire(null);
   }
 
-  updateCodeModel(folder: vscode.WorkspaceFolder, model: cms.CodeModelContent|null, ctx: ExternalUpdateContext) {
+  updateCodeModel(folder: vscode.WorkspaceFolder, model: codemodel_api.CodeModelContent|null, ctx: ExternalUpdateContext) {
     let existing = this._folders.get(folder.uri.fsPath);
     if (!existing) {
       rollbar.error(localize('error.update.code.model.on.nonexist.folder', 'Updating code model on folder that does not yet exist?'));
