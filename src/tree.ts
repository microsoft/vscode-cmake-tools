--- conflicted
+++ resolved
@@ -1,13 +1,9 @@
-<<<<<<< HEAD
-=======
-import * as cms from '@cmt/drivers/cms-client';
->>>>>>> bf4d15c5
 import * as path from 'path';
 import * as vscode from 'vscode';
 
 import rollbar from './rollbar';
 import {lexicographicalCompare, splitPath, thisExtension} from './util';
-import * as driver_api from './drivers/driver_api';
+import * as driver_api from '@cmt/drivers/driver_api';
 
 interface NamedItem {
   name: string;
