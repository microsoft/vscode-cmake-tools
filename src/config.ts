--- conflicted
+++ resolved
@@ -64,6 +64,18 @@
         statusBarLength?: number;
     };
     testPreset?: {
+        projectStatusVisibility?: ProjectStatusOptionVisibility;
+        statusBarVisibility?: StatusBarOptionVisibility;
+        inheritDefault?: StatusBarInheritOptionVisibility;
+        statusBarLength?: number;
+    };
+    packagePreset?: {
+        projectStatusVisibility?: ProjectStatusOptionVisibility;
+        statusBarVisibility?: StatusBarOptionVisibility;
+        inheritDefault?: StatusBarInheritOptionVisibility;
+        statusBarLength?: number;
+    };
+    workflowPreset?: {
         projectStatusVisibility?: ProjectStatusOptionVisibility;
         statusBarVisibility?: StatusBarOptionVisibility;
         inheritDefault?: StatusBarInheritOptionVisibility;
@@ -543,12 +555,8 @@
         buildToolArgs: new vscode.EventEmitter<string[]>(),
         parallelJobs: new vscode.EventEmitter<number>(),
         ctestPath: new vscode.EventEmitter<string>(),
-<<<<<<< HEAD
-        ctest: new vscode.EventEmitter<{ parallelJobs: number; allowParallelJobs: boolean }>(),
         cpackPath: new vscode.EventEmitter<string>(),
-=======
         ctest: new vscode.EventEmitter<{ parallelJobs: number; allowParallelJobs: boolean; testExplorerIntegrationEnabled: boolean }>(),
->>>>>>> b486c5a3
         parseBuildDiagnostics: new vscode.EventEmitter<boolean>(),
         enabledOutputParsers: new vscode.EventEmitter<string[]>(),
         debugConfig: new vscode.EventEmitter<CppDebugConfiguration>(),
@@ -650,7 +658,31 @@
     return activeChangeEvents.getAwaiter();
 }
 
-<<<<<<< HEAD
+export function checkConfigureOverridesPresent(config: ConfigurationReader): boolean {
+    if (config.configureArgs.length > 0 || Object.values(config.configureEnvironment).length > 0 || checkGeneralEnvironmentOverridesPresent(config)) {
+        return true;
+    }
+
+    return false;
+}
+
+export function checkBuildOverridesPresent(config: ConfigurationReader): boolean {
+    if (config.buildArgs.length > 0 || config.buildToolArgs.length > 0
+        || Object.values(config.buildEnvironment).length > 0 || checkGeneralEnvironmentOverridesPresent(config)) {
+        return true;
+    }
+
+    return false;
+}
+
+export function checkTestOverridesPresent(config: ConfigurationReader): boolean {
+    if (Object.values(config.testEnvironment).length > 0 || config.ctestArgs.length > 0 || checkGeneralEnvironmentOverridesPresent(config)) {
+        return true;
+    }
+
+    return false;
+}
+
 export function checkPackageOverridesPresent(config: ConfigurationReader): boolean {
    if (Object.values(config.packEnvironment).length > 0 || config.cpackArgs.length > 0 || checkGeneralEnvironmentOverridesPresent(config)) {
        return true;
@@ -660,34 +692,5 @@
 }
 
 export function checkGeneralEnvironmentOverridesPresent(config: ConfigurationReader): boolean {
-   return Object.values(config.environment).length > 0;
-=======
-export function checkConfigureOverridesPresent(config: ConfigurationReader): boolean {
-    if (config.configureArgs.length > 0 || Object.values(config.configureEnvironment).length > 0 || checkGeneralEnvironmentOverridesPresent(config)) {
-        return true;
-    }
-
-    return false;
-}
-
-export function checkBuildOverridesPresent(config: ConfigurationReader): boolean {
-    if (config.buildArgs.length > 0 || config.buildToolArgs.length > 0
-        || Object.values(config.buildEnvironment).length > 0 || checkGeneralEnvironmentOverridesPresent(config)) {
-        return true;
-    }
-
-    return false;
-}
-
-export function checkTestOverridesPresent(config: ConfigurationReader): boolean {
-    if (Object.values(config.testEnvironment).length > 0 || config.ctestArgs.length > 0 || checkGeneralEnvironmentOverridesPresent(config)) {
-        return true;
-    }
-
-    return false;
-}
-
-export function checkGeneralEnvironmentOverridesPresent(config: ConfigurationReader): boolean {
     return Object.values(config.environment).length > 0;
->>>>>>> b486c5a3
 }