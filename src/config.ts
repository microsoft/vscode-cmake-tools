/**
 * Provides a typed interface to CMake Tools' configuration options. You'll want
 * to import the `config` default export, which is an instance of the
 * `ConfigurationReader` class.
 */ /** */

import * as logging from '@cmt/logging';
import * as util from '@cmt/util';
import * as os from 'os';
import * as telemetry from '@cmt/telemetry';
import * as vscode from 'vscode';
import * as nls from 'vscode-nls';

nls.config({messageFormat: nls.MessageFormat.bundle, bundleFormat: nls.BundleFormat.standalone})();
const localize: nls.LocalizeFunc = nls.loadMessageBundle();

const log = logging.createLogger('config');

export type LogLevelKey = 'trace'|'debug'|'info'|'note'|'warning'|'error'|'fatal';
export type CMakeCommunicationMode = 'legacy'|'serverApi'|'fileApi'|'automatic';
export type StatusBarButtonVisibility = "default" | "compact" | "icon" | "hidden";
export type TouchBarButtonVisibility = "default" | "hidden";
export type UseCMakePresets = 'always' | 'never' | 'auto';

interface HardEnv {
  [key: string]: string;
}

export interface AdvancedTouchBarConfig {
  configure?:  TouchBarButtonVisibility;
  build?: TouchBarButtonVisibility;
  debug?: TouchBarButtonVisibility;
  launch?: TouchBarButtonVisibility;
}

export interface TouchBarConfig {
  advanced?: AdvancedTouchBarConfig;
  visibility: TouchBarButtonVisibility;
}

export interface AdvancedStatusBarConfig {
  configurePreset?: {
    visibility?: StatusBarButtonVisibility;
    length?: number;
  };
  buildPreset?: {
    visibility?: StatusBarButtonVisibility;
    length?: number;
  };
  testPreset?: {
    visibility?: StatusBarButtonVisibility;
    length?: number;
  };
  kit?: {
    visibility?: StatusBarButtonVisibility;
    length?: number;
  };
  status?: {
    visibility?: StatusBarButtonVisibility;
  };
  workspace?: {
    visibility?: StatusBarButtonVisibility;
  };
  buildTarget?: {
    visibility?: StatusBarButtonVisibility;
  };
  build?: {
    visibility?: StatusBarButtonVisibility;
  };
  launchTarget?: {
    visibility?: StatusBarButtonVisibility;
  };
  debug?: {
    visibility?: StatusBarButtonVisibility;
  };
  launch?: {
    visibility?: StatusBarButtonVisibility;
  };
  ctest?: {
    color?: boolean;
    visibility?: StatusBarButtonVisibility;
  };
}

export interface StatusBarConfig {
  advanced?: AdvancedStatusBarConfig;
  visibility: StatusBarButtonVisibility;
}

export interface ExtensionConfigurationSettings {
  autoSelectActiveFolder: boolean;
  cmakePath: string;
  buildDirectory: string;
  installPrefix: string|null;
  sourceDirectory: string;
  saveBeforeBuild: boolean;
  buildBeforeRun: boolean;
  clearOutputBeforeBuild: boolean;
  configureSettings: {[key: string]: any};
  cacheInit: string|string[]|null;
  preferredGenerators: string[];
  generator: string|null;
  toolset: string|null;
  platform: string|null;
  configureArgs: string[];
  buildArgs: string[];
  buildToolArgs: string[];
  parallelJobs: number;
  ctestPath: string;
  ctest: {parallelJobs: number};
  parseBuildDiagnostics: boolean;
  enabledOutputParsers: string[];
  debugConfig: object;
  defaultVariants: object;
  ctestArgs: string[];
  ctestDefaultArgs: string[];
  environment: HardEnv;
  configureEnvironment: HardEnv;
  buildEnvironment: HardEnv;
  testEnvironment: HardEnv;
  mingwSearchDirs: string[];
  emscriptenSearchDirs: string[];
  copyCompileCommands: string|null;
  configureOnOpen: boolean|null;
  configureOnEdit: boolean;
  skipConfigureIfCachePresent: boolean|null;
  useCMakeServer: boolean;
  cmakeCommunicationMode: CMakeCommunicationMode;
  ignoreKitEnv: boolean;
  buildTask: boolean;
  outputLogEncoding: string;
  enableTraceLogging: boolean;
  loggingLevel: LogLevelKey;
  additionalKits: string[];
  touchbar: TouchBarConfig;
  statusbar: StatusBarConfig;
  useCMakePresets: UseCMakePresets;
}

type EmittersOf<T> = {
  readonly[Key in keyof T]: vscode.EventEmitter<T[Key]>;
};

/**
 * This class exposes a number of readonly properties which can be used to
 * access configuration options. Each property corresponds to a value in
 * `settings.json`. See `package.json` for CMake Tools to see the information
 * on each property. An underscore in a property name corresponds to a dot `.`
 * in the setting name.
 */
export class ConfigurationReader implements vscode.Disposable {
  private _updateSubscription?: vscode.Disposable;

  constructor(private readonly _configData: ExtensionConfigurationSettings) {}

  get configData() { return this._configData; }

  dispose() {
    if (this._updateSubscription) {
      this._updateSubscription.dispose();
    }
  }

  /**
   * Get a configuration object relevant to the given workspace directory. This
   * supports multiple workspaces having differing configs.
   *
   * @param workspacePath A directory to use for the config
   */
  static create(folder?: vscode.WorkspaceFolder): ConfigurationReader {
    const data = ConfigurationReader.loadConfig(folder);
    const reader = new ConfigurationReader(data);
    reader._updateSubscription = vscode.workspace.onDidChangeConfiguration(e => {
      if (e.affectsConfiguration('cmake', folder?.uri)) {
        const new_data = ConfigurationReader.loadConfig(folder);
        const updatedKeys = reader.update(new_data);

        if (updatedKeys.length > 0) {
          const telemetryProperties: telemetry.Properties = {
            isSet: updatedKeys.join(";")
          };

          telemetry.logEvent("settings", telemetryProperties);
        }
      }
    });
    return reader;
  }

  static loadConfig(folder?: vscode.WorkspaceFolder): ExtensionConfigurationSettings {
    const data = vscode.workspace.getConfiguration('cmake', folder?.uri) as any as
        ExtensionConfigurationSettings;
    const platmap = {
      win32: 'windows',
      darwin: 'osx',
      linux: 'linux'
    } as {[k: string]: string};
    const platform = platmap[process.platform];
    const for_platform = (data as any)[platform] as ExtensionConfigurationSettings | undefined;
    return {...data, ...(for_platform || {})};
  }

  update(newData: ExtensionConfigurationSettings): string[] { return this.updatePartial(newData); }
  updatePartial(newData: Partial<ExtensionConfigurationSettings>, fireEvent: boolean = true): string[] {
    const keys: string[] = [];
    const old_values = {...this.configData};
    Object.assign(this.configData, newData);
    for (const key_ of Object.getOwnPropertyNames(newData)) {
      const key = key_ as keyof ExtensionConfigurationSettings;
      if (!(key in this._emitters)) {
        continue;  // Extension config we load has some additional properties we don't care about.
      }
      const new_value = this.configData[key];
      const old_value = old_values[key];
      if (util.compare(new_value, old_value) !== util.Ordering.Equivalent) {
        if (fireEvent) {
          const em: vscode.EventEmitter<ExtensionConfigurationSettings[typeof key]> = this._emitters[key];
<<<<<<< HEAD
=======
          // The key is defined by this point.
>>>>>>> a48d1acd
          const temp = newData[key];
          if (temp !== undefined) {
            em.fire(temp);
          }
        }
        keys.push(key);
      }
    }

    return keys;
  }

  get autoSelectActiveFolder(): boolean { return this.configData.autoSelectActiveFolder; }
  get buildDirectory(): string { return this.configData.buildDirectory; }
  get installPrefix(): string|null { return this.configData.installPrefix; }
  get sourceDirectory(): string { return this.configData.sourceDirectory as string; }
  get saveBeforeBuild(): boolean { return !!this.configData.saveBeforeBuild; }
  get buildBeforeRun(): boolean { return this.configData.buildBeforeRun; }
  get clearOutputBeforeBuild(): boolean { return !!this.configData.clearOutputBeforeBuild; }
  get configureSettings(): any { return this.configData.configureSettings; }
  get cacheInit() { return this.configData.cacheInit; }
  get preferredGenerators(): string[] { return this.configData.preferredGenerators; }
  get generator(): string|null { return this.configData.generator; }
  get toolset(): string|null { return this.configData.toolset; }
  get platform(): string|null { return this.configData.platform; }
  get configureArgs(): string[] { return this.configData.configureArgs; }
  get buildArgs(): string[] { return this.configData.buildArgs; }
  get buildToolArgs(): string[] { return this.configData.buildToolArgs; }
  get parallelJobs(): number { return this.configData.parallelJobs; }
  get ctest_parallelJobs(): number|null { return this.configData.ctest.parallelJobs; }
  get parseBuildDiagnostics(): boolean { return !!this.configData.parseBuildDiagnostics; }
  get enableOutputParsers(): string[]|null { return this.configData.enabledOutputParsers; }
  get raw_cmakePath(): string { return this.configData.cmakePath; }
  get raw_ctestPath(): string { return this.configData.ctestPath; }
  get debugConfig(): any { return this.configData.debugConfig; }
  get environment() { return this.configData.environment; }
  get configureEnvironment() { return this.configData.configureEnvironment; }
  get buildEnvironment() { return this.configData.buildEnvironment; }
  get testEnvironment() { return this.configData.testEnvironment; }
  get defaultVariants(): Object { return this.configData.defaultVariants; }
  get ctestArgs(): string[] { return this.configData.ctestArgs; }
  get ctestDefaultArgs(): string[] { return this.configData.ctestDefaultArgs; }
  get configureOnOpen() {
    if (util.isCodespaces() && this.configData.configureOnOpen === null) {
      return true;
    }
    return this.configData.configureOnOpen;
  }
  get configureOnEdit() { return this.configData.configureOnEdit; }
  get skipConfigureIfCachePresent() { return this.configData.skipConfigureIfCachePresent; }
  get useCMakeServer(): boolean { return this.configData.useCMakeServer; }

  /**
   * Use folder.useCMakePresets() to check the actual decision on if we are using CMake presets.
   */
  get useCMakePresets(): UseCMakePresets { return this.configData.useCMakePresets; }

  get cmakeCommunicationMode(): CMakeCommunicationMode {
    let communicationMode = this.configData.cmakeCommunicationMode;
    if (communicationMode === "automatic" && this.useCMakeServer) {
      log.warning(localize(
          'please.upgrade.configuration',
          'The setting \'useCMakeServer\' is replaced by \'cmakeCommunicationMode\'. Please upgrade your configuration.'));
      communicationMode = 'serverApi';
    }
    return communicationMode;
  }

  get numJobs(): number {
    const jobs = this.parallelJobs;
    if (!!jobs) {
      return jobs;
    }
    return os.cpus().length + 2;
  }

  get numCTestJobs(): number {
    const ctest_jobs = this.ctest_parallelJobs;
    if (!ctest_jobs) {
      return this.numJobs;
    }
    return ctest_jobs;
  }

  get mingwSearchDirs(): string[] { return this.configData.mingwSearchDirs; }
  get additionalKits(): string[] { return this.configData.additionalKits; }
  get emscriptenSearchDirs(): string[] { return this.configData.emscriptenSearchDirs; }
  get copyCompileCommands(): string|null { return this.configData.copyCompileCommands; }
  get ignoreKitEnv(): boolean { return this.configData.ignoreKitEnv; }
  get buildTask(): boolean { return this.configData.buildTask; }
  get outputLogEncoding(): string { return this.configData.outputLogEncoding; }
  get enableTraceLogging(): boolean { return this.configData.enableTraceLogging; }

  get loggingLevel(): LogLevelKey {
    if (process.env['CMT_LOGGING_LEVEL']) {
      return process.env['CMT_LOGGING_LEVEL']! as LogLevelKey;
    }
    return this.configData.loggingLevel;
  }

  get touchbar(): TouchBarConfig { return this.configData.touchbar; }
  get statusbar() { return this._configData.statusbar; }

  private readonly _emitters: EmittersOf<ExtensionConfigurationSettings> = {
    autoSelectActiveFolder: new vscode.EventEmitter<boolean>(),
    cmakePath: new vscode.EventEmitter<string>(),
    buildDirectory: new vscode.EventEmitter<string>(),
    installPrefix: new vscode.EventEmitter<string|null>(),
    sourceDirectory: new vscode.EventEmitter<string>(),
    saveBeforeBuild: new vscode.EventEmitter<boolean>(),
    buildBeforeRun: new vscode.EventEmitter<boolean>(),
    clearOutputBeforeBuild: new vscode.EventEmitter<boolean>(),
    configureSettings: new vscode.EventEmitter<{[key: string]: any}>(),
    cacheInit: new vscode.EventEmitter<string|string[]|null>(),
    preferredGenerators: new vscode.EventEmitter<string[]>(),
    generator: new vscode.EventEmitter<string|null>(),
    toolset: new vscode.EventEmitter<string|null>(),
    platform: new vscode.EventEmitter<string|null>(),
    configureArgs: new vscode.EventEmitter<string[]>(),
    buildArgs: new vscode.EventEmitter<string[]>(),
    buildToolArgs: new vscode.EventEmitter<string[]>(),
    parallelJobs: new vscode.EventEmitter<number>(),
    ctestPath: new vscode.EventEmitter<string>(),
    ctest: new vscode.EventEmitter<{parallelJobs: number}>(),
    parseBuildDiagnostics: new vscode.EventEmitter<boolean>(),
    enabledOutputParsers: new vscode.EventEmitter<string[]>(),
    debugConfig: new vscode.EventEmitter<object>(),
    defaultVariants: new vscode.EventEmitter<object>(),
    ctestArgs: new vscode.EventEmitter<string[]>(),
    ctestDefaultArgs: new vscode.EventEmitter<string[]>(),
    environment: new vscode.EventEmitter<HardEnv>(),
    configureEnvironment: new vscode.EventEmitter<HardEnv>(),
    buildEnvironment: new vscode.EventEmitter<HardEnv>(),
    testEnvironment: new vscode.EventEmitter<HardEnv>(),
    mingwSearchDirs: new vscode.EventEmitter<string[]>(),
    emscriptenSearchDirs: new vscode.EventEmitter<string[]>(),
    copyCompileCommands: new vscode.EventEmitter<string|null>(),
    configureOnOpen: new vscode.EventEmitter<boolean|null>(),
    configureOnEdit: new vscode.EventEmitter<boolean>(),
    skipConfigureIfCachePresent: new vscode.EventEmitter<boolean|null>(),
    useCMakeServer: new vscode.EventEmitter<boolean>(),
    cmakeCommunicationMode: new vscode.EventEmitter<CMakeCommunicationMode>(),
    ignoreKitEnv: new vscode.EventEmitter<boolean>(),
    buildTask: new vscode.EventEmitter<boolean>(),
    outputLogEncoding: new vscode.EventEmitter<string>(),
    enableTraceLogging: new vscode.EventEmitter<boolean>(),
    loggingLevel: new vscode.EventEmitter<LogLevelKey>(),
    additionalKits: new vscode.EventEmitter<string[]>(),
    touchbar: new vscode.EventEmitter<TouchBarConfig>(),
    statusbar: new vscode.EventEmitter<StatusBarConfig>(),
    useCMakePresets: new vscode.EventEmitter<UseCMakePresets>()
  };

  /**
   * Watch for changes on a particular setting
   * @param setting The name of the setting to watch
   * @param cb A callback when the setting changes
   */
  onChange<K extends keyof ExtensionConfigurationSettings>(setting: K,
                                                           cb: (value: ExtensionConfigurationSettings[K]) => void):
      vscode.Disposable {
    // Can't use vscode.EventEmitter<ExtensionConfigurationSettings[K]> here, potentially because K and keyof ExtensionConfigurationSettings
    // may not be the same...
    const emitter: vscode.EventEmitter<any> = this._emitters[setting];
    return emitter.event(cb);
  }
}<|MERGE_RESOLUTION|>--- conflicted
+++ resolved
@@ -215,10 +215,7 @@
       if (util.compare(new_value, old_value) !== util.Ordering.Equivalent) {
         if (fireEvent) {
           const em: vscode.EventEmitter<ExtensionConfigurationSettings[typeof key]> = this._emitters[key];
-<<<<<<< HEAD
-=======
           // The key is defined by this point.
->>>>>>> a48d1acd
           const temp = newData[key];
           if (temp !== undefined) {
             em.fire(temp);
