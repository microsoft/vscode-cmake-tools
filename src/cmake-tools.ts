/**
 * Root of the extension
 */
import { CMakeCache } from '@cmt/cache';
import { CMakeExecutable, getCMakeExecutableInformation } from '@cmt/cmake/cmake-executable';
import { CompilationDatabase } from '@cmt/compdb';
import * as debugger_mod from '@cmt/debugger';
import collections from '@cmt/diagnostics/collections';
import * as shlex from '@cmt/shlex';
import { StateManager } from '@cmt/state';
import { Strand } from '@cmt/strand';
import { ProgressHandle, versionToString, lightNormalizePath, Version, versionLess } from '@cmt/util';
import { DirectoryContext } from '@cmt/workspace';
import * as path from 'path';
import * as vscode from 'vscode';

import * as api from './api';
import { ExecutionOptions, ExecutionResult } from './api';
import * as codemodel_api from '@cmt/drivers/codemodel-driver-interface';
import { BadHomeDirectoryError } from '@cmt/drivers/cms-client';
import { CMakeServerClientDriver, NoGeneratorError } from '@cmt/drivers/cms-driver';
import { CTestDriver, BasicTestResults } from './ctest';
import { CMakeBuildConsumer } from './diagnostics/build';
import { CMakeOutputConsumer } from './diagnostics/cmake';
import { populateCollection } from './diagnostics/util';
import { CMakeDriver, CMakePreconditionProblems } from '@cmt/drivers/driver';
import { expandString, ExpansionOptions } from './expand';
import { CMakeGenerator, Kit } from './kit';
import { LegacyCMakeDriver } from '@cmt/drivers/legacy-driver';
import * as logging from './logging';
import { fs } from './pr';
import { buildCmdStr, DebuggerEnvironmentVariable } from './proc';
import { Property } from './prop';
import rollbar from './rollbar';
import * as telemetry from './telemetry';
import { setContextValue } from './util';
import { VariantManager } from './variant';
import { CMakeFileApiDriver } from '@cmt/drivers/cmfileapi-driver';
import * as nls from 'vscode-nls';
import { CMakeToolsFolder } from './folders';
import { ConfigurationWebview } from './cache-view';
import { updateFullFeatureSetForFolder, updateCMakeDriverInTaskProvider, enableFullFeatureSet, isActiveFolder, updateDefaultTargetsInTaskProvider, expShowCMakeLists } from './extension';
import { ConfigurationReader } from './config';
import * as preset from '@cmt/preset';
import * as util from '@cmt/util';
import { Environment, EnvironmentUtils } from './environmentVariables';

nls.config({ messageFormat: nls.MessageFormat.bundle, bundleFormat: nls.BundleFormat.standalone })();
const localize: nls.LocalizeFunc = nls.loadMessageBundle();

const open = require('open') as ((url: string, appName?: string, callback?: Function) => void);

const log = logging.createLogger('main');
const BUILD_LOGGER = logging.createLogger('build');
const CMAKE_LOGGER = logging.createLogger('cmake');

export enum ConfigureType {
    Normal,
    Clean,
    Cache,
    ShowCommandOnly
}

export enum ConfigureTrigger {
    api = "api",
    runTests = "runTests",
    badHomeDir = "badHomeDir",
    configureOnOpen = "configureOnOpen",
    configureWithCache = "configureWithCache",
    quickStart = "quickStart",
    setVariant = "setVariant",
    cmakeListsChange = "cmakeListsChange",
    sourceDirectoryChange = "sourceDirectoryChange",
    buttonNewKitsDefinition = "buttonNewKitsDefinition",
    compilation = "compilation",
    launch = "launch",
    commandEditCacheUI = "commandEditCacheUI",
    commandConfigure = "commandConfigure",
    commandCleanConfigure = "commandCleanConfigure",
    commandConfigureAll = "commandConfigureAll",
    commandCleanConfigureAll = "commandCleanConfigureAll",
}

/**
 * Class implementing the extension. It's all here!
 *
 * The class internally uses a two-phase initialization, since proper startup
 * requires asynchrony. To ensure proper initialization. The class must be
 * created via the `create` static method. This will run the two phases
 * internally and return a promise to the new instance. This ensures that the
 * class invariants are maintained at all times.
 *
 * Some fields also require two-phase init. Their first phase is in the first
 * phase of the CMakeTools init, ie. the constructor.
 *
 * The second phases of fields will be called by the second phase of the parent
 * class. See the `_init` private method for this initialization.
 */
export class CMakeTools implements vscode.Disposable, api.CMakeToolsAPI {
    /**
     * Construct a new instance. The instance isn't ready, and must be initalized.
     * @param extensionContext The extension context
     *
     * This is private. You must call `create` to get an instance.
     */
    private constructor(readonly extensionContext: vscode.ExtensionContext, readonly workspaceContext: DirectoryContext) {
        // Handle the active kit changing. We want to do some updates and teardown
        log.debug(localize('constructing.cmaketools', 'Constructing new CMakeTools instance'));
    }

    /**
     * The workspace folder associated with this CMakeTools instance
     */
    get folder(): vscode.WorkspaceFolder {
        return this.workspaceContext.folder;
    }

    /**
     * The name of the workspace folder for this CMakeTools instance
     */
    get folderName(): string {
        return this.folder.name;
    }

    /**
     * Whether we use presets
     */
    private _useCMakePresets = false; // The default value doesn't matter, value is set when folder is loaded
    get useCMakePresets(): boolean {
        return this._useCMakePresets;
    }
    async setUseCMakePresets(useCMakePresets: boolean) {
        if (this.targetName === this._initTargetName) {
            if (useCMakePresets) {
                this._targetName.set(this._targetsInPresetName);
            } else {
                this._targetName.set('all');
            }
        }
        if (!useCMakePresets && this.targetName === this._targetsInPresetName) {
            this._targetName.set('all');
        }
        const oldValue = this._useCMakePresets;
        if (oldValue !== useCMakePresets) {
            this._useCMakePresets = useCMakePresets;
            const drv = await this._cmakeDriver;
            if (drv) {
                log.debug(localize('disposing.driver', 'Disposing CMake driver'));
                await drv.asyncDispose();
                this._cmakeDriver = Promise.resolve(null);
            }
        }
    }

    // Events that effect the user-interface
    /**
     * The status of this backend
     */
    get statusMessage() {
        return this._statusMessage.value;
    }
    get onStatusMessageChanged() {
        return this._statusMessage.changeEvent;
    }
    private readonly _statusMessage = new Property<string>(localize('initializing', 'Initializing'));

    /**
     * Minimum cmake version supported. Currently only used for presets
     */
    get minCMakeVersion() {
        return this._minCMakeVersion;
    }
    set minCMakeVersion(version: Version | undefined) {
        this._minCMakeVersion = version;
    }
    private _minCMakeVersion?: Version;

    /**
     * Currently selected configure preset
     */
    get configurePreset() {
        return this._configurePreset.value;
    }
    get onActiveConfigurePresetChanged() {
        return this._configurePreset.changeEvent;
    }
    private readonly _configurePreset = new Property<preset.ConfigurePreset | null>(null);

    private async resetPresets() {
        await this.workspaceContext.state.setConfigurePresetName(null);
        if (this.configurePreset) {
            await this.workspaceContext.state.setBuildPresetName(this.configurePreset.name, null);
            await this.workspaceContext.state.setTestPresetName(this.configurePreset.name, null);
        }
        this._configurePreset.set(null);
        this._buildPreset.set(null);
        this._testPreset.set(null);
    }

    /**
     * Presets are loaded by PresetsController, so this function should only be called by PresetsController.
     */
    async setConfigurePreset(configurePreset: string | null) {
        const previousGenerator = this.configurePreset?.generator;

        if (configurePreset) {
            log.debug(localize('resolving.config.preset', 'Resolving the selected configure preset'));
            const expandedConfigurePreset = await preset.expandConfigurePreset(this.folder.uri.fsPath,
                configurePreset,
                lightNormalizePath(this.folder.uri.fsPath || '.'),
                this.sourceDir,
                this.getPreferredGeneratorName(),
                true);
            this._configurePreset.set(expandedConfigurePreset);
            if (previousGenerator && previousGenerator !== expandedConfigurePreset?.generator) {
                await this._shutDownCMakeDriver();
            }

            if (!expandedConfigurePreset) {
                log.error(localize('failed.resolve.config.preset', 'Failed to resolve configure preset: {0}', configurePreset));
                await this.resetPresets();
                return;
            }
            if (!expandedConfigurePreset.binaryDir) {
                log.error(localize('binaryDir.not.set.config.preset', '"binaryDir" is not set in configure preset: {0}', configurePreset));
                // Set to null so if we won't get wrong selection option when selectbuild/testPreset before a configure preset is selected.
                await this.resetPresets();
                return;
            }
            if (!expandedConfigurePreset.generator) {
                log.error(localize('generator.not.set.config.preset', '"generator" is not set in configure preset: {0}', configurePreset));
                // Set to null so if we won't get wrong selection option when selectbuild/testPreset before a configure preset is selected.
                await this.resetPresets();
                return;
            }
            log.debug(localize('loading.new.config.preset', 'Loading new configure preset into CMake driver'));
            const drv = await this._cmakeDriver;  // Use only an existing driver, do not create one
            if (drv) {
                try {
                    this._statusMessage.set(localize('reloading.status', 'Reloading...'));
                    await drv.setConfigurePreset(expandedConfigurePreset);
                    await this.workspaceContext.state.setConfigurePresetName(configurePreset);
                    this._statusMessage.set(localize('ready.status', 'Ready'));
                } catch (error: any) {
                    void vscode.window.showErrorMessage(localize('unable.to.set.config.preset', 'Unable to set configure preset {0}.', `"${error}"`));
                    this._statusMessage.set(localize('error.on.switch.config.preset', 'Error on switch of configure preset ({0})', error.message));
                    this._cmakeDriver = Promise.resolve(null);
                    await this.resetPresets();
                }
            } else {
                // Remember the selected configure preset for the next session.
                await this.workspaceContext.state.setConfigurePresetName(configurePreset);
            }
        } else {
            await this.resetPresets();
        }
    }

    /**
     * Currently selected build preset
     */
    get buildPreset() {
        return this._buildPreset.value;
    }
    get onActiveBuildPresetChanged() {
        return this._buildPreset.changeEvent;
    }
    private readonly _buildPreset = new Property<preset.BuildPreset | null>(null);

    /**
     * Presets are loaded by PresetsController, so this function should only be called by PresetsController.
     */
    async setBuildPreset(buildPreset: string | null) {
        if (buildPreset) {
            log.debug(localize('resolving.build.preset', 'Resolving the selected build preset'));
            const expandedBuildPreset = await preset.expandBuildPreset(this.folder.uri.fsPath,
                buildPreset,
                lightNormalizePath(this.folder.uri.fsPath || '.'),
                this.sourceDir,
                this.getPreferredGeneratorName(),
                true,
                this.configurePreset?.name);
            this._buildPreset.set(expandedBuildPreset);
            if (!expandedBuildPreset) {
                log.error(localize('failed.resolve.build.preset', 'Failed to resolve build preset: {0}', buildPreset));
                this._buildPreset.set(null);
                return;
            }
            if (!expandedBuildPreset.configurePreset) {
                log.error(localize('configurePreset.not.set.build.preset', '"configurePreset" is not set in build preset: {0}', buildPreset));
                this._buildPreset.set(null);
                return;
            }
            log.debug(localize('loading.new.build.preset', 'Loading new build preset into CMake driver'));
            const drv = await this._cmakeDriver;  // Use only an existing driver, do not create one
            if (drv) {
                try {
                    this._statusMessage.set(localize('reloading.status', 'Reloading...'));
                    await drv.setBuildPreset(expandedBuildPreset);
                    this.updateDriverAndTargetsInTaskProvider(drv);
                    await this.workspaceContext.state.setBuildPresetName(expandedBuildPreset.configurePreset, buildPreset);
                    this._statusMessage.set(localize('ready.status', 'Ready'));
                } catch (error: any) {
                    void vscode.window.showErrorMessage(localize('unable.to.set.build.preset', 'Unable to set build preset {0}.', `"${error}"`));
                    this._statusMessage.set(localize('error.on.switch.build.preset', 'Error on switch of build preset ({0})', error.message));
                    this._cmakeDriver = Promise.resolve(null);
                    this._buildPreset.set(null);
                }
            } else {
                // Remember the selected build preset for the next session.
                await this.workspaceContext.state.setBuildPresetName(expandedBuildPreset.configurePreset, buildPreset);
            }
        } else {
            this._buildPreset.set(null);
            if (this.configurePreset) {
                await this.workspaceContext.state.setBuildPresetName(this.configurePreset.name, null);
            }
        }
    }

    /**
     * Currently selected test preset
     */
    get testPreset() {
        return this._testPreset.value;
    }
    get onActiveTestPresetChanged() {
        return this._testPreset.changeEvent;
    }
    private readonly _testPreset = new Property<preset.TestPreset | null>(null);

    /**
     * Presets are loaded by PresetsController, so this function should only be called by PresetsController.
     */
    async setTestPreset(testPreset: string | null) {
        if (testPreset) {
            log.debug(localize('resolving.test.preset', 'Resolving the selected test preset'));
            const expandedTestPreset = await preset.expandTestPreset(this.folder.uri.fsPath,
                testPreset,
                lightNormalizePath(this.folder.uri.fsPath || '.'),
                this.sourceDir,
                this.getPreferredGeneratorName(),
                true,
                this.configurePreset?.name);
            this._testPreset.set(expandedTestPreset);
            if (!expandedTestPreset) {
                log.error(localize('failed.resolve.test.preset', 'Failed to resolve test preset: {0}', testPreset));
                this._testPreset.set(null);
                return;
            }
            if (!expandedTestPreset.configurePreset) {
                log.error(localize('configurePreset.not.set.test.preset', '"configurePreset" is not set in test preset: {0}', testPreset));
                this._testPreset.set(null);
                return;
            }
            log.debug(localize('loading.new.test.preset', 'Loading new test preset into CMake driver'));
            const drv = await this._cmakeDriver;  // Use only an existing driver, do not create one
            if (drv) {
                try {
                    this._statusMessage.set(localize('reloading.status', 'Reloading...'));
                    await drv.setTestPreset(expandedTestPreset);
                    await this.workspaceContext.state.setTestPresetName(expandedTestPreset.configurePreset, testPreset);
                    this._statusMessage.set(localize('ready.status', 'Ready'));
                } catch (error: any) {
                    void vscode.window.showErrorMessage(localize('unable.to.set.test.preset', 'Unable to set test preset {0}.', `"${error}"`));
                    this._statusMessage.set(localize('error.on.switch.test.preset', 'Error on switch of test preset ({0})', error.message));
                    this._cmakeDriver = Promise.resolve(null);
                    this._testPreset.set(null);
                }
            } else {
                // Remember the selected test preset for the next session.
                await this.workspaceContext.state.setTestPresetName(expandedTestPreset.configurePreset, testPreset);
            }
        } else {
            this._testPreset.set(null);
            if (this.configurePreset) {
                await this.workspaceContext.state.setTestPresetName(this.configurePreset.name, null);
            }
        }
    }

    /**
     * The current target to build.
     */
    get targetName() {
        return this._targetName.value;
    }
    get onTargetNameChanged() {
        return this._targetName.changeEvent;
    }
    private readonly _initTargetName = '__init__';
    private readonly _targetName = new Property<string>(this._initTargetName);

    /**
     * The current variant name for displaying to the UI (not the buildType)
     */
    get activeVariantName() {
        return this._activeVariant.value;
    }
    get onActiveVariantNameChanged() {
        return this._activeVariant.changeEvent;
    }
    private readonly _activeVariant = new Property<string>('Unconfigured');

    /**
     * The "launch target" (the target that will be run by debugging)
     */
    get launchTargetName() {
        return this._launchTargetName.value;
    }
    get onLaunchTargetNameChanged() {
        return this._launchTargetName.changeEvent;
    }
    private readonly _launchTargetName = new Property<string | null>(null);

    /**
     * Whether CTest is enabled
     */
    get ctestEnabled() {
        return this._ctestEnabled.value;
    }
    get onCTestEnabledChanged() {
        return this._ctestEnabled.changeEvent;
    }
    private readonly _ctestEnabled = new Property<boolean>(false);

    /**
     * The current CTest results
     */
    get testResults() {
        return this._testResults.value;
    }
    get onTestResultsChanged() {
        return this._testResults.changeEvent;
    }
    private readonly _testResults = new Property<BasicTestResults | null>(null);

    /**
     * Whether the backend is busy running some task
     */
    get isBusy() {
        return this._isBusy.value;
    }
    get onIsBusyChanged() {
        return this._isBusy.changeEvent;
    }
    private readonly _isBusy = new Property<boolean>(false);

    /**
     * Event fired when the code model from CMake is updated
     */
    get codeModelContent() {
        return this._codeModelContent.value;
    }
    get onCodeModelChanged() {
        return this._codeModelContent.changeEvent;
    }
    private readonly _codeModelContent = new Property<codemodel_api.CodeModelContent | null>(null);
    private _codeModelDriverSub: vscode.Disposable | null = null;

    private readonly _communicationModeSub = this.workspaceContext.config.onChange('cmakeCommunicationMode', () => {
        log.info(localize('communication.changed.restart.driver', "Restarting the CMake driver after a communication mode change."));
        return this._shutDownCMakeDriver();
    });

    private readonly _generatorSub = this.workspaceContext.config.onChange('generator', () => {
        log.info(localize('generator.changed.restart.driver', "Restarting the CMake driver after a generator change."));
        return this._reloadCMakeDriver();
    });

    private readonly _preferredGeneratorsSub = this.workspaceContext.config.onChange('preferredGenerators', () => {
        log.info(localize('preferredGenerator.changed.restart.driver', "Restarting the CMake driver after a preferredGenerators change."));
        return this._reloadCMakeDriver();
    });

    private readonly _sourceDirSub = this.workspaceContext.config.onChange('sourceDirectory', async () =>
        this._sourceDir = await util.normalizeAndVerifySourceDir(
            await expandString(this.workspaceContext.config.sourceDirectory, CMakeDriver.sourceDirExpansionOptions(this.folder.uri.fsPath))
        )
    );

    /**
     * The variant manager keeps track of build variants. Has two-phase init.
     */
    private readonly _variantManager = new VariantManager(this.folder, this.workspaceContext.state, this.workspaceContext.config);

    /**
     * A strand to serialize operations with the CMake driver
     */
    private readonly _driverStrand = new Strand();

    /**
     * The object in charge of talking to CMake. It starts empty (null) because
     * we don't know what driver to use at the current time. The driver also has
     * two-phase init and a private constructor. The driver may be replaced at
     * any time by the user making changes to the workspace configuration.
     */
    private _cmakeDriver: Promise<CMakeDriver | null> = Promise.resolve(null);

    /**
     * This object manages the CMake Cache Editor GUI
     */
    private _cacheEditorWebview: ConfigurationWebview | undefined;

    /**
     * Event fired just as CMakeTools is about to be disposed
     */
    get onDispose() {
        return this._disposeEmitter.event;
    }
    private readonly _disposeEmitter = new vscode.EventEmitter<void>();

    /**
     * Dispose the instance
     */
    dispose() {
        log.debug(localize('disposing.extension', 'Disposing CMakeTools extension'));
        this._disposeEmitter.fire();
        this._termCloseSub.dispose();
        this._launchTerminals.forEach(term => term.dispose());
        for (const sub of [this._generatorSub, this._preferredGeneratorsSub, this._communicationModeSub, this._sourceDirSub]) {
            sub.dispose();
        }
        rollbar.invokeAsync(localize('extension.dispose', 'Extension dispose'), () => this.asyncDispose());
    }

    /**
     * Dispose of the extension asynchronously.
     */
    async asyncDispose() {
        collections.reset();
        if (this._cmakeDriver) {
            const drv = await this._cmakeDriver;
            if (drv) {
                await drv.asyncDispose();
            }
        }
        for (const disp of [this._statusMessage, this._targetName, this._activeVariant, this._ctestEnabled, this._testResults, this._isBusy, this._variantManager, this._ctestController]) {
            disp.dispose();
        }
    }

    private getPreferredGenerators(): CMakeGenerator[] {
        // User can override generator with a setting
        const user_generator = this.workspaceContext.config.generator;
        if (user_generator) {
            log.debug(localize('using.user.generator', 'Using generator from user configuration: {0}', user_generator));
            return [{
                name: user_generator,
                platform: this.workspaceContext.config.platform || undefined,
                toolset: this.workspaceContext.config.toolset || undefined
            }];
        }

        const user_preferred = this.workspaceContext.config.preferredGenerators.map(g => ({ name: g }));
        return user_preferred;
    }

    private getPreferredGeneratorName(): string | undefined {
        const generators = this.getPreferredGenerators();
        return generators[0]?.name;
    }

    /**
     * Execute pre-configure/build tasks to check if we are ready to run a full
     * configure. This should be called by a derived driver before any
     * configuration tasks are run
     */
    public async cmakePreConditionProblemHandler(e: CMakePreconditionProblems, isConfiguring: boolean, config?: ConfigurationReader): Promise<void> {
        let telemetryEvent: string | undefined;
        const telemetryProperties: telemetry.Properties = {};

        switch (e) {
            case CMakePreconditionProblems.ConfigureIsAlreadyRunning:
                void vscode.window.showErrorMessage(localize('configuration.already.in.progress', 'Configuration is already in progress.'));
                break;
            case CMakePreconditionProblems.BuildIsAlreadyRunning:
                void vscode.window.showErrorMessage(localize('task.already.running', 'A CMake task is already running. Stop it before trying to run a new CMake task.'));
                break;
            case CMakePreconditionProblems.NoSourceDirectoryFound:
                void vscode.window.showErrorMessage(localize('no.source.directory.found', 'You do not have a source directory open'));
                break;
            case CMakePreconditionProblems.MissingCMakeListsFile:
                telemetryEvent = "partialActivation";
                telemetryProperties["ignoreCMakeListsMissing"] = this.workspaceContext.state.ignoreCMakeListsMissing.toString();

                if (!this.workspaceContext.state.ignoreCMakeListsMissing) {
                    const quickStart = localize('quickstart.cmake.project', "Create");
                    const changeSourceDirectory = localize('edit.setting', "Locate");
                    const ignoreCMakeListsMissing = localize('ignore.activation', "Don't show again");

                    let showCMakeLists: boolean = await expShowCMakeLists();
                    const existingCmakeListsFiles: string[] | undefined = await util.getAllCMakeListsPaths(this.folder.uri);
                    if (showCMakeLists) {
                        showCMakeLists = existingCmakeListsFiles !== undefined && existingCmakeListsFiles.length > 0;
                        telemetryProperties["ignoreExperiment"] = (!showCMakeLists).toString();
                    }

                    telemetryProperties["missingCMakeListsPopupType"] = showCMakeLists ? "selectFromAllCMakeLists" : "toastCreateLocateIgnore";

                    const result = showCMakeLists ? changeSourceDirectory : await vscode.window.showErrorMessage(
                        localize('missing.cmakelists', 'CMakeLists.txt was not found in the root of the folder {0}. How would you like to proceed?', `"${this.folderName}"`),
                        quickStart, changeSourceDirectory, ignoreCMakeListsMissing);

                    if (result === quickStart) {
                        // Return here, since the updateFolderFullFeature set below (after the "switch")
                        // will set unnecessarily a partial feature set view for this folder
                        // if quickStart doesn't finish early enough.
                        // quickStart will update correctly the full/partial view state at the end.
                        telemetryProperties["missingCMakeListsUserAction"] = "quickStart";
                        telemetry.logEvent(telemetryEvent, telemetryProperties);
                        return vscode.commands.executeCommand('cmake.quickStart');
                    } else if (result === changeSourceDirectory) {
                        // Open the search file dialog from the path set by cmake.sourceDirectory or from the current workspace folder
                        // if the setting is not defined.
                        interface FileItem extends vscode.QuickPickItem {
                            fullPath: string;
                        }
                        const items: FileItem[] = existingCmakeListsFiles ? existingCmakeListsFiles.map<FileItem>(file => ({
                            label: util.getRelativePath(file, this.folder.uri.fsPath) + "/CMakeLists.txt",
                            fullPath: file
                        })) : [];
                        const browse: string = localize("browse.for.cmakelists", "[Browse for CMakeLists.txt]");
                        items.push({ label: browse, fullPath: "", description: "Search for CMakeLists.txt on this computer" });
                        const selection: FileItem | undefined = await vscode.window.showQuickPick(items, {
                            placeHolder: (items.length === 1 ? localize("cmakelists.not.found", "No CMakeLists.txt was found.") : localize("select.cmakelists", "Select CMakeLists.txt"))
                        });

                        if (showCMakeLists) {
                            telemetryProperties["missingCMakeListsUserAction"] = (selection === undefined) ? "dismissed" : (selection.label === browse) ? "browse" : "pick";
                        } else {
                            telemetryProperties["missingCMakeListsUserAction"] = "changeSourceDirectory";
                        }

                        let selectedFile: string | undefined;
                        if (!selection) {
                            break; // User canceled it.
                        } else if (selection.label === browse) {
                            const openOpts: vscode.OpenDialogOptions = {
                                canSelectMany: false,
                                defaultUri: vscode.Uri.file(this.folder.uri.fsPath),
                                filters: { "CMake files": ["txt"], "All files": ["*"] },
                                openLabel: "Load"
                            };
                            const cmakeListsFile = await vscode.window.showOpenDialog(openOpts);
                            if (cmakeListsFile) {
                                selectedFile = cmakeListsFile[0].fsPath;
                            }
                        } else {
                            selectedFile = selection.fullPath;
                        }
                        if (selectedFile) {
                            const relPath = util.getRelativePath(selectedFile, this.folder.uri.fsPath);
                            void vscode.workspace.getConfiguration('cmake', this.folder.uri).update("sourceDirectory", relPath);
                            if (config) {
                                // Updating sourceDirectory here, at the beginning of the configure process,
                                // doesn't need to fire the settings change event (which would trigger unnecessarily
                                // another immediate configure, which will be blocked anyway).
                                config.updatePartial({ sourceDirectory: relPath }, false);

                                // Since the source directory is set via a file open dialog tuned to CMakeLists.txt,
                                // we know that it exists and we don't need any other additional checks on its value,
                                // so simply enable full feature set.
                                await enableFullFeatureSet(true);

                                if (!isConfiguring) {
                                    telemetry.logEvent(telemetryEvent, telemetryProperties);
                                    return vscode.commands.executeCommand('cmake.configure');
                                }
                            }
                        }
                    } else if (result === ignoreCMakeListsMissing) {
                        // The user ignores the missing CMakeLists.txt file --> limit the CMake Tools extension functionality
                        // (hide commands and status bar) and record this choice so that this popup doesn't trigger next time.
                        // The switch back to full functionality can be done later by changes to the cmake.sourceDirectory setting
                        // or to the CMakeLists.txt file, a successful configure or a configure failing with anything but CMakePreconditionProblems.MissingCMakeListsFile.
                        // After that switch (back to a full activation), another occurrence of missing CMakeLists.txt
                        // would trigger this popup again.
                        telemetryProperties["missingCMakeListsUserAction"] = "ignore";
                        await this.workspaceContext.state.setIgnoreCMakeListsMissing(true);
                    } else {
                        // "invalid" normally shouldn't happen since the popup can be closed by either dismissing it or clicking any of the three buttons.
                        telemetryProperties["missingCMakeListsUserAction"] = (result === undefined) ? "dismissed" : "invalid";
                    }
                }

                break;
        }

        if (telemetryEvent) {
            telemetry.logEvent(telemetryEvent, telemetryProperties);
        }

        // This CMT folder can go through various changes while executing this function
        // that could be relevant to the partial/full feature set view.
        // This is a good place for an update.
        return updateFullFeatureSetForFolder(this.folder);
    }

    /**
     * Start up a new CMake driver and return it. This is so that the initialization
     * of the driver is atomic to those using it
     */
    private async _startNewCMakeDriver(cmake: CMakeExecutable): Promise<CMakeDriver> {
        log.debug(localize('starting.cmake.driver', 'Starting CMake driver'));
        if (!cmake.isPresent) {
            throw new Error(localize('bad.cmake.executable', 'Bad CMake executable {0}.', `"${cmake.path}"`));
        }

        const workspace = this.folder.uri.fsPath;
        let drv: CMakeDriver;
        const preferredGenerators = this.getPreferredGenerators();
        const preConditionHandler = async (e: CMakePreconditionProblems, config?: ConfigurationReader) => this.cmakePreConditionProblemHandler(e, true, config);
        let communicationMode = this.workspaceContext.config.cmakeCommunicationMode.toLowerCase();
        const fileApi = 'fileapi';
        const serverApi = 'serverapi';
        const legacy = 'legacy';

        if (communicationMode !== fileApi && communicationMode !== serverApi && communicationMode !== legacy) {
            if (cmake.isFileApiModeSupported) {
                communicationMode = fileApi;
            } else if (cmake.isServerModeSupported) {
                communicationMode = serverApi;
            } else {
                communicationMode = legacy;
            }
        } else if (communicationMode === fileApi) {
            if (!cmake.isFileApiModeSupported) {
                if (cmake.isServerModeSupported) {
                    communicationMode = serverApi;
                    log.warning(
                        localize('switch.to.serverapi',
                            'CMake file-api communication mode is not supported in versions earlier than {0}. Switching to CMake server communication mode.',
                            versionToString(cmake.minimalFileApiModeVersion)));
                } else {
                    communicationMode = legacy;
                }
            }
        }

        if (communicationMode !== fileApi && communicationMode !== serverApi) {
            log.warning(
                localize('please.upgrade.cmake',
                    'For the best experience, CMake server or file-api support is required. Please upgrade CMake to {0} or newer.',
                    versionToString(cmake.minimalServerModeVersion)));
        }

        try {
            if (communicationMode === serverApi) {
                this._statusMessage.set(localize('starting.cmake.driver.status', 'Starting CMake Server...'));
            }
            switch (communicationMode) {
                case fileApi:
                    drv = await CMakeFileApiDriver.create(cmake, this.workspaceContext.config,
                        this.useCMakePresets,
                        this.activeKit,
                        this.configurePreset,
                        this.buildPreset,
                        this.testPreset,
                        workspace,
                        preConditionHandler,
                        preferredGenerators);
                    break;
                case serverApi:
                    drv = await CMakeServerClientDriver.create(cmake,
                        this.workspaceContext.config,
                        this.useCMakePresets,
                        this.activeKit,
                        this.configurePreset,
                        this.buildPreset,
                        this.testPreset,
                        workspace,
                        preConditionHandler,
                        preferredGenerators);
                    break;
                default:
                    drv = await LegacyCMakeDriver.create(cmake,
                        this.workspaceContext.config,
                        this.useCMakePresets,
                        this.activeKit,
                        this.configurePreset,
                        this.buildPreset,
                        this.testPreset,
                        workspace,
                        preConditionHandler,
                        preferredGenerators);
            }
        } finally {
            this._statusMessage.set(localize('ready.status', 'Ready'));
        }

        await drv.setVariant(this._variantManager.activeVariantOptions, this._variantManager.activeKeywordSetting);
        this._targetName.set(this.defaultBuildTarget || (this.useCMakePresets ? this._targetsInPresetName : drv.allTargetName));
        await this._ctestController.reloadTests(drv);

        // Update the task provider when a new driver is created
        updateCMakeDriverInTaskProvider(drv);

        // All set up. Fulfill the driver promise.
        return drv;
    }

    /**
     * Event fired after CMake configure runs
     */
    get onReconfigured() {
        return this._onReconfiguredEmitter.event;
    }
    private readonly _onReconfiguredEmitter = new vscode.EventEmitter<void>();

    private readonly _onTargetChangedEmitter = new vscode.EventEmitter<void>();
    get onTargetChanged() {
        return this._onTargetChangedEmitter.event;
    }

    async executeCMakeCommand(args: string[], options?: ExecutionOptions): Promise<ExecutionResult> {
        const drv = await this.getCMakeDriverInstance();
        if (drv) {
            return drv.executeCommand(drv.cmake.path, args, undefined, options).result;
        } else {
            throw new Error(localize('unable.to.execute.cmake.command', 'Unable to execute cmake command, there is no valid cmake driver instance.'));
        }
    }

    async execute(program: string, args: string[], options?: ExecutionOptions): Promise<ExecutionResult> {
        const drv = await this.getCMakeDriverInstance();
        if (drv) {
            return drv.executeCommand(program, args, undefined, options).result;
        } else {
            throw new Error(localize('unable.to.execute.program', 'Unable to execute program, there is no valid cmake driver instance.'));
        }
    }

    private async _shutDownCMakeDriver() {
        const drv = await this._cmakeDriver;
        if (drv) {
            log.debug(localize('shutting.down.driver', 'Shutting down CMake driver'));
            await drv.asyncDispose();
            this._cmakeDriver = Promise.resolve(null);
        }
    }

    /**
     * Reload/restarts the CMake Driver
     */
    private async _reloadCMakeDriver() {
        const drv = await this._cmakeDriver;
        if (drv) {
            log.debug(localize('reloading.driver', 'Reloading CMake driver'));
            await drv.asyncDispose();
            return this._cmakeDriver = this._startNewCMakeDriver(await this.getCMakeExecutable());
        }
    }

    /**
     * Second phase of two-phase init. Called by `create`.
     */
    private async _init() {
        log.debug(localize('second.phase.init', 'Starting CMakeTools second-phase init'));

        this._sourceDir = await util.normalizeAndVerifySourceDir(
            await expandString(this.workspaceContext.config.sourceDirectory, CMakeDriver.sourceDirExpansionOptions(this.folder.uri.fsPath))
        );

        // Start up the variant manager
        await this._variantManager.initialize();
        // Set the status bar message
        this._activeVariant.set(this._variantManager.activeVariantOptions.short);
        // Restore the debug target
        this._launchTargetName.set(this.workspaceContext.state.launchTargetName || '');

        // Hook up event handlers
        // Listen for the variant to change
        this._variantManager.onActiveVariantChanged(() => {
            log.debug(localize('active.build.variant.changed', 'Active build variant changed'));
            rollbar.invokeAsync(localize('changing.build.variant', 'Changing build variant'), async () => {
                const drv = await this.getCMakeDriverInstance();
                if (drv) {
                    await drv.setVariant(this._variantManager.activeVariantOptions, this._variantManager.activeKeywordSetting);
                    this._activeVariant.set(this._variantManager.activeVariantOptions.short);
                    // We don't configure yet, since someone else might be in the middle of a configure
                }
            });
        });
        this._ctestController.onTestingEnabledChanged(enabled => this._ctestEnabled.set(enabled));
        this._ctestController.onResultsChanged(res => this._testResults.set(res));

        this._statusMessage.set(localize('ready.status', 'Ready'));

        this.extensionContext.subscriptions.push(vscode.workspace.onDidOpenTextDocument(async td => {
            const str = td.uri.fsPath.toLowerCase();
            if (str.endsWith("cmakelists.txt") || str.endsWith(".cmake")) {
                telemetry.logEvent("cmakeFileOpen");
            }
        }));

        this.extensionContext.subscriptions.push(vscode.workspace.onDidSaveTextDocument(async td => {
            const str = td.uri.fsPath.toLowerCase();
            const drv = await this.getCMakeDriverInstance();

            // If we detect a change in the CMake cache file, refresh the webview
            if (this._cacheEditorWebview && drv && lightNormalizePath(str) === drv.cachePath.toLowerCase()) {
                await this._cacheEditorWebview.refreshPanel();
            }

            const sourceDirectory = (this.sourceDir).toLowerCase();
            let isCmakeListsFile: boolean = false;
            if (str.endsWith("cmakelists.txt")) {
                const allcmakelists: string[] | undefined = await util.getAllCMakeListsPaths(this.folder.uri);
                // Look for the CMakeLists.txt files that are in the workspace or the sourceDirectory root.
                isCmakeListsFile = (str === path.join(sourceDirectory, "cmakelists.txt")) ||
                    (allcmakelists?.find(file => str === file.toLocaleLowerCase()) !== undefined);
            }
            if (isCmakeListsFile) {
                // CMakeLists.txt change event: its creation or deletion are relevant,
                // so update full/partial feature set view for this folder.
                await updateFullFeatureSetForFolder(this.folder);
                if (drv && !drv.configOrBuildInProgress()) {
                    if (drv.config.configureOnEdit) {
                        log.debug(localize('cmakelists.save.trigger.reconfigure', "Detected saving of CMakeLists.txt, attempting automatic reconfigure..."));
                        await this.configureInternal(ConfigureTrigger.cmakeListsChange, [], ConfigureType.Normal);
                    }
                } else {
                    log.warning(localize('cmakelists.save.could.not.reconfigure',
                        'Changes were detected in CMakeLists.txt but we could not reconfigure the project because another operation is already in progress.'));
                    log.debug(localize('needs.reconfigure', 'The project needs to be reconfigured so that the changes saved in CMakeLists.txt have effect.'));
                }
            }

            // For multi-root, the "onDidSaveTextDocument" will be received once for each project folder.
            // To avoid misleading telemetry, consider the notification only for the active folder.
            // There is always one active folder in a workspace and never more than one.
            if (isActiveFolder(this.folder)) {
                // "outside" evaluates whether the modified cmake file belongs to the active folder.
                // Currently, we don't differentiate between outside active folder but inside any of the other
                // workspace folders versus outside any folder referenced by the current workspace.
                let outside: boolean = true;
                let fileType: string | undefined;
                if (str.endsWith("cmakelists.txt")) {
                    fileType = "CMakeLists";

                    // The CMakeLists.txt belongs to the current active folder only if sourceDirectory points to it.
                    if (str === path.join(sourceDirectory, "cmakelists.txt")) {
                        outside = false;
                    }
                } else if (str.endsWith("cmakecache.txt")) {
                    fileType = "CMakeCache";
                    const binaryDirectory = (await this.binaryDir).toLowerCase();

                    // The CMakeCache.txt belongs to the current active folder only if binaryDirectory points to it.
                    if (str === path.join(binaryDirectory, "cmakecache.txt")) {
                        outside = false;
                    }
                } else if (str.endsWith(".cmake")) {
                    fileType = ".cmake";
                    const binaryDirectory = (await this.binaryDir).toLowerCase();

                    // Instead of parsing how and from where a *.cmake file is included or imported
                    // let's consider one inside the active folder if it's in the workspace folder,
                    // sourceDirectory or binaryDirectory.
                    if (str.startsWith(this.folder.uri.fsPath.toLowerCase()) ||
                        str.startsWith(sourceDirectory) ||
                        str.startsWith(binaryDirectory)) {
                        outside = false;
                    }
                }

                if (fileType) {
                    telemetry.logEvent("cmakeFileWrite", { filetype: fileType, outsideActiveFolder: outside.toString() });
                }
            }
        }));
    }

    async isNinjaInstalled(): Promise<boolean> {
        const drv = await this._cmakeDriver;

        if (drv) {
            return await drv.testHaveCommand('ninja') || drv.testHaveCommand('ninja-build');
        }

        return false;
    }

    async setKit(kit: Kit | null) {
        this._activeKit = kit;
        if (kit) {
            log.debug(localize('injecting.new.kit', 'Injecting new Kit into CMake driver'));
            const drv = await this._cmakeDriver;  // Use only an existing driver, do not create one
            if (drv) {
                try {
                    this._statusMessage.set(localize('reloading.status', 'Reloading...'));
                    await drv.setKit(kit, this.getPreferredGenerators());
                    await this.workspaceContext.state.setActiveKitName(kit.name);
                    this._statusMessage.set(localize('ready.status', 'Ready'));
                } catch (error: any) {
                    void vscode.window.showErrorMessage(localize('unable.to.set.kit', 'Unable to set kit {0}.', `"${error.message}"`));
                    this._statusMessage.set(localize('error.on.switch.status', 'Error on switch of kit ({0})', error.message));
                    this._cmakeDriver = Promise.resolve(null);
                    this._activeKit = null;
                }
            } else {
                // Remember the selected kit for the next session.
                await this.workspaceContext.state.setActiveKitName(kit.name);
            }
        }
    }

    async getCMakeExecutable() {
        const overWriteCMakePathSetting = this.useCMakePresets ? this.configurePreset?.cmakeExecutable : undefined;
        let cmakePath = await this.workspaceContext.getCMakePath(overWriteCMakePathSetting);
        if (!cmakePath) {
            cmakePath = '';
        }
        const cmakeExe = await getCMakeExecutableInformation(cmakePath);
        if (cmakeExe.version && this.minCMakeVersion && versionLess(cmakeExe.version, this.minCMakeVersion)) {
            rollbar.error(localize('cmake.version.not.supported',
                'CMake version {0} may not be supported. Minimum version required is {1}.',
                versionToString(cmakeExe.version),
                versionToString(this.minCMakeVersion)));
        }
        return cmakeExe;
    }

    /**
     * Returns, if possible a cmake driver instance. To creation the driver instance,
     * there are preconditions that should be fulfilled, such as an active kit is selected.
     * These preconditions are checked before it driver instance creation. When creating a
     * driver instance, this function waits until the driver is ready before returning.
     * This ensures that user commands can always be executed, because error criterials like
     * exceptions would assign a null driver and it is possible to create a new driver instance later again.
     */
    async getCMakeDriverInstance(): Promise<CMakeDriver | null> {
        return this._driverStrand.execute(async () => {
            if (!this.useCMakePresets && !this.activeKit) {
                log.debug(localize('not.starting.no.kits', 'Not starting CMake driver: no kits defined'));
                return null;
            }

            const cmake = await this.getCMakeExecutable();
            if (!cmake.isPresent) {
                void vscode.window.showErrorMessage(localize('bad.executable', 'Bad CMake executable: {0}. Check to make sure it is installed or the value of the {1} setting contains the correct path', `"${cmake.path}"`, '"cmake.cmakePath"'));
                telemetry.logEvent('CMakeExecutableNotFound');
                return null;
            }

            if ((await this._cmakeDriver) === null) {
                log.debug(localize('starting.new.cmake.driver', 'Starting new CMake driver'));
                this._cmakeDriver = this._startNewCMakeDriver(cmake);

                try {
                    await this._cmakeDriver;
                } catch (e: any) {
                    this._cmakeDriver = Promise.resolve(null);
                    if (e instanceof BadHomeDirectoryError) {
                        void vscode.window
                            .showErrorMessage(
                                localize('source.directory.does.not.match', 'The source directory {0} does not match the source directory in the CMake cache: {1}.  You will need to run a clean-configure to configure this project.', `"${e.expecting}"`, e.cached),
                                {},
                                { title: localize('clean.configure.title', 'Clean Configure') }
                            )
                            .then(chosen => {
                                if (chosen) {
                                    // There was only one choice: to clean-configure
                                    rollbar.invokeAsync(localize('clean.reconfigure.after.bad.home.dir', 'Clean reconfigure after bad home dir'), async () => {
                                        try {
                                            await fs.unlink(e.badCachePath);
                                        } catch (e2: any) {
                                            log.error(localize('failed.to.remove.bad.cache.file', 'Failed to remove bad cache file: {0} {1}', e.badCachePath, e2));
                                        }
                                        try {
                                            await fs.rmdir(path.join(path.dirname(e.badCachePath), 'CMakeFiles'));
                                        } catch (e2: any) {
                                            log.error(localize('failed.to.remove.cmakefiles.for.cache', 'Failed to remove CMakeFiles for cache: {0} {1}', e.badCachePath, e2));
                                        }
                                        await this.cleanConfigure(ConfigureTrigger.badHomeDir);
                                    });
                                }
                            });
                    } else if (e instanceof NoGeneratorError) {
                        const message = localize('generator.not.found', 'Unable to determine what CMake generator to use. Please install or configure a preferred generator, or update settings.json, your Kit configuration or PATH variable.');
                        log.error(message, e);
                        void vscode.window.showErrorMessage(message);
                    } else {
                        throw e;
                    }
                    return null;
                }

                if (this._codeModelDriverSub) {
                    this._codeModelDriverSub.dispose();
                }
                const drv = await this._cmakeDriver;
                console.assert(drv !== null, 'Null driver immediately after creation?');
                if (drv && !(drv instanceof LegacyCMakeDriver)) {
                    this._codeModelDriverSub = drv.onCodeModelChanged(cm => this._codeModelContent.set(cm));
                }
            }

            return this._cmakeDriver;
        });
    }

    /**
     * Create an instance asynchronously
     * @param ctx The extension context
     *
     * The purpose of making this the only way to create an instance is to prevent
     * us from creating uninitialized instances of the CMake Tools extension.
     */
    static async create(ctx: vscode.ExtensionContext, wsc: DirectoryContext): Promise<CMakeTools> {
        log.debug(localize('safely.constructing.cmaketools', 'Safe constructing new CMakeTools instance'));
        const inst = new CMakeTools(ctx, wsc);
        await inst._init();
        log.debug(localize('initialization.complete', 'CMakeTools instance initialization complete.'));
        return inst;
    }

    /**
     * Create a new CMakeTools for the given directory.
     * @param folder Path to the directory for which to create
     * @param ext The extension context
     */
    static async createForDirectory(folder: vscode.WorkspaceFolder, ext: vscode.ExtensionContext): Promise<CMakeTools> {
        // Create a context for the directory
        const dir_ctx = DirectoryContext.createForDirectory(folder, new StateManager(ext, folder));
        return CMakeTools.create(ext, dir_ctx);
    }

    private _activeKit: Kit | null = null;
    get activeKit(): Kit | null {
        return this._activeKit;
    }

    /**
     * The compilation database for this driver.
     */
    private _compilationDatabase: CompilationDatabase | null = null;

    private async _refreshCompileDatabase(opts: ExpansionOptions): Promise<void> {
        const compdb_paths: string[] = [];
        if (this.workspaceContext.config.mergedCompileCommands && this.workspaceContext.config.copyCompileCommands) {
            log.warning(localize('merge.and.copy.compile.commands', "The {0} setting is ignored when {1} is defined.", 'cmake.copyCompileCommands', 'cmake.mergedCompileCommands'));
        }

        if (this.workspaceContext.config.mergedCompileCommands) {
            // recursively search the build directory for all
            const searchRoot = await this.binaryDir;
            if (await fs.exists(searchRoot)) {
                (await fs.walk(searchRoot)).forEach(e => {
                    if (e.name === 'compile_commands.json') {
                        compdb_paths.push(e.path);
                    }
                });
            }
        } else if (this.workspaceContext.config.copyCompileCommands) {
            // single file with known path
            const compdb_path = path.join(await this.binaryDir, 'compile_commands.json');
            if (await fs.exists(compdb_path)) {
                // Now try to copy the compdb to the user-requested path
                const copy_dest = this.workspaceContext.config.copyCompileCommands;
                const expanded_dest = await expandString(copy_dest, opts);
                const pardir = path.dirname(expanded_dest);
                try {
                    log.debug(localize('copy.compile.commands', 'Copying {2} from {0} to {1}', compdb_path, expanded_dest, 'compile_commands.json'));
                    await fs.mkdir_p(pardir);
                    try {
                        await fs.copyFile(compdb_path, expanded_dest);
                    } catch (e: any) {
                        // Just display the error. It's the best we can do.
                        void vscode.window.showErrorMessage(localize('failed.to.copy', 'Failed to copy {0} to {1}: {2}', `"${compdb_path}"`, `"${expanded_dest}"`, e.toString()));
                    }
                } catch (e: any) {
                    void vscode.window.showErrorMessage(localize('failed.to.create.parent.directory.1',
                        'Tried to copy {0} to {1}, but failed to create the parent directory {2}: {3}',
                        `"${compdb_path}"`, `"${expanded_dest}"`, `"${pardir}"`, e.toString()));
                }
            } else {
                log.debug(localize('cannot.copy.compile.commands', 'Cannot copy {1} because it does not exist at {0}', compdb_path, 'compile_commands.json'));
            }
        }

        if (compdb_paths.length > 0) {
            // Read the compilation database, and update our db property
            const new_db = await CompilationDatabase.fromFilePaths(compdb_paths);
            this._compilationDatabase = new_db;
            // Now try to dump the compdb to the user-requested path
            const merge_dest = this.workspaceContext.config.mergedCompileCommands;
            if (!merge_dest) {
                return;
            }
            let expanded_dest = await expandString(merge_dest, opts);
            const pardir = path.dirname(expanded_dest);
            try {
                await fs.mkdir_p(pardir);
            } catch (e: any) {
                void vscode.window.showErrorMessage(localize('failed.to.create.parent.directory.2',
                    'Tried to copy compilation database to {0}, but failed to create the parent directory {1}: {2}',
                    `"${expanded_dest}"`, `"${pardir}"`, e.toString()));
                return;
            }
            if (await fs.exists(expanded_dest) && (await fs.stat(expanded_dest)).isDirectory()) {
                // Emulate the behavior of copyFile() with writeFile() so that
                // mergedCompileCommands works like copyCompileCommands for
                // target paths which lead to existing directories.
                expanded_dest = path.join(expanded_dest, "merged_compile_commands.json");
            }
            try {
                await fs.writeFile(expanded_dest, CompilationDatabase.toJson(new_db));
            } catch (e: any) {
                // Just display the error. It's the best we can do.
                void vscode.window.showErrorMessage(localize('failed.to.merge', 'Failed to write merged compilation database to {0}: {1}', `"${expanded_dest}"`, e.toString()));
                return;
            }
        }
    }

    /**
     * Implementation of `cmake.configure`
     * trigger: describes the circumstance that caused this configure to be run.
     *          In order to avoid a breaking change in the CMake Tools API,
     *          this parameter can default to that scenario.
     *          All other configure calls in this extension are able to provide
     *          proper trigger information.
     */
    configure(extra_args: string[] = []): Thenable<number> {
        return this.configureInternal(ConfigureTrigger.api, extra_args, ConfigureType.Normal);
    }

    async configureInternal(trigger: ConfigureTrigger = ConfigureTrigger.api, extra_args: string[] = [], type: ConfigureType = ConfigureType.Normal): Promise<number> {
        const drv: CMakeDriver | null = await this.getCMakeDriverInstance();
        // Don't show a progress bar when the extension is using Cache for configuration.
        // Using cache for configuration happens only one time.
        if (drv && drv.shouldUseCachedConfiguration(trigger)) {
            const retc: number = await drv.configure(trigger, []);
            if (retc === 0) {
                await this._refreshCompileDatabase(drv.expansionOptions);
            }
            await this._ctestController.reloadTests(drv);
            this._onReconfiguredEmitter.fire();
            return retc;
        }

        return vscode.window.withProgress(
            {
                location: vscode.ProgressLocation.Notification,
                title: localize('configuring.project', 'Configuring project')
            },
            async progress => {
                progress.report({ message: localize('preparing.to.configure', 'Preparing to configure') });
                if (type !== ConfigureType.ShowCommandOnly) {
                    log.info(localize('run.configure', 'Configuring folder: {0}', this.folderName), extra_args);
                }

                return this._doConfigure(type, progress, async consumer => {
                    const IS_CONFIGURING_KEY = 'cmake:isConfiguring';
                    if (drv) {
                        let old_prog = 0;
                        const prog_sub = drv.onProgress(pr => {
                            const new_prog = 100 * (pr.progressCurrent - pr.progressMinimum) / (pr.progressMaximum - pr.progressMinimum);
                            const increment = new_prog - old_prog;
                            if (increment >= 1) {
                                old_prog += increment;
                                progress.report({ increment });
                            }
                        });
                        try {
                            progress.report({ message: localize('configuring.project', 'Configuring project') });
                            let retc: number;
                            await setContextValue(IS_CONFIGURING_KEY, true);
                            if (type === ConfigureType.Cache) {
                                retc = await drv.configure(trigger, [], consumer, true);
                            } else {
                                switch (type) {
                                    case ConfigureType.Normal:
                                        retc = await drv.configure(trigger, extra_args, consumer);
                                        break;
                                    case ConfigureType.Clean:
                                        retc = await drv.cleanConfigure(trigger, extra_args, consumer);
                                        break;
                                    case ConfigureType.ShowCommandOnly:
                                        retc = await drv.configure(trigger, extra_args, consumer, undefined, true);
                                        break;
                                    default:
                                        rollbar.error(localize('unexpected.configure.type', 'Unexpected configure type'), { type });
                                        retc = await this.configureInternal(trigger, extra_args, ConfigureType.Normal);
                                        break;
                                }
                                await setContextValue(IS_CONFIGURING_KEY, false);
                            }
                            if (retc === 0) {
                                await enableFullFeatureSet(true);
                                await this._refreshCompileDatabase(drv.expansionOptions);
                            }

                            await this._ctestController.reloadTests(drv);
                            this._onReconfiguredEmitter.fire();
                            return retc;
                        } finally {
                            await setContextValue(IS_CONFIGURING_KEY, false);
                            progress.report({ message: localize('finishing.configure', 'Finishing configure') });
                            prog_sub.dispose();
                        }
                    } else {
                        progress.report({ message: localize('configure.failed', 'Failed to configure project') });
                        return -1;
                    }
                });
            }
        );
    }

    /**
     * Implementation of `cmake.cleanConfigure()
     * trigger: describes the circumstance that caused this configure to be run.
     *          In order to avoid a breaking change in the CMake Tools API,
     *          this parameter can default to that scenario.
     *          All other configure calls in this extension are able to provide
     *          proper trigger information.
     */
    cleanConfigure(trigger: ConfigureTrigger = ConfigureTrigger.api) {
        return this.configureInternal(trigger, [], ConfigureType.Clean);
    }

    /**
     * Save all open files. "maybe" because the user may have disabled auto-saving
     * with `config.saveBeforeBuild`.
     */
    async maybeAutoSaveAll(showCommandOnly?: boolean): Promise<boolean> {
        // Save open files before we configure/build
        if (this.workspaceContext.config.saveBeforeBuild) {
            if (!showCommandOnly) {
                log.debug(localize('saving.open.files.before', 'Saving open files before configure/build'));
            }

            const save_good = await vscode.workspace.saveAll();
            if (!save_good) {
                log.debug(localize('saving.open.files.failed', 'Saving open files failed'));
                const yesButtonTitle: string = localize('yes.button', 'Yes');
                const chosen = await vscode.window.showErrorMessage<vscode.MessageItem>(
                    localize('not.saved.continue.anyway', 'Not all open documents were saved. Would you like to continue anyway?'),
                    {
                        title: yesButtonTitle,
                        isCloseAffordance: false
                    },
                    {
                        title: localize('no.button', 'No'),
                        isCloseAffordance: true
                    });
                return chosen !== undefined && (chosen.title === yesButtonTitle);
            }
        }
        return true;
    }

    /**
     * Wraps pre/post configure logic around an actual configure function
     * @param cb The actual configure callback. Called to do the configure
     */
    private async _doConfigure(type: ConfigureType, progress: ProgressHandle, cb: (consumer: CMakeOutputConsumer) => Promise<number>): Promise<number> {
        progress.report({ message: localize('saving.open.files', 'Saving open files') });
        if (!await this.maybeAutoSaveAll(type === ConfigureType.ShowCommandOnly)) {
            return -1;
        }
        if (!this.useCMakePresets) {
            if (!this.activeKit) {
                throw new Error(localize('cannot.configure.no.kit', 'Cannot configure: No kit is active for this CMake Tools'));
            }
            if (!this._variantManager.haveVariant) {
                progress.report({ message: localize('waiting.on.variant', 'Waiting on variant selection') });
                await this._variantManager.selectVariant();
                if (!this._variantManager.haveVariant) {
                    log.debug(localize('no.variant.abort', 'No variant selected. Abort configure'));
                    return -1;
                }
            }
        } else if (!this.configurePreset) {
            throw new Error(localize('cannot.configure.no.config.preset', 'Cannot configure: No configure preset is active for this CMake Tools'));
        }
        log.showChannel();
        const consumer = new CMakeOutputConsumer(this.sourceDir, CMAKE_LOGGER);
        const retc = await cb(consumer);
        populateCollection(collections.cmake, consumer.diagnostics);
        return retc;
    }

    /**
     * Get the name of the "all" target; that is, the target name for which CMake
     * will build all default targets.
     *
     * This is required because simply using `all` as the target name is incorrect
     * for some generators, such as Visual Studio and Xcode.
     *
     * This is async because it depends on checking the active generator name
     */
    get allTargetName() {
        return this._allTargetName();
    }
    private async _allTargetName(): Promise<string> {
        const drv = await this.getCMakeDriverInstance();
        if (drv) {
            return drv.allTargetName;
        } else {
            return '';
        }
    }

    /**
     * Check if the current project needs to be (re)configured
     */
    private async _needsReconfigure(): Promise<boolean> {
        const drv = await this.getCMakeDriverInstance();
        if (!drv) {
            return true;
        }

        let needsReconfigure: boolean = await drv.checkNeedsReconfigure();
        if (!needsReconfigure && !await fs.exists(drv.binaryDir)) {
            needsReconfigure = true;
            log.info(localize('cmake.cache.dir.missing', 'The folder containing the CMake cache is missing. The cache will be regenerated.'));
        }

        const skipConfigureIfCachePresent = this.workspaceContext.config.skipConfigureIfCachePresent;
        if (skipConfigureIfCachePresent && needsReconfigure && await fs.exists(drv.cachePath)) {
            log.info(localize(
                'warn.skip.configure.when.cache.present',
                'The extension determined that a configuration is needed at this moment but we are skipping because the setting cmake.skipConfigureWhenCachePresent is ON. Make sure the CMake cache is in sync with the latest configuration changes.'));
            return false;
        }

        return needsReconfigure;
    }

    async ensureConfigured(): Promise<number | null> {
        const drv = await this.getCMakeDriverInstance();
        if (!drv) {
            return null;
        }
        // First, save open files
        if (!await this.maybeAutoSaveAll()) {
            return -1;
        }
        if (await this._needsReconfigure()) {
            return this.configureInternal(ConfigureTrigger.compilation, [], ConfigureType.Normal);
        } else {
            return 0;
        }
    }

    async tasksBuildCommandDrv(drv: CMakeDriver): Promise<string | null> {
        const targets = await this.getDefaultBuildTargets();
        const buildargs = await drv.getCMakeBuildCommand(targets || undefined);
        return (buildargs) ? buildCmdStr(buildargs.command, buildargs.args) : null;
    }

    /**
     * Implementation of `cmake.tasksBuildCommand`
     */
    async tasksBuildCommand(): Promise<string | null> {
        const drv = await this.getCMakeDriverInstance();
        return drv ? this.tasksBuildCommandDrv(drv) : null;
    }

    private m_promise_build: Promise<number> = Promise.resolve(0);

    /**
     * Implementation of `cmake.build`
     */
    async runBuild(targets_?: string[], showCommandOnly?: boolean): Promise<number> {
        if (!showCommandOnly) {
            log.info(localize('run.build', 'Building folder: {0}', this.folderName), (targets_ && targets_.length > 0) ? targets_.join(', ') : '');
        }
        let drv: CMakeDriver | null;
        if (showCommandOnly) {
            drv = await this.getCMakeDriverInstance();
            if (!drv) {
                throw new Error(localize('failed.to.get.cmake.driver', 'Failed to get CMake driver'));
            }
            const buildCmd = await drv.getCMakeBuildCommand(targets_ || await this.getDefaultBuildTargets());
            if (buildCmd) {
                log.showChannel();
                log.info(buildCmdStr(buildCmd.command, buildCmd.args));
            } else {
                throw new Error(localize('failed.to.get.build.command', 'Failed to get build command'));
            }
            return 0;
        }

        const config_retc = await this.ensureConfigured();
        if (config_retc === null) {
            throw new Error(localize('unable.to.configure', 'Build failed: Unable to configure the project'));
        } else if (config_retc !== 0) {
            return config_retc;
        }
        drv = await this.getCMakeDriverInstance();
        if (!drv) {
            throw new Error(localize('driver.died.after.successful.configure', 'CMake driver died immediately after successful configure'));
        }
        let targets = targets_;
        let targetName: string;
        const defaultBuildTargets = await this.getDefaultBuildTargets();
        if (this.useCMakePresets) {
            targets = (targets && targets.length > 0) ? targets : defaultBuildTargets;
            targetName = `${this.buildPreset?.displayName || this.buildPreset?.name || ''}${targets ? (': ' + targets.join(', ')) : ''}`;
            targetName = targetName || this.buildPreset?.displayName || this.buildPreset?.name || '';
        } else {
            targets = (targets && targets.length > 0) ? targets : defaultBuildTargets!;
            targetName = targets.join(', ');
        }

        this.updateDriverAndTargetsInTaskProvider(drv, targets);
        const consumer = new CMakeBuildConsumer(BUILD_LOGGER, drv.config);
        const IS_BUILDING_KEY = 'cmake:isBuilding';
        try {
            this._statusMessage.set(localize('building.status', 'Building'));
            this._isBusy.set(true);
            return await vscode.window.withProgress(
                {
                    location: vscode.ProgressLocation.Window,
                    title: localize('building.target', 'Building: {0}', targetName),
                    cancellable: true
                },
                async (progress, cancel) => {
                    let old_progress = 0;
                    consumer.onProgress(pr => {
                        const increment = pr.value - old_progress;
                        if (increment >= 1) {
                            progress.report({ increment, message: `${pr.value}%` });
                            old_progress += increment;
                        }
                    });
                    cancel.onCancellationRequested(() => rollbar.invokeAsync(localize('stop.on.cancellation', 'Stop on cancellation'), () => this.stop()));
                    log.showChannel();
                    BUILD_LOGGER.info(localize('starting.build', 'Starting build'));
                    await setContextValue(IS_BUILDING_KEY, true);
                    const rc = await drv!.build(targets, consumer);
                    await setContextValue(IS_BUILDING_KEY, false);
                    if (rc === null) {
                        BUILD_LOGGER.info(localize('build.was.terminated', 'Build was terminated'));
                    } else {
                        BUILD_LOGGER.info(localize('build.finished.with.code', 'Build finished with exit code {0}', rc));
                    }
                    const file_diags = consumer.compileConsumer.resolveDiagnostics(drv!.binaryDir);
                    populateCollection(collections.build, file_diags);
                    await this._refreshCompileDatabase(drv!.expansionOptions);
                    return rc === null ? -1 : rc;
                }
            );
        } finally {
            await setContextValue(IS_BUILDING_KEY, false);
            this._statusMessage.set(localize('ready.status', 'Ready'));
            this._isBusy.set(false);
            consumer.dispose();
        }
    }
    /**
     * Implementation of `cmake.build`
     */
    async build(targets_?: string[], showCommandOnly?: boolean): Promise<number> {
        this.m_promise_build = this.runBuild(targets_, showCommandOnly);
        return this.m_promise_build;
    }

    /**
     * Attempt to execute the compile command associated with the file. If it
     * fails for _any reason_, returns `null`. Otherwise returns the terminal in
     * which the compilation is running
     * @param filePath The path to a file to try and compile
     */
    async tryCompileFile(filePath: string): Promise<vscode.Terminal | null> {
        const config_retc = await this.ensureConfigured();
        if (config_retc === null || config_retc !== 0) {
            // Config failed?
            return null;
        }
        if (!this._compilationDatabase) {
            return null;
        }
        const cmd = this._compilationDatabase.get(filePath);
        if (!cmd) {
            return null;
        }
        const drv = await this.getCMakeDriverInstance();
        if (!drv) {
            return null;
        }
        return drv.runCompileCommand(cmd);
    }

    async editCache(): Promise<void> {
        const drv = await this.getCMakeDriverInstance();
        if (!drv) {
            void vscode.window.showErrorMessage(localize('set.up.before.edit.cache', 'Set up your CMake project before trying to edit the cache.'));
            return;
        }

        if (!await fs.exists(drv.cachePath)) {
            const do_conf = !!(await vscode.window.showErrorMessage(
                localize('project.not.yet.configured', 'This project has not yet been configured'),
                localize('configure.now.button', 'Configure Now')));
            if (do_conf) {
                if (await this.configureInternal() !== 0) {
                    return;
                }
            } else {
                return;
            }
        }

        void vscode.workspace.openTextDocument(vscode.Uri.file(drv.cachePath))
            .then(doc => void vscode.window.showTextDocument(doc));
    }

    /**
   * Implementation of `cmake.EditCacheUI`
   */
    async editCacheUI(): Promise<number> {
        if (!this._cacheEditorWebview) {
            const drv = await this.getCMakeDriverInstance();
            if (!drv) {
                void vscode.window.showErrorMessage(localize('cache.load.failed', 'No CMakeCache.txt file has been found. Please configure project first!'));
                return 1;
            }

            this._cacheEditorWebview = new ConfigurationWebview(drv.cachePath, async () => {
                await this.configureInternal(ConfigureTrigger.commandEditCacheUI, [], ConfigureType.Cache);
            });
            await this._cacheEditorWebview.initPanel();

            this._cacheEditorWebview.panel.onDidDispose(() => {
                this._cacheEditorWebview = undefined;
            });
        } else {
            this._cacheEditorWebview.panel.reveal();
        }

        return 0;
    }

    async buildWithTarget(): Promise<number> {
        const target = await this.showTargetSelector();
        if (target === null) {
            return -1;
        }
        let targets: string | string[] | undefined = target;
        if (target === this._targetsInPresetName) {
            targets = this.buildPreset?.targets;
        }
        return this.build(util.isString(targets) ? [targets] : targets);
    }

    private readonly _targetsInPresetName = localize('targests.in.preset', '[Targets In Preset]');

    async showTargetSelector(): Promise<string | null> {
        const drv = await this.getCMakeDriverInstance();
        if (!drv) {
            void vscode.window.showErrorMessage(localize('set.up.before.selecting.target', 'Set up your CMake project before selecting a target.'));
            return '';
        }

        if (this.useCMakePresets && this.buildPreset?.targets) {
            const targets = [this._targetsInPresetName];
            targets.push(...(util.isString(this.buildPreset.targets) ? [this.buildPreset.targets] : this.buildPreset.targets));
            const sel = await vscode.window.showQuickPick(targets, { placeHolder: localize('select.active.target.tooltip', 'Select the default build target') });
            return sel || null;
        }

        if (!drv.targets.length) {
            return await vscode.window.showInputBox({ prompt: localize('enter.target.name', 'Enter a target name') }) || null;
        } else {
            const choices = drv.uniqueTargets.map((t): vscode.QuickPickItem => {
                switch (t.type) {
                    case 'named': {
                        return {
                            label: t.name,
                            description: localize('target.to.build.description', 'Target to build')
                        };
                    }
                    case 'rich': {
                        return { label: t.name, description: t.targetType, detail: t.filepath };
                    }
                }
            });
            const sel = await vscode.window.showQuickPick(choices, { placeHolder: localize('select.active.target.tooltip', 'Select the default build target') });
            return sel ? sel.label : null;
        }
    }

    /**
     * Implementaiton of `cmake.clean`
     */
    async clean(): Promise<number> {
        return this.build(['clean']);
    }

    /**
     * Implementation of `cmake.cleanRebuild`
     */
    async cleanRebuild(): Promise<number> {
        const clean_res = await this.clean();
        if (clean_res !== 0) {
            return clean_res;
        }
        return this.build();
    }

    private readonly _ctestController = new CTestDriver(this.workspaceContext);
    async ctest(): Promise<number> {

        const build_retc = await this.build();
        if (build_retc !== 0) {
            this._ctestController.markAllCurrentTestsAsNotRun();
            return build_retc;
        }

        const drv = await this.getCMakeDriverInstance();
        if (!drv) {
            throw new Error(localize('driver.died.after.build.succeeded', 'CMake driver died immediately after build succeeded.'));
        }
        return this._ctestController.runCTest(drv);
    }

    /**
     * Implementation of `cmake.install`
     */
    async install(): Promise<number> {
        return this.build(['install']);
    }

    /**
     * Implementation of `cmake.stop`
     */
    async stop(): Promise<boolean> {
        const drv = await this._cmakeDriver;
        if (!drv) {
            return false;
        }

        return drv.stopCurrentProcess().then(async () => {
            await this.m_promise_build;
            this._cmakeDriver = Promise.resolve(null);
            this._isBusy.set(false);
            return true;
        }, () => false);
    }

    /**
     * Implementation of `cmake.setVariant`
     */
    async setVariant(name?: string) {
        // Make this function compatibile with return code style...
        if (await this._variantManager.selectVariant(name)) {
            await this.configureInternal(ConfigureTrigger.setVariant, [], ConfigureType.Normal);
            return 0; // succeeded
        }
        return 1; // failed
    }

    /**
     * The target that will be built with a regular build invocation
     */
    public get defaultBuildTarget(): string | null {
        return this.workspaceContext.state.defaultBuildTarget;
    }
    private async _setDefaultBuildTarget(v: string) {
        await this.workspaceContext.state.setDefaultBuildTarget(v);
        this._targetName.set(v);
    }

    public async getDefaultBuildTargets(): Promise<string[] | undefined> {
        const defaultTarget = this.defaultBuildTarget;
        let targets: string | string[] | undefined = defaultTarget || undefined;
        if (this.useCMakePresets && (!defaultTarget || defaultTarget === this._targetsInPresetName)) {
            targets = this.buildPreset?.targets;
        }
        if (!this.useCMakePresets && !defaultTarget) {
            targets = await this.allTargetName;
        }
        return util.isString(targets) ? [targets] : targets;
    }

    /**
     * Set the default target to build. Implementation of `cmake.setDefaultTarget`
     * @param target If specified, set this target instead of asking the user
     */
    async setDefaultTarget(target?: string | null) {
        if (!target) {
            target = await this.showTargetSelector();
        }
        if (!target) {
            return;
        }
        await this._setDefaultBuildTarget(target);
        const drv = await this._cmakeDriver;
        const targets = await this.getDefaultBuildTargets();
        this.updateDriverAndTargetsInTaskProvider(drv, targets);
    }

    updateDriverAndTargetsInTaskProvider(drv: CMakeDriver | null, targets?: string[]) {
        if (drv && (this.useCMakePresets || targets)) {
            updateCMakeDriverInTaskProvider(drv);
            updateDefaultTargetsInTaskProvider(targets);
        }
    }

    /**
     * Implementation of `cmake.getBuildTargetName`
     */
    async buildTargetName(): Promise<string | null> {
        if (this.useCMakePresets) {
            return this.defaultBuildTarget || this._targetsInPresetName;
        }
        return this.defaultBuildTarget || this.allTargetName;
    }

    /**
     * Implementation of `cmake.selectLaunchTarget`
     */
    async selectLaunchTarget(name?: string): Promise<string | null> {
        return this.setLaunchTargetByName(name);
    }

    /**
     * Used by vscode and as test interface
     */
    async setLaunchTargetByName(name?: string | null) {
        if (await this._needsReconfigure()) {
            const rc = await this.configureInternal(ConfigureTrigger.launch, [], ConfigureType.Normal);
            if (rc !== 0) {
                return null;
            }
        }
        const executableTargets = await this.executableTargets;
        if (executableTargets.length === 0) {
            return null;
        } if (executableTargets.length === 1) {
            const target = executableTargets[0];
            await this.workspaceContext.state.setLaunchTargetName(target.name);
            this._launchTargetName.set(target.name);
            return target.path;
        }

        const choices = executableTargets.map(e => ({
            label: e.name,
            description: '',
            detail: e.path
        }));
        let chosen: { label: string; detail: string } | undefined;
        if (!name) {
            chosen = await vscode.window.showQuickPick(choices, { placeHolder: localize('select.a.launch.target', 'Select a launch target for {0}', this.folder.name) });
        } else {
            chosen = choices.find(choice => choice.label === name);
        }
        if (!chosen) {
            return null;
        }
        await this.workspaceContext.state.setLaunchTargetName(chosen.label);
        this._launchTargetName.set(chosen.label);
        return chosen.detail;
    }

    async getCurrentLaunchTarget(): Promise<api.ExecutableTarget | null> {
        const target_name = this.workspaceContext.state.launchTargetName;
        const target = (await this.executableTargets).find(e => e.name === target_name);

        if (!target) {
            return null;
        }
        return target;
    }

    /**
     * Implementation of `cmake.launchTargetPath`. This also ensures the target exists if `cmake.buildBeforeRun` is set.
     */
    async launchTargetPath(): Promise<string | null> {
        const executable = await this.prepareLaunchTargetExecutable();
        if (!executable) {
            log.showChannel();
            log.warning('=======================================================');
            log.warning(localize('no.executable.target.found.to.launch', 'No executable target was found to launch. Please check:'));
            log.warning(` - ${localize('have.you.called.add_executable', 'Have you called add_executable() in your CMake project?')}`);
            log.warning(` - ${localize('have.you.configured', 'Have you executed a successful CMake configure?')}`);
            log.warning(localize('no.program.will.be.executed', 'No program will be executed'));
            return null;
        }
        return executable.path;
    }

    /**
     * Implementation of `cmake.launchTargetDirectory`. This also ensures the target exists if `cmake.buildBeforeRun` is set.
     */
    async launchTargetDirectory(): Promise<string | null> {
        const targetPath = await this.launchTargetPath();
        if (targetPath === null) {
            return null;
        }
        return path.dirname(targetPath);
    }

    /**
     * Implementation of `cmake.launchTargetFilename`. This also ensures the target exists if `cmake.buildBeforeRun` is set.
     */
    async launchTargetFilename(): Promise<string | null> {
        const targetPath = await this.launchTargetPath();
        if (targetPath === null) {
            return null;
        }
        return path.basename(targetPath);
    }

    /**
     * Implementation of `cmake.getLaunchTargetPath`. This does not ensure the target exists.
     */
    async getLaunchTargetPath(): Promise<string | null> {
        if (await this._needsReconfigure()) {
            const rc = await this.configureInternal(ConfigureTrigger.launch, [], ConfigureType.Normal);
            if (rc !== 0) {
                return null;
            }
        }
        const target = await this.getOrSelectLaunchTarget();
        if (!target) {
            log.showChannel();
            log.warning('=======================================================');
            log.warning(localize('no.executable.target.found.to.launch', 'No executable target was found to launch. Please check:'));
            log.warning(` - ${localize('have.you.called.add_executable', 'Have you called add_executable() in your CMake project?')}`);
            log.warning(` - ${localize('have.you.configured', 'Have you executed a successful CMake configure?')}`);
            log.warning(localize('no.program.will.be.executed', 'No program will be executed'));
            return null;
        }

        return target.path;
    }

    /**
     * Implementation of `cmake.getLaunchTargetDirectory`. This does not ensure the target exists.
     */
    async getLaunchTargetDirectory(): Promise<string | null> {
        const targetPath = await this.getLaunchTargetPath();
        if (targetPath === null) {
            return null;
        }
        return path.dirname(targetPath);
    }

    /**
     * Implementation of `cmake.getLaunchTargetFilename`. This does not ensure the target exists.
     */
    async getLaunchTargetFilename(): Promise<string | null> {
        const targetPath = await this.getLaunchTargetPath();
        if (targetPath === null) {
            return null;
        }
        return path.basename(targetPath);
    }

    /**
     * Implementation of `cmake.buildType`
     */
    async currentBuildType(): Promise<string | null> {
        return this._variantManager.activeVariantOptions.buildType || null;
    }

    /**
     * Implementation of `cmake.buildDirectory`
     */
    async buildDirectory(): Promise<string | null> {
        const binaryDir = await this.binaryDir;
        if (binaryDir) {
            return binaryDir;
        } else {
            return null;
        }
    }

    /**
     * Implementation of `cmake.buildKit`
     */
    async buildKit(): Promise<string | null> {
        if (this.activeKit) {
            return this.activeKit.name;
        } else {
            return null;
        }
    }

    async prepareLaunchTargetExecutable(name?: string): Promise<api.ExecutableTarget | null> {
        let chosen: api.ExecutableTarget;

        // Ensure that we've configured the project already. If we haven't, `getOrSelectLaunchTarget` won't see any
        // executable targets and may show an uneccessary prompt to the user
        const isReconfigurationNeeded = await this._needsReconfigure();
        if (isReconfigurationNeeded) {
            const rc = await this.configureInternal(ConfigureTrigger.launch, [], ConfigureType.Normal);
            if (rc !== 0) {
                log.debug(localize('project.configuration.failed', 'Configuration of project failed.'));
                return null;
            }
        }

        if (name) {
            const found = (await this.executableTargets).find(e => e.name === name);
            if (!found) {
                return null;
            }
            chosen = found;
        } else {
            const current = await this.getOrSelectLaunchTarget();
            if (!current) {
                return null;
            }
            chosen = current;
        }

        const buildOnLaunch = this.workspaceContext.config.buildBeforeRun;
        if (buildOnLaunch || isReconfigurationNeeded) {
            const rc_build = await this.build([chosen.name]);
            if (rc_build !== 0) {
                log.debug(localize('build.failed', 'Build failed'));
                return null;
            }
        }

        return chosen;
    }

    async getOrSelectLaunchTarget(): Promise<api.ExecutableTarget | null> {
        const current = await this.getCurrentLaunchTarget();
        if (current) {
            return current;
        }
        // Ask the user if we don't already have a target
        await this.selectLaunchTarget();
        return this.getCurrentLaunchTarget();
    }

    /**
     * Both debugTarget and launchTarget called this funciton, so it's refactored out
     * Array.concat's performance would not beat the Dict.merge a lot.
     * This is also the point to fixing the issue #1987
     */
    async _getTargetLaunchEnvironment(drv: CMakeDriver | null, debug_env?: DebuggerEnvironmentVariable[]): Promise<Environment> {
        const env = util.fromDebuggerEnvironmentVars(debug_env);

        // Add environment variables from ConfigureEnvironment.
        const configureEnv = await drv?.getConfigureEnvironment();

        return EnvironmentUtils.merge([env, configureEnv]);
    }

    /**
     * Implementation of `cmake.debugTarget`
     */
    async debugTarget(name?: string): Promise<vscode.DebugSession | null> {
        const drv = await this.getCMakeDriverInstance();
        if (!drv) {
            void vscode.window.showErrorMessage(localize('set.up.and.build.project.before.debugging', 'Set up and build your CMake project before debugging.'));
            return null;
        }
        if (drv instanceof LegacyCMakeDriver) {
            void vscode.window
                .showWarningMessage(localize('target.debugging.unsupported', 'Target debugging is no longer supported with the legacy driver'), {
                    title: localize('learn.more.button', 'Learn more'),
                    isLearnMore: true
                })
                .then(item => {
                    if (item && item.isLearnMore) {
                        open('https://vector-of-bool.github.io/docs/vscode-cmake-tools/debugging.html');
                    }
                });
            return null;
        }

        const targetExecutable = await this.prepareLaunchTargetExecutable(name);
        if (!targetExecutable) {
            log.error(localize('failed.to.prepare.target', 'Failed to prepare executable target with name {0}', `"${name}"`));
            return null;
        }

        let debug_config;
        try {
            const cache = await CMakeCache.fromPath(drv.cachePath);
            debug_config = await debugger_mod.getDebugConfigurationFromCache(cache, targetExecutable, process.platform,
                this.workspaceContext.config.debugConfig?.MIMode,
                this.workspaceContext.config.debugConfig?.miDebuggerPath);
            log.debug(localize('debug.configuration.from.cache', 'Debug configuration from cache: {0}', JSON.stringify(debug_config)));
        } catch (error: any) {
            void vscode.window
                .showErrorMessage(error.message, {
                    title: localize('debugging.documentation.button', 'Debugging documentation'),
                    isLearnMore: true
                })
                .then(item => {
                    if (item && item.isLearnMore) {
                        open('https://vector-of-bool.github.io/docs/vscode-cmake-tools/debugging.html');
                    }
                });
            log.debug(localize('problem.getting.debug', 'Problem getting debug configuration from cache.'), error);
            return null;
        }

        if (debug_config === null) {
            log.error(localize('failed.to.generate.debugger.configuration', 'Failed to generate debugger configuration'));
            void vscode.window.showErrorMessage(localize('unable.to.generate.debugging.configuration', 'Unable to generate a debugging configuration.'));
            return null;
        }

        // Add debug configuration from settings.
        const user_config = this.workspaceContext.config.debugConfig;
        Object.assign(debug_config, user_config);
        const launchEnv = await this._getTargetLaunchEnvironment(drv, debug_config.environment);
        debug_config.environment = util.makeDebuggerEnvironmentVars(launchEnv);
        log.debug(localize('starting.debugger.with', 'Starting debugger with following configuration.'), JSON.stringify({
            workspace: this.folder.uri.toString(),
            config: debug_config,
            environment: debug_config.environment
        }));

        const cfg = vscode.workspace.getConfiguration('cmake', this.folder.uri).inspect<object>('debugConfig');
        const customSetting = (cfg?.globalValue !== undefined || cfg?.workspaceValue !== undefined || cfg?.workspaceFolderValue !== undefined);
        let dbg = debug_config.MIMode?.toString();
        if (!dbg && debug_config.type === "cppvsdbg") {
            dbg = "vsdbg";
        } else {
            dbg = "(unset)";
        }
        const telemetryProperties: telemetry.Properties = {
            customSetting: customSetting.toString(),
            debugger: dbg
        };

        telemetry.logEvent('debug', telemetryProperties);

        await vscode.debug.startDebugging(this.folder, debug_config);
        return vscode.debug.activeDebugSession!;
    }

<<<<<<< HEAD
    private _launchTerminals = new Map<number, vscode.Terminal>();
    private _launchTerminalTargetName = '_CMAKE_TOOLS_LAUNCH_TERMINAL_TARGET_NAME';
=======
    private _launchTerminal?: vscode.Terminal;
    private _lastTerminal?: string;
>>>>>>> d57f3213
    // Watch for the user closing our terminal
    private readonly _termCloseSub = vscode.window.onDidCloseTerminal(async term => {
        const processId = await term.processId;
        if (this._launchTerminals.has(processId!)) {
            this._launchTerminals.delete(processId!);
        }
    });

    private _createTerminal(options: vscode.TerminalOptions, executable: api.ExecutableTarget) {
        if (!this.workspaceContext.config.launch_allowParallel) {
            for (const [, term] of this._launchTerminals) {
                const creationOptions = term.creationOptions! as vscode.TerminalOptions;
                const executablePath = creationOptions.env![this._launchTerminalTargetName];
                if (executablePath === executable.name) {
                    if (this.workspaceContext.config.launch_terminatePreviousInstance) {
                        term.sendText('\u0003');
                    }
                    return term;
                }
            }
        }

        if (options && options.env) {
            options.env[this._launchTerminalTargetName] = executable.name;
        }

        return vscode.window.createTerminal(options);
    }

    /**
     * Implementation of `cmake.launchTarget`
     */
    async launchTarget(name?: string) {
        const executable = await this.prepareLaunchTargetExecutable(name);
        if (!executable) {
            // The user has nothing selected and cancelled the prompt to select
            // a target.
            return null;
        }

        const user_config = this.workspaceContext.config.debugConfig;

        const drv = await this.getCMakeDriverInstance();
        const launchEnv = await this._getTargetLaunchEnvironment(drv, user_config.environment);
        const termOptions: vscode.TerminalOptions = {
            name: 'CMake/Launch',
            env: launchEnv,
            cwd: (user_config && user_config.cwd) || path.dirname(executable.path)
        };

        let executablePath = shlex.quote(executable.path);

        if (process.platform === 'win32') {
            executablePath = executablePath.replace(/\\/g, "/");

            if (vscode.env.shell.indexOf("PowerShell") > 0) {
                executablePath = `.${executablePath}`;
            }
        }

        if (this._lastTerminal !== vscode.env.shell) {
            void this._launchTerminal?.dispose();
            this._launchTerminal = undefined;
        }
        this._lastTerminal = vscode.env.shell;

        const term = this._createTerminal(termOptions, executable);

        let launchArgs = '';
        if (user_config && user_config.args) {
            launchArgs = user_config.args.join(" ");
        }

<<<<<<< HEAD
        const quoted = shlex.quote(executable.path);
        term.sendText(`${quoted} ${launchArgs}`);
        term.show(true);

        const processId = await term.processId;
        this._launchTerminals.set(processId!, term);

        return term;
=======
        this._launchTerminal.sendText(`${executablePath} ${launchArgs}`);
        this._launchTerminal.show(true);
        return this._launchTerminal;
>>>>>>> d57f3213
    }

    /**
     * Implementation of `cmake.quickStart`
     */
    public async quickStart(cmtFolder?: CMakeToolsFolder): Promise<Number> {
        if (!cmtFolder) {
            void vscode.window.showErrorMessage(localize('no.folder.open', 'No folder is open.'));
            return -2;
        }

        const mainListFile = path.join(this.sourceDir, 'CMakeLists.txt');

        if (await fs.exists(mainListFile)) {
            void vscode.window.showErrorMessage(localize('cmakelists.already.configured', 'A CMakeLists.txt is already configured!'));
            return -1;
        }

        const project_name = await vscode.window.showInputBox({
            prompt: localize('new.project.name', 'Enter a name for the new project'),
            validateInput: (value: string): string => {
                if (!value.length) {
                    return localize('project.name.required', 'A project name is required');
                }
                return '';
            }
        });
        if (!project_name) {
            return -1;
        }

        const target_type = (await vscode.window.showQuickPick([
            {
                label: 'Library',
                description: localize('create.library', 'Create a library')
            },
            { label: 'Executable', description: localize('create.executable', 'Create an executable') }
        ]));

        if (!target_type) {
            return -1;
        }

        const type = target_type.label;

        const init = [
            'cmake_minimum_required(VERSION 3.0.0)',
            `project(${project_name} VERSION 0.1.0)`,
            '',
            'include(CTest)',
            'enable_testing()',
            '',
            type === 'Library' ? `add_library(${project_name} ${project_name}.cpp)`
                : `add_executable(${project_name} main.cpp)`,
            '',
            'set(CPACK_PROJECT_NAME ${PROJECT_NAME})',
            'set(CPACK_PROJECT_VERSION ${PROJECT_VERSION})',
            'include(CPack)',
            ''
        ].join('\n');

        if (type === 'Library') {
            if (!(await fs.exists(path.join(this.sourceDir, project_name + '.cpp')))) {
                await fs.writeFile(path.join(this.sourceDir, project_name + '.cpp'), [
                    '#include <iostream>',
                    '',
                    'void say_hello(){',
                    `    std::cout << "Hello, from ${project_name}!\\n";`,
                    '}',
                    ''
                ].join('\n'));
            }
        } else {
            if (!(await fs.exists(path.join(this.sourceDir, 'main.cpp')))) {
                await fs.writeFile(path.join(this.sourceDir, 'main.cpp'), [
                    '#include <iostream>',
                    '',
                    'int main(int, char**) {',
                    '    std::cout << "Hello, world!\\n";',
                    '}',
                    ''
                ].join('\n'));
            }
        }
        await fs.writeFile(mainListFile, init);
        const doc = await vscode.workspace.openTextDocument(mainListFile);
        await vscode.window.showTextDocument(doc);

        // By now, quickStart is succesful in creating a valid CMakeLists.txt.
        // Regardless of the following configure return code,
        // we want full feature set view for the whole workspace.
        await enableFullFeatureSet(true);
        return this.configureInternal(ConfigureTrigger.quickStart, [], ConfigureType.Normal);
    }

    /**
     * Implementation of `cmake.resetState`
     */
    async resetState() {
        await this.workspaceContext.state.reset();
    }

    private _sourceDir = '';
    get sourceDir() {
        // Don't get this from the driver. Source dir is required to evaluate presets.
        // Presets contain generator info. Generator info is required for server api.
        return this._sourceDir;
    }

    get mainListFile() {
        const drv = this.getCMakeDriverInstance();

        return drv.then(d => {
            if (!d) {
                return '';
            }
            return d.mainListFile;
        });
    }

    get binaryDir() {
        const drv = this.getCMakeDriverInstance();

        return drv.then(d => {
            if (!d) {
                return '';
            }
            return d.binaryDir;
        });
    }

    get cachePath() {
        const drv = this.getCMakeDriverInstance();

        return drv.then(d => {
            if (!d) {
                return '';
            }
            return d.cachePath;
        });
    }

    get targets() {
        const drv = this.getCMakeDriverInstance();

        return drv.then(d => {
            if (!d) {
                return [];
            }
            return d.targets;
        });
    }

    get executableTargets() {
        const drv = this.getCMakeDriverInstance();

        return drv.then(d => {
            if (!d) {
                return [];
            }
            return d.executableTargets;
        });
    }

    async jumpToCacheFile() {
        // Do nothing.
        return null;
    }

    async setBuildType() {
        // Do nothing
        return -1;
    }

    async selectEnvironments() {
        return null;
    }
}

export default CMakeTools;<|MERGE_RESOLUTION|>--- conflicted
+++ resolved
@@ -2135,13 +2135,9 @@
         return vscode.debug.activeDebugSession!;
     }
 
-<<<<<<< HEAD
     private _launchTerminals = new Map<number, vscode.Terminal>();
     private _launchTerminalTargetName = '_CMAKE_TOOLS_LAUNCH_TERMINAL_TARGET_NAME';
-=======
-    private _launchTerminal?: vscode.Terminal;
-    private _lastTerminal?: string;
->>>>>>> d57f3213
+    private _lastTerminal?: string; // post-merge: figure out how this fits
     // Watch for the user closing our terminal
     private readonly _termCloseSub = vscode.window.onDidCloseTerminal(async term => {
         const processId = await term.processId;
@@ -2202,11 +2198,12 @@
             }
         }
 
-        if (this._lastTerminal !== vscode.env.shell) {
-            void this._launchTerminal?.dispose();
-            this._launchTerminal = undefined;
-        }
-        this._lastTerminal = vscode.env.shell;
+// post-merge: figure out how this fits
+//        if (this._lastTerminal !== vscode.env.shell) {
+//            void this._launchTerminal?.dispose();
+//            this._launchTerminal = undefined;
+//        }
+//        this._lastTerminal = vscode.env.shell;
 
         const term = this._createTerminal(termOptions, executable);
 
@@ -2215,7 +2212,6 @@
             launchArgs = user_config.args.join(" ");
         }
 
-<<<<<<< HEAD
         const quoted = shlex.quote(executable.path);
         term.sendText(`${quoted} ${launchArgs}`);
         term.show(true);
@@ -2224,11 +2220,6 @@
         this._launchTerminals.set(processId!, term);
 
         return term;
-=======
-        this._launchTerminal.sendText(`${executablePath} ${launchArgs}`);
-        this._launchTerminal.show(true);
-        return this._launchTerminal;
->>>>>>> d57f3213
     }
 
     /**
