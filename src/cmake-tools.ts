/**
 * Root of the extension
 */
import {CMakeCache} from '@cmt/cache';
import {CMakeExecutable, getCMakeExecutableInformation} from '@cmt/cmake/cmake-executable';
import {CompilationDatabase} from '@cmt/compdb';
import * as debugger_mod from '@cmt/debugger';
import collections from '@cmt/diagnostics/collections';
import * as shlex from '@cmt/shlex';
import {StateManager} from '@cmt/state';
import {Strand} from '@cmt/strand';
import {ProgressHandle, versionToString, lightNormalizePath, Version, versionLess} from '@cmt/util';
import {DirectoryContext} from '@cmt/workspace';
import * as path from 'path';
import * as vscode from 'vscode';

import * as api from './api';
import {ExecutionOptions, ExecutionResult} from './api';
import * as codemodel_api from '@cmt/drivers/codemodel-driver-interface';
import {BadHomeDirectoryError} from '@cmt/drivers/cms-client';
import {CMakeServerClientDriver, NoGeneratorError} from '@cmt/drivers/cms-driver';
import {CTestDriver} from './ctest';
import {BasicTestResults} from './ctest';
import {CMakeBuildConsumer} from './diagnostics/build';
import {CMakeOutputConsumer} from './diagnostics/cmake';
import {populateCollection} from './diagnostics/util';
import {CMakeDriver, CMakePreconditionProblems} from '@cmt/drivers/driver';
import {expandString, ExpansionOptions} from './expand';
import {CMakeGenerator, Kit} from './kit';
import {LegacyCMakeDriver} from '@cmt/drivers/legacy-driver';
import * as logging from './logging';
import {fs} from './pr';
import {buildCmdStr, EnvironmentVariables} from './proc';
import {Property} from './prop';
import rollbar from './rollbar';
import * as telemetry from './telemetry';
import {setContextValue} from './util';
import {VariantManager} from './variant';
import {CMakeFileApiDriver} from '@cmt/drivers/cmfileapi-driver';
import * as nls from 'vscode-nls';
import paths from './paths';
import {CMakeToolsFolder} from './folders';
import {ConfigurationWebview} from './cache-view';
import { updateFullFeatureSetForFolder, updateCMakeDriverInTaskProvider, enableFullFeatureSet, isActiveFolder, updateDefaultTargetInTaskProvider, expShowCMakeLists } from './extension';
import { ConfigurationReader } from './config';
import * as preset from '@cmt/preset';
import * as util from '@cmt/util';

nls.config({ messageFormat: nls.MessageFormat.bundle, bundleFormat: nls.BundleFormat.standalone })();
const localize: nls.LocalizeFunc = nls.loadMessageBundle();

const open = require('open') as ((url: string, appName?: string, callback?: Function) => void);

const log = logging.createLogger('main');
const BUILD_LOGGER = logging.createLogger('build');
const CMAKE_LOGGER = logging.createLogger('cmake');

export enum ConfigureType {
  Normal,
  Clean,
  Cache
}

export enum ConfigureTrigger {
  api = "api",
  runTests = "runTests",
  badHomeDir = "badHomeDir",
  configureOnOpen = "configureOnOpen",
  configureWithCache = "configureWithCache",
  quickStart = "quickStart",
  setVariant = "setVariant",
  cmakeListsChange = "cmakeListsChange",
  sourceDirectoryChange = "sourceDirectoryChange",
  buttonNewKitsDefinition = "buttonNewKitsDefinition",
  compilation = "compilation",
  launch = "launch",
  commandEditCacheUI = "commandEditCacheUI",
  commandConfigure = "commandConfigure",
  commandCleanConfigure = "commandCleanConfigure",
  commandConfigureAll = "commandConfigureAll",
  commandCleanConfigureAll = "commandCleanConfigureAll",
}

/**
 * Class implementing the extension. It's all here!
 *
 * The class internally uses a two-phase initialization, since proper startup
 * requires asynchrony. To ensure proper initialization. The class must be
 * created via the `create` static method. This will run the two phases
 * internally and return a promise to the new instance. This ensures that the
 * class invariants are maintained at all times.
 *
 * Some fields also require two-phase init. Their first phase is in the first
 * phase of the CMakeTools init, ie. the constructor.
 *
 * The second phases of fields will be called by the second phase of the parent
 * class. See the `_init` private method for this initialization.
 */
export class CMakeTools implements vscode.Disposable, api.CMakeToolsAPI {
  /**
   * Construct a new instance. The instance isn't ready, and must be initalized.
   * @param extensionContext The extension context
   *
   * This is private. You must call `create` to get an instance.
   */
  private constructor(readonly extensionContext: vscode.ExtensionContext, readonly workspaceContext: DirectoryContext) {
    // Handle the active kit changing. We want to do some updates and teardown
    log.debug(localize('constructing.cmaketools', 'Constructing new CMakeTools instance'));
  }

  /**
   * The workspace folder associated with this CMakeTools instance
   */
  get folder(): vscode.WorkspaceFolder { return this.workspaceContext.folder; }

  /**
   * The name of the workspace folder for this CMakeTools instance
   */
  get folderName(): string { return this.folder.name; }

  /**
   * Whether we use presets
   */
  private _useCMakePresets = false; // The default value doesn't matter, value is set when folder is loaded
  get useCMakePresets(): boolean { return this._useCMakePresets; }
  async setUseCMakePresets(useCMakePresets: boolean) {
    const oldValue = this._useCMakePresets;
    if (oldValue !== useCMakePresets) {
      this._useCMakePresets = useCMakePresets;
      const drv = await this._cmakeDriver;
      if (drv) {
        log.debug(localize('disposing.driver', 'Disposing CMake driver'));
        await drv.asyncDispose();
        this._cmakeDriver = Promise.resolve(null);
      }
    }
  }

  // Events that effect the user-interface
  /**
   * The status of this backend
   */
  get statusMessage() { return this._statusMessage.value; }
  get onStatusMessageChanged() { return this._statusMessage.changeEvent; }
  private readonly _statusMessage = new Property<string>(localize('initializing', 'Initializing'));

  /**
   * Minimum cmake version supported. Currently only used for presets
   */
  get minCMakeVersion() { return this._minCMakeVersion; }
  set minCMakeVersion(version: Version | undefined) { this._minCMakeVersion = version; }
  private _minCMakeVersion?: Version;

  /**
   * Currently selected configure preset
   */
  get configurePreset() { return this._configurePreset.value; }
  get onActiveConfigurePresetChanged() { return this._configurePreset.changeEvent; }
  private readonly _configurePreset = new Property<preset.ConfigurePreset | null>(null);

  private async resetPresets() {
    await this.workspaceContext.state.setConfigurePresetName(null);
    await this.workspaceContext.state.setBuildPresetName(null);
    await this.workspaceContext.state.setTestPresetName(null);
    this._configurePreset.set(null);
    this._buildPreset.set(null);
    this._testPreset.set(null);
  }

  /**
   * Presets are loaded by PresetsController, so this function should only be called by PresetsController.
   */
  async setConfigurePreset(configurePreset: string | null) {
    const previousGenerator = this.configurePreset?.generator;

    if (configurePreset) {
      log.debug(localize('resolving.config.preset', 'Resolving the selected configure preset'));
      const expandedConfigurePreset = await preset.expandConfigurePreset(this.folder.uri.fsPath,
                                                                         configurePreset,
                                                                         lightNormalizePath(this.folder.uri.fsPath || '.'),
                                                                         this.sourceDir,
                                                                         this.getPreferredGeneratorName(),
                                                                         true);
      this._configurePreset.set(expandedConfigurePreset);
      if (previousGenerator && previousGenerator !== expandedConfigurePreset?.generator) {
        await this._shutDownCMakeDriver();
      }

      if (!expandedConfigurePreset) {
        log.error(localize('failed.resolve.config.preset', 'Failed to resolve configure preset: {0}', configurePreset));
        await this.resetPresets();
        return;
      }
      if (!expandedConfigurePreset.binaryDir) {
        log.error(localize('binaryDir.not.set.config.preset', '"binaryDir" is not set in configure preset: {0}', configurePreset));
        // Set to null so if we won't get wrong selection option when selectbuild/testPreset before a configure preset is selected.
        await this.resetPresets();
        return;
      }
      if (!expandedConfigurePreset.generator) {
        log.error(localize('generator.not.set.config.preset', '"generator" is not set in configure preset: {0}', configurePreset));
        // Set to null so if we won't get wrong selection option when selectbuild/testPreset before a configure preset is selected.
        await this.resetPresets();
        return;
      }
      log.debug(localize('loading.new.config.preset', 'Loading new configure preset into CMake driver'));
      const drv = await this._cmakeDriver;  // Use only an existing driver, do not create one
      if (drv) {
        try {
          this._statusMessage.set(localize('reloading.status', 'Reloading...'));
          await drv.setConfigurePreset(expandedConfigurePreset);
          await this.workspaceContext.state.setConfigurePresetName(configurePreset);
          this._statusMessage.set(localize('ready.status', 'Ready'));
        } catch (error: any) {
          void vscode.window.showErrorMessage(localize('unable.to.set.config.preset', 'Unable to set configure preset "{0}".', error));
          this._statusMessage.set(localize('error.on.switch.config.preset', 'Error on switch of configure preset ({0})', error.message));
          this._cmakeDriver = Promise.resolve(null);
          await this.resetPresets();
        }
      } else {
        // Remember the selected configure preset for the next session.
        await this.workspaceContext.state.setConfigurePresetName(configurePreset);
      }
    } else {
      await this.resetPresets();
    }
  }

  /**
   * Currently selected build preset
   */
  get buildPreset() { return this._buildPreset.value; }
  get onActiveBuildPresetChanged() { return this._buildPreset.changeEvent; }
  private readonly _buildPreset = new Property<preset.BuildPreset | null>(null);

  /**
   * Presets are loaded by PresetsController, so this function should only be called by PresetsController.
   */
  async setBuildPreset(buildPreset: string | null) {
    if (buildPreset) {
      log.debug(localize('resolving.build.preset', 'Resolving the selected build preset'));
      const expandedBuildPreset = await preset.expandBuildPreset(this.folder.uri.fsPath,
                                                                 buildPreset,
                                                                 lightNormalizePath(this.folder.uri.fsPath || '.'),
                                                                 this.sourceDir,
                                                                 this.getPreferredGeneratorName(),
                                                                 true,
                                                                 this.configurePreset?.name);
      this._buildPreset.set(expandedBuildPreset);
      if (!expandedBuildPreset) {
        log.error(localize('failed.resolve.build.preset', 'Failed to resolve build preset: {0}', buildPreset));
        this._buildPreset.set(null);
        return;
      }
      if (!expandedBuildPreset.configurePreset) {
        log.error(localize('configurePreset.not.set.build.preset', '"configurePreset" is not set in build preset: {0}', buildPreset));
        this._buildPreset.set(null);
        return;
      }
      log.debug(localize('loading.new.build.preset', 'Loading new build preset into CMake driver'));
      const drv = await this._cmakeDriver;  // Use only an existing driver, do not create one
      if (drv) {
        try {
          this._statusMessage.set(localize('reloading.status', 'Reloading...'));
          await drv.setBuildPreset(expandedBuildPreset);
          this.updateDriverAndTargetInTaskProvider(drv);
          await this.workspaceContext.state.setBuildPresetName(buildPreset);
          this._statusMessage.set(localize('ready.status', 'Ready'));
        } catch (error: any) {
          void vscode.window.showErrorMessage(localize('unable.to.set.build.preset', 'Unable to set build preset "{0}".', error));
          this._statusMessage.set(localize('error.on.switch.build.preset', 'Error on switch of build preset ({0})', error.message));
          this._cmakeDriver = Promise.resolve(null);
          this._buildPreset.set(null);
        }
      } else {
        // Remember the selected build preset for the next session.
        await this.workspaceContext.state.setBuildPresetName(buildPreset);
      }
    } else {
      this._buildPreset.set(null);
      await this.workspaceContext.state.setBuildPresetName(buildPreset);
    }
  }

  /**
   * Currently selected test preset
   */
  get testPreset() { return this._testPreset.value; }
  get onActiveTestPresetChanged() { return this._testPreset.changeEvent; }
  private readonly _testPreset = new Property<preset.TestPreset | null>(null);

  /**
   * Presets are loaded by PresetsController, so this function should only be called by PresetsController.
   */
  async setTestPreset(testPreset: string | null) {
    if (testPreset) {
      log.debug(localize('resolving.test.preset', 'Resolving the selected test preset'));
      const expandedTestPreset = await preset.expandTestPreset(this.folder.uri.fsPath,
                                                               testPreset,
                                                               lightNormalizePath(this.folder.uri.fsPath || '.'),
                                                               this.sourceDir,
                                                               this.getPreferredGeneratorName(),
                                                               true,
                                                               this.configurePreset?.name);
      this._testPreset.set(expandedTestPreset);
      if (!expandedTestPreset) {
        log.error(localize('failed.resolve.test.preset', 'Failed to resolve test preset: {0}', testPreset));
        this._testPreset.set(null);
        return;
      }
      if (!expandedTestPreset.configurePreset) {
        log.error(localize('configurePreset.not.set.test.preset', '"configurePreset" is not set in test preset: {0}', testPreset));
        this._testPreset.set(null);
        return;
      }
      log.debug(localize('loading.new.test.preset', 'Loading new test preset into CMake driver'));
      const drv = await this._cmakeDriver;  // Use only an existing driver, do not create one
      if (drv) {
        try {
          this._statusMessage.set(localize('reloading.status', 'Reloading...'));
          await drv.setTestPreset(expandedTestPreset);
          await this.workspaceContext.state.setTestPresetName(testPreset);
          this._statusMessage.set(localize('ready.status', 'Ready'));
        } catch (error: any) {
          void vscode.window.showErrorMessage(localize('unable.to.set.test.preset', 'Unable to set test preset "{0}".', error));
          this._statusMessage.set(localize('error.on.switch.test.preset', 'Error on switch of test preset ({0})', error.message));
          this._cmakeDriver = Promise.resolve(null);
          this._testPreset.set(null);
        }
      } else {
        // Remember the selected test preset for the next session.
        await this.workspaceContext.state.setTestPresetName(testPreset);
      }
    } else {
      this._testPreset.set(null);
      await this.workspaceContext.state.setTestPresetName(testPreset);
    }
  }

  /**
   * The current target to build.
   */
  get targetName() { return this._targetName.value; }
  get onTargetNameChanged() { return this._targetName.changeEvent; }
  private readonly _targetName = new Property<string>('all');

  /**
   * The current variant
   */
  get activeVariant() { return this._activeVariant.value; }
  get onActiveVariantChanged() { return this._activeVariant.changeEvent; }
  private readonly _activeVariant = new Property<string>('Unconfigured');

  /**
   * The "launch target" (the target that will be run by debugging)
   */
  get launchTargetName() { return this._launchTargetName.value; }
  get onLaunchTargetNameChanged() { return this._launchTargetName.changeEvent; }
  private readonly _launchTargetName = new Property<string|null>(null);

  /**
   * Whether CTest is enabled
   */
  get ctestEnabled() { return this._ctestEnabled.value; }
  get onCTestEnabledChanged() { return this._ctestEnabled.changeEvent; }
  private readonly _ctestEnabled = new Property<boolean>(false);

  /**
   * The current CTest results
   */
  get testResults() { return this._testResults.value; }
  get onTestResultsChanged() { return this._testResults.changeEvent; }
  private readonly _testResults = new Property<BasicTestResults|null>(null);

  /**
   * Whether the backend is busy running some task
   */
  get isBusy() { return this._isBusy.value; }
  get onIsBusyChanged() { return this._isBusy.changeEvent; }
  private readonly _isBusy = new Property<boolean>(false);

  /**
   * Event fired when the code model from CMake is updated
   */
  get codeModelContent() { return this._codeModelContent.value; }
  get onCodeModelChanged() { return this._codeModelContent.changeEvent; }
  private readonly _codeModelContent = new Property<codemodel_api.CodeModelContent|null>(null);
  private _codeModelDriverSub: vscode.Disposable|null = null;

  private readonly _communicationModeSub = this.workspaceContext.config.onChange('cmakeCommunicationMode', () => {
    log.info(localize('communication.changed.restart.driver', "Restarting the CMake driver after a communication mode change."));
    return this._shutDownCMakeDriver();
  });

  private readonly _generatorSub = this.workspaceContext.config.onChange('generator', () => {
    log.info(localize('generator.changed.restart.driver', "Restarting the CMake driver after a generator change."));
    return this._reloadCMakeDriver();
  });

  private readonly _preferredGeneratorsSub = this.workspaceContext.config.onChange('preferredGenerators', () => {
    log.info(localize('preferredGenerator.changed.restart.driver', "Restarting the CMake driver after a preferredGenerators change."));
    return this._reloadCMakeDriver();
  });

  private readonly _sourceDirSub = this.workspaceContext.config.onChange('sourceDirectory', async () =>
    this._sourceDir = await util.normalizeAndVerifySourceDir(
      await expandString(this.workspaceContext.config.sourceDirectory, CMakeDriver.sourceDirExpansionOptions(this.folder.uri.fsPath))
    )
  );

  /**
   * The variant manager keeps track of build variants. Has two-phase init.
   */
  private readonly _variantManager = new VariantManager(this.folder, this.workspaceContext.state, this.workspaceContext.config);

  /**
   * A strand to serialize operations with the CMake driver
   */
  private readonly _driverStrand = new Strand();

  /**
   * The object in charge of talking to CMake. It starts empty (null) because
   * we don't know what driver to use at the current time. The driver also has
   * two-phase init and a private constructor. The driver may be replaced at
   * any time by the user making changes to the workspace configuration.
   */
  private _cmakeDriver: Promise<CMakeDriver|null> = Promise.resolve(null);

  /**
   * This object manages the CMake Cache Editor GUI
   */
  private _cacheEditorWebview: ConfigurationWebview | undefined;

  /**
   * Event fired just as CMakeTools is about to be disposed
   */
  get onDispose() { return this._disposeEmitter.event; }
  private readonly _disposeEmitter = new vscode.EventEmitter<void>();

  /**
   * Dispose the instance
   */
  dispose() {
    log.debug(localize('disposing.extension', 'Disposing CMakeTools extension'));
    this._disposeEmitter.fire();
    this._termCloseSub.dispose();
    if (this._launchTerminal) {
      this._launchTerminal.dispose();
    }
    for (const sub of [this._generatorSub, this._preferredGeneratorsSub, this._communicationModeSub, this._sourceDirSub]) {
      sub.dispose();
    }
    rollbar.invokeAsync(localize('extension.dispose', 'Extension dispose'), () => this.asyncDispose());
  }

  /**
   * Dispose of the extension asynchronously.
   */
  async asyncDispose() {
    collections.reset();
    if (this._cmakeDriver) {
      const drv = await this._cmakeDriver;
      if (drv) {
        await drv.asyncDispose();
      }
    }
    for (const disp of [this._statusMessage,
                        this._targetName,
                        this._activeVariant,
                        this._ctestEnabled,
                        this._testResults,
                        this._isBusy,
                        this._variantManager,
                        this._ctestController
    ]) {
      disp.dispose();
    }
  }

  private getPreferredGenerators(): CMakeGenerator[] {
    // User can override generator with a setting
    const user_generator = this.workspaceContext.config.generator;
    if (user_generator) {
      log.debug(localize('using.user.generator', 'Using generator from user configuration: {0}', user_generator));
      return [{
        name: user_generator,
        platform: this.workspaceContext.config.platform || undefined,
        toolset: this.workspaceContext.config.toolset || undefined
      }];
    }

    const user_preferred = this.workspaceContext.config.preferredGenerators.map(g => ({name: g}));
    return user_preferred;
  }

  private getPreferredGeneratorName(): string | undefined {
    const generators = this.getPreferredGenerators();
    return generators[0]?.name;
  }

  /**
   * Execute pre-configure/build tasks to check if we are ready to run a full
   * configure. This should be called by a derived driver before any
   * configuration tasks are run
   */
  public async cmakePreConditionProblemHandler(e: CMakePreconditionProblems, isConfiguring: boolean, config?: ConfigurationReader): Promise<void> {
    let telemetryEvent: string | undefined;
    const telemetryProperties: telemetry.Properties = {};

    switch (e) {
    case CMakePreconditionProblems.ConfigureIsAlreadyRunning:
      void vscode.window.showErrorMessage(localize('configuration.already.in.progress', 'Configuration is already in progress.'));
      break;
    case CMakePreconditionProblems.BuildIsAlreadyRunning:
      void vscode.window.showErrorMessage(localize('task.already.running', 'A CMake task is already running. Stop it before trying to run a new CMake task.'));
      break;
    case CMakePreconditionProblems.NoSourceDirectoryFound:
      void vscode.window.showErrorMessage(localize('no.source.directory.found', 'You do not have a source directory open'));
      break;
    case CMakePreconditionProblems.MissingCMakeListsFile:
      telemetryEvent = "partialActivation";
      telemetryProperties["ignoreCMakeListsMissing"] = this.workspaceContext.state.ignoreCMakeListsMissing.toString();

      if (!this.workspaceContext.state.ignoreCMakeListsMissing) {
        const quickStart = localize('quickstart.cmake.project', "Create");
        const changeSourceDirectory = localize('edit.setting', "Locate");
        const ignoreCMakeListsMissing = localize('ignore.activation', "Don't show again");

        let showCMakeLists: boolean = await expShowCMakeLists();
        const existingCmakeListsFiles: string[] | undefined = await util.getAllCMakeListsPaths(this.folder.uri);
        if (showCMakeLists) {
          showCMakeLists = existingCmakeListsFiles !== undefined && existingCmakeListsFiles.length > 0;
          telemetryProperties["ignoreExperiment"] = (!showCMakeLists).toString();
        }

        telemetryProperties["missingCMakeListsPopupType"] = showCMakeLists ? "selectFromAllCMakeLists" : "toastCreateLocateIgnore";

        const result = showCMakeLists ? changeSourceDirectory : await vscode.window.showErrorMessage(
            localize('missing.cmakelists', 'CMakeLists.txt was not found in the root of the folder \'{0}\'. How would you like to proceed?', this.folderName),
            quickStart, changeSourceDirectory, ignoreCMakeListsMissing);

        if (result === quickStart) {
          // Return here, since the updateFolderFullFeature set below (after the "switch")
          // will set unnecessarily a partial feature set view for this folder
          // if quickStart doesn't finish early enough.
          // quickStart will update correctly the full/partial view state at the end.
          telemetryProperties["missingCMakeListsUserAction"] = "quickStart";
          telemetry.logEvent(telemetryEvent, telemetryProperties);
          return vscode.commands.executeCommand('cmake.quickStart');
        } else if (result === changeSourceDirectory) {
          // Open the search file dialog from the path set by cmake.sourceDirectory or from the current workspace folder
          // if the setting is not defined.
          interface FileItem extends vscode.QuickPickItem {
            fullPath: string;
          }
          const items: FileItem[] = existingCmakeListsFiles ? existingCmakeListsFiles.map<FileItem>(file => ({
            label: util.getRelativePath(file, this.folder.uri.fsPath) + "/CMakeLists.txt",
            fullPath: file
          })) : [];
          const browse: string = localize("browse.for.cmakelists", "[Browse for CMakeLists.txt]");
          items.push({ label: browse, fullPath: "", description: "Search for CMakeLists.txt on this computer" });
          const selection: FileItem | undefined = await vscode.window.showQuickPick(items, {
            placeHolder: (items.length === 1 ? localize("cmakelists.not.found", "No CMakeLists.txt was found.") : localize("select.cmakelists", "Select CMakeLists.txt"))
          });

          if (showCMakeLists) {
            telemetryProperties["missingCMakeListsUserAction"] = (selection === undefined) ? "dismissed" : (selection.label === browse) ? "browse" : "pick";
          } else {
            telemetryProperties["missingCMakeListsUserAction"] = "changeSourceDirectory";
          }

          let selectedFile: string | undefined;
          if (!selection) {
            break; // User canceled it.
          } else if (selection.label === browse) {
            const openOpts: vscode.OpenDialogOptions = {
              canSelectMany: false,
              defaultUri: vscode.Uri.file(this.folder.uri.fsPath),
              filters: { "CMake files": ["txt"], "All files": ["*"] },
              openLabel: "Load"
            };
            const cmakeListsFile = await vscode.window.showOpenDialog(openOpts);
            if (cmakeListsFile) {
              selectedFile = cmakeListsFile[0].fsPath;
            }
          } else {
            selectedFile = selection.fullPath;
          }
          if (selectedFile) {
            const relPath = util.getRelativePath(selectedFile, this.folder.uri.fsPath);
            void vscode.workspace.getConfiguration('cmake', this.folder.uri).update("sourceDirectory", relPath);
            if (config) {
              // Updating sourceDirectory here, at the beginning of the configure process,
              // doesn't need to fire the settings change event (which would trigger unnecessarily
              // another immediate configure, which will be blocked anyway).
              config.updatePartial({ sourceDirectory: relPath }, false);

              // Since the source directory is set via a file open dialog tuned to CMakeLists.txt,
              // we know that it exists and we don't need any other additional checks on its value,
              // so simply enable full feature set.
              await enableFullFeatureSet(true);

              if (!isConfiguring) {
                telemetry.logEvent(telemetryEvent, telemetryProperties);
                return vscode.commands.executeCommand('cmake.configure');
              }
            }
          }
        } else if (result === ignoreCMakeListsMissing) {
          // The user ignores the missing CMakeLists.txt file --> limit the CMake Tools extension functionality
          // (hide commands and status bar) and record this choice so that this popup doesn't trigger next time.
          // The switch back to full functionality can be done later by changes to the cmake.sourceDirectory setting
          // or to the CMakeLists.txt file, a successful configure or a configure failing with anything but CMakePreconditionProblems.MissingCMakeListsFile.
          // After that switch (back to a full activation), another occurrence of missing CMakeLists.txt
          // would trigger this popup again.
          telemetryProperties["missingCMakeListsUserAction"] = "ignore";
          await this.workspaceContext.state.setIgnoreCMakeListsMissing(true);
        } else {
          // "invalid" normally shouldn't happen since the popup can be closed by either dismissing it or clicking any of the three buttons.
          telemetryProperties["missingCMakeListsUserAction"] = (result === undefined) ? "dismissed" : "invalid";
        }
      }

      break;
    }

    if (telemetryEvent) {
      telemetry.logEvent(telemetryEvent, telemetryProperties);
    }

    // This CMT folder can go through various changes while executing this function
    // that could be relevant to the partial/full feature set view.
    // This is a good place for an update.
    return updateFullFeatureSetForFolder(this.folder);
  }

  /**
   * Start up a new CMake driver and return it. This is so that the initialization
   * of the driver is atomic to those using it
   */
  private async _startNewCMakeDriver(cmake: CMakeExecutable): Promise<CMakeDriver> {
    log.debug(localize('starting.cmake.driver', 'Starting CMake driver'));
    if (!cmake.isPresent) {
      throw new Error(localize('bad.cmake.executable', 'Bad CMake executable "{0}".', cmake.path));
    }

    const workspace = this.folder.uri.fsPath;
    let drv: CMakeDriver;
    const preferredGenerators = this.getPreferredGenerators();
    const preConditionHandler = async (e: CMakePreconditionProblems, config?: ConfigurationReader) => this.cmakePreConditionProblemHandler(e, true, config);
    let communicationMode = this.workspaceContext.config.cmakeCommunicationMode.toLowerCase();
    const fileApi = 'fileapi';
    const serverApi = 'serverapi';
    const legacy = 'legacy';

    if (communicationMode !== fileApi && communicationMode !== serverApi && communicationMode !== legacy) {
      if (cmake.isFileApiModeSupported) {
        communicationMode = fileApi;
      } else if (cmake.isServerModeSupported) {
        communicationMode = serverApi;
      } else {
        communicationMode = legacy;
      }
    } else if (communicationMode === fileApi) {
      if (!cmake.isFileApiModeSupported) {
        if (cmake.isServerModeSupported) {
          communicationMode = serverApi;
          log.warning(
            localize('switch.to.serverapi',
              'CMake file-api communication mode is not supported in versions earlier than {0}. Switching to CMake server communication mode.',
              versionToString(cmake.minimalFileApiModeVersion)));
        } else {
          communicationMode = legacy;
        }
      }
    }

    if (communicationMode !== fileApi && communicationMode !== serverApi) {
      log.warning(
        localize('please.upgrade.cmake',
          'For the best experience, CMake server or file-api support is required. Please upgrade CMake to {0} or newer.',
          versionToString(cmake.minimalServerModeVersion)));
    }

    try {
      if (communicationMode === serverApi) {
        this._statusMessage.set(localize('starting.cmake.driver.status', 'Starting CMake Server...'));
      }
      switch (communicationMode) {
        case fileApi:
          drv = await CMakeFileApiDriver.create(cmake, this.workspaceContext.config,
                                                this.useCMakePresets,
                                                this.activeKit,
                                                this.configurePreset,
                                                this.buildPreset,
                                                this.testPreset,
                                                workspace,
                                                preConditionHandler,
                                                preferredGenerators);
          break;
        case serverApi:
          drv = await CMakeServerClientDriver.create(cmake,
                                                     this.workspaceContext.config,
                                                     this.useCMakePresets,
                                                     this.activeKit,
                                                     this.configurePreset,
                                                     this.buildPreset,
                                                     this.testPreset,
                                                     workspace,
                                                     preConditionHandler,
                                                     preferredGenerators);
          break;
        default:
          drv = await LegacyCMakeDriver.create(cmake,
                                               this.workspaceContext.config,
                                               this.useCMakePresets,
                                               this.activeKit,
                                               this.configurePreset,
                                               this.buildPreset,
                                               this.testPreset,
                                               workspace,
                                               preConditionHandler,
                                               preferredGenerators);
        }
    } finally { this._statusMessage.set(localize('ready.status', 'Ready')); }

    await drv.setVariant(this._variantManager.activeVariantOptions, this._variantManager.activeKeywordSetting);
    this._targetName.set(this.defaultBuildTarget || drv.allTargetName);
    await this._ctestController.reloadTests(drv);

    // Update the task provider when a new driver is created
    updateCMakeDriverInTaskProvider(drv);

    // All set up. Fulfill the driver promise.
    return drv;
  }

  /**
   * Event fired after CMake configure runs
   */
  get onReconfigured() { return this._onReconfiguredEmitter.event; }
  private readonly _onReconfiguredEmitter = new vscode.EventEmitter<void>();

  private readonly _onTargetChangedEmitter = new vscode.EventEmitter<void>();
  get onTargetChanged() { return this._onTargetChangedEmitter.event; }

  async executeCMakeCommand(args: string[], options?: ExecutionOptions): Promise<ExecutionResult> {
    const drv = await this.getCMakeDriverInstance();
    if (drv) {
      return drv.executeCommand(drv.cmake.path, args, undefined, options).result;
    } else {
      throw new Error(localize('unable.to.execute.cmake.command', 'Unable to execute cmake command, there is no valid cmake driver instance.'));
    }
  }

  async execute(program: string, args: string[], options?: ExecutionOptions): Promise<ExecutionResult> {
    const drv = await this.getCMakeDriverInstance();
    if (drv) {
      return drv.executeCommand(program, args, undefined, options).result;
    } else {
      throw new Error(localize('unable.to.execute.program', 'Unable to execute program, there is no valid cmake driver instance.'));
    }
  }

  private async _shutDownCMakeDriver() {
    const drv = await this._cmakeDriver;
    if (drv) {
      log.debug(localize('shutting.down.driver', 'Shutting down CMake driver'));
      await drv.asyncDispose();
      this._cmakeDriver = Promise.resolve(null);
    }
  }

  /**
   * Reload/restarts the CMake Driver
   */
  private async _reloadCMakeDriver() {
    const drv = await this._cmakeDriver;
    if (drv) {
      log.debug(localize('reloading.driver', 'Reloading CMake driver'));
      await drv.asyncDispose();
      return this._cmakeDriver = this._startNewCMakeDriver(await this.getCMakeExecutable());
    }
  }

  /**
   * Second phase of two-phase init. Called by `create`.
   */
  private async _init() {
    log.debug(localize('second.phase.init', 'Starting CMakeTools second-phase init'));

    this._sourceDir = await util.normalizeAndVerifySourceDir(
      await expandString(this.workspaceContext.config.sourceDirectory, CMakeDriver.sourceDirExpansionOptions(this.folder.uri.fsPath))
    );

    // Start up the variant manager
    await this._variantManager.initialize();
    // Set the status bar message
    this._activeVariant.set(this._variantManager.activeVariantOptions.short);
    // Restore the debug target
    this._launchTargetName.set(this.workspaceContext.state.launchTargetName || '');

    // Hook up event handlers
    // Listen for the variant to change
    this._variantManager.onActiveVariantChanged(() => {
      log.debug(localize('active.build.variant.changed', 'Active build variant changed'));
      rollbar.invokeAsync(localize('changing.build.variant', 'Changing build variant'), async () => {
        const drv = await this.getCMakeDriverInstance();
        if (drv) {
          await drv.setVariant(this._variantManager.activeVariantOptions, this._variantManager.activeKeywordSetting);
          this._activeVariant.set(this._variantManager.activeVariantOptions.short);
          // We don't configure yet, since someone else might be in the middle of a configure
        }
      });
    });
    this._ctestController.onTestingEnabledChanged(enabled => { this._ctestEnabled.set(enabled); });
    this._ctestController.onResultsChanged(res => { this._testResults.set(res); });

    this._statusMessage.set(localize('ready.status', 'Ready'));

    this.extensionContext.subscriptions.push(vscode.workspace.onDidOpenTextDocument(async td => {
      const str = td.uri.fsPath.toLowerCase();
      if (str.endsWith("cmakelists.txt") || str.endsWith(".cmake")) {
        telemetry.logEvent("cmakeFileOpen");
      }
    }));

    this.extensionContext.subscriptions.push(vscode.workspace.onDidSaveTextDocument(async td => {
      const str = td.uri.fsPath.toLowerCase();
      const drv = await this.getCMakeDriverInstance();

      // If we detect a change in the CMake cache file, refresh the webview
      if (this._cacheEditorWebview && drv && lightNormalizePath(str) === drv.cachePath.toLowerCase()) {
        await this._cacheEditorWebview.refreshPanel();
      }

      const sourceDirectory = (this.sourceDir).toLowerCase();
      let isCmakeListsFile: boolean = false;
      if (str.endsWith("cmakelists.txt")) {
        const allcmakelists: string[] | undefined = await util.getAllCMakeListsPaths(this.folder.uri);
        // Look for the CMakeLists.txt files that are in the workspace or the sourceDirectory root.
        isCmakeListsFile = (str === path.join(sourceDirectory, "cmakelists.txt")) ||
                              (allcmakelists?.find(file => str === file.toLocaleLowerCase()) !== undefined);
      }
      if (isCmakeListsFile) {
        // CMakeLists.txt change event: its creation or deletion are relevant,
        // so update full/partial feature set view for this folder.
        await updateFullFeatureSetForFolder(this.folder);
        if (drv && !drv.configOrBuildInProgress()) {
          if (drv.config.configureOnEdit) {
            log.debug(localize('cmakelists.save.trigger.reconfigure', "Detected saving of CMakeLists.txt, attempting automatic reconfigure..."));
            await this.configureInternal(ConfigureTrigger.cmakeListsChange, [], ConfigureType.Normal);
          }
        } else {
          log.warning(localize('cmakelists.save.could.not.reconfigure',
           'Changes were detected in CMakeLists.txt but we could not reconfigure the project because another operation is already in progress.'));
          log.debug(localize('needs.reconfigure', 'The project needs to be reconfigured so that the changes saved in CMakeLists.txt have effect.'));
        }
      }

      // For multi-root, the "onDidSaveTextDocument" will be received once for each project folder.
      // To avoid misleading telemetry, consider the notification only for the active folder.
      // There is always one active folder in a workspace and never more than one.
      if (isActiveFolder(this.folder)) {
        // "outside" evaluates whether the modified cmake file belongs to the active folder.
        // Currently, we don't differentiate between outside active folder but inside any of the other
        // workspace folders versus outside any folder referenced by the current workspace.
        let outside: boolean = true;
        let fileType: string | undefined;
        if (str.endsWith("cmakelists.txt")) {
          fileType = "CMakeLists";

          // The CMakeLists.txt belongs to the current active folder only if sourceDirectory points to it.
          if (str === path.join(sourceDirectory, "cmakelists.txt")) {
            outside = false;
          }
        } else if (str.endsWith("cmakecache.txt")) {
          fileType = "CMakeCache";
          const binaryDirectory = (await this.binaryDir).toLowerCase();

          // The CMakeCache.txt belongs to the current active folder only if binaryDirectory points to it.
          if (str === path.join(binaryDirectory, "cmakecache.txt")) {
            outside = false;
          }
        } else if (str.endsWith(".cmake")) {
          fileType = ".cmake";
          const binaryDirectory = (await this.binaryDir).toLowerCase();

          // Instead of parsing how and from where a *.cmake file is included or imported
          // let's consider one inside the active folder if it's in the workspace folder,
          // sourceDirectory or binaryDirectory.
          if (str.startsWith(this.folder.uri.fsPath.toLowerCase()) ||
              str.startsWith(sourceDirectory) ||
              str.startsWith(binaryDirectory)) {
            outside = false;
          }
        }

        if (fileType) {
          telemetry.logEvent("cmakeFileWrite", { filetype: fileType, outsideActiveFolder: outside.toString() });
        }
      }
    }));
  }

  async isNinjaInstalled(): Promise<boolean> {
    const drv = await this._cmakeDriver;

    if (drv) {
      return await drv.testHaveCommand('ninja') || drv.testHaveCommand('ninja-build');
    }

    return false;
  }

  async setKit(kit: Kit|null) {
    this._activeKit = kit;
    if (kit) {
      log.debug(localize('injecting.new.kit', 'Injecting new Kit into CMake driver'));
      const drv = await this._cmakeDriver;  // Use only an existing driver, do not create one
      if (drv) {
        try {
          this._statusMessage.set(localize('reloading.status', 'Reloading...'));
          await drv.setKit(kit, this.getPreferredGenerators());
          await this.workspaceContext.state.setActiveKitName(kit.name);
          this._statusMessage.set(localize('ready.status', 'Ready'));
        } catch (error: any) {
          void vscode.window.showErrorMessage(localize('unable.to.set.kit', 'Unable to set kit "{0}".', error));
          this._statusMessage.set(localize('error.on.switch.status', 'Error on switch of kit ({0})', error.message));
          this._cmakeDriver = Promise.resolve(null);
          this._activeKit = null;
        }
      } else {
        // Remember the selected kit for the next session.
        await this.workspaceContext.state.setActiveKitName(kit.name);
      }
    }
  }

  async getCMakeExecutable() {
    const overWriteCMakePathSetting = this.useCMakePresets ? this.configurePreset?.cmakeExecutable : undefined;
    let cmakePath = await this.workspaceContext.getCMakePath(overWriteCMakePathSetting);
    if (!cmakePath) {
      cmakePath = '';
    }
    const cmakeExe = await getCMakeExecutableInformation(cmakePath);
    if (cmakeExe.version && this.minCMakeVersion && versionLess(cmakeExe.version, this.minCMakeVersion)) {
      rollbar.error(localize('cmake.version.not.supported',
                             'CMake version {0} may not be supported. Minimum version required is {1}.',
                             versionToString(cmakeExe.version),
                             versionToString(this.minCMakeVersion)));
    }
    return cmakeExe;
  }

  /**
   * Returns, if possible a cmake driver instance. To creation the driver instance,
   * there are preconditions that should be fulfilled, such as an active kit is selected.
   * These preconditions are checked before it driver instance creation. When creating a
   * driver instance, this function waits until the driver is ready before returning.
   * This ensures that user commands can always be executed, because error criterials like
   * exceptions would assign a null driver and it is possible to create a new driver instance later again.
   */
  async getCMakeDriverInstance(): Promise<CMakeDriver|null> {
    return this._driverStrand.execute(async () => {
      if (!this.useCMakePresets && !this.activeKit) {
        log.debug(localize('not.starting.no.kits', 'Not starting CMake driver: no kits defined'));
        return null;
      }

      const cmake = await this.getCMakeExecutable();
      if (!cmake.isPresent) {
        void vscode.window.showErrorMessage(localize('bad.executable', 'Bad CMake executable "{0}". Is it installed or settings contain the correct path (cmake.cmakePath)?', cmake.path));
        telemetry.logEvent('CMakeExecutableNotFound');
        return null;
      }

      if ((await this._cmakeDriver) === null) {
        log.debug(localize('starting.new.cmake.driver', 'Starting new CMake driver'));
        this._cmakeDriver = this._startNewCMakeDriver(cmake);

        try {
          await this._cmakeDriver;
        } catch (e: any) {
          this._cmakeDriver = Promise.resolve(null);
          if (e instanceof BadHomeDirectoryError) {
            void vscode.window
                .showErrorMessage(localize('source.directory.does.not.match',
                    'The source directory "{0}" does not match the source directory in the CMake cache: {1}.  You will need to run a clean-configure to configure this project.', e.expecting, e.cached),
                    {},
                    {title: localize('clean.configure.title', 'Clean Configure')}
                    )
                .then(chosen => {
                  if (chosen) {
                    // There was only one choice: to clean-configure
                    rollbar.invokeAsync(localize('clean.reconfigure.after.bad.home.dir', 'Clean reconfigure after bad home dir'), async () => {
                      try {
                        await fs.unlink(e.badCachePath);
                      } catch (e2: any) { log.error(localize('failed.to.remove.bad.cache.file', 'Failed to remove bad cache file: {0} {1}', e.badCachePath, e2)); }
                      try {
                        await fs.rmdir(path.join(path.dirname(e.badCachePath), 'CMakeFiles'));
                      } catch (e2: any) { log.error(localize('failed.to.remove.cmakefiles.for.cache', 'Failed to remove CMakeFiles for cache: {0} {1}', e.badCachePath, e2)); }
                        await this.cleanConfigure(ConfigureTrigger.badHomeDir);
                      });
                  }
                });
          } else if (e instanceof NoGeneratorError) {
            const message = localize('generator.not.found', 'Unable to determine what CMake generator to use. Please install or configure a preferred generator, or update settings.json, your Kit configuration or PATH variable.');
            log.error(message, e);
            void vscode.window.showErrorMessage(message);
          } else {
            throw e;
          }
          return null;
        }

        if (this._codeModelDriverSub) {
          this._codeModelDriverSub.dispose();
        }
        const drv = await this._cmakeDriver;
        console.assert(drv !== null, 'Null driver immediately after creation?');
        if (drv && !(drv instanceof LegacyCMakeDriver)) {
          this._codeModelDriverSub = drv.onCodeModelChanged(cm => { this._codeModelContent.set(cm); });
        }
      }

      return this._cmakeDriver;
    });
  }

  /**
   * Create an instance asynchronously
   * @param ctx The extension context
   *
   * The purpose of making this the only way to create an instance is to prevent
   * us from creating uninitialized instances of the CMake Tools extension.
   */
  static async create(ctx: vscode.ExtensionContext, wsc: DirectoryContext): Promise<CMakeTools> {
    log.debug(localize('safely.constructing.cmaketools', 'Safe constructing new CMakeTools instance'));
    const inst = new CMakeTools(ctx, wsc);
    await inst._init();
    log.debug(localize('initialization.complete', 'CMakeTools instance initialization complete.'));
    return inst;
  }

  /**
   * Create a new CMakeTools for the given directory.
   * @param folder Path to the directory for which to create
   * @param ext The extension context
   */
  static async createForDirectory(folder: vscode.WorkspaceFolder, ext: vscode.ExtensionContext): Promise<CMakeTools> {
    // Create a context for the directory
    const dir_ctx = DirectoryContext.createForDirectory(folder, new StateManager(ext, folder));
    return CMakeTools.create(ext, dir_ctx);
  }

  private _activeKit: Kit|null = null;
  get activeKit(): Kit|null { return this._activeKit; }

  /**
   * The compilation database for this driver.
   */
  private _compilationDatabase: CompilationDatabase|null = null;

  private async _refreshCompileDatabase(opts: ExpansionOptions): Promise<void> {
    const compdb_paths: string[] = [];
    if (this.workspaceContext.config.collectCompileCommands) {
      // search the build directory for all
      (await fs.walk(await this.binaryDir)).forEach(e => {
        if (e.name === 'compile_commands.json') {
          compdb_paths.push(e.path);
        }
      });
    } else {
      // single file with known path
      const compdb_path = path.join(await this.binaryDir, 'compile_commands.json');
      compdb_paths.push(compdb_path);
    }

    if (compdb_paths.length > 0) {
      // Read the compilation database, and update our db property
      const new_db = await CompilationDatabase.fromFilePaths(compdb_paths);
      this._compilationDatabase = new_db;
      // Now try to dump the compdb to the user-requested path
      const copy_dest = this.workspaceContext.config.copyCompileCommands;
      if (!copy_dest) {
        return;
      }
      let expanded_dest = await expandString(copy_dest, opts);
      const pardir = path.dirname(expanded_dest);
      try {
        await fs.mkdir_p(pardir);
      } catch (e: any) {
        void vscode.window.showErrorMessage(localize('failed.to.create.parent.directory',
          'Tried to copy compilation database to "{0}", but failed to create the parent directory "{1}": {2}',
          expanded_dest, pardir, e.toString()));
        return;
      }
      if (await fs.exists(expanded_dest) && (await fs.stat(expanded_dest)).isDirectory()) {
        expanded_dest = path.join(expanded_dest, "compile_commands.json");
      }
      try {
<<<<<<< HEAD
        await fs.writeFile(expanded_dest, CompilationDatabase.toJson(new_db));
      } catch (e) {
=======
        await fs.copyFile(compdb_path, expanded_dest);
      } catch (e: any) {
>>>>>>> 99826756
        // Just display the error. It's the best we can do.
        void vscode.window.showErrorMessage(localize('failed.to.copy', 'Failed to write compilation database to "{0}": {1}', expanded_dest, e.toString()));
        return;
      }
    }
  }

  /**
   * Implementation of `cmake.configure`
   * trigger: describes the circumstance that caused this configure to be run.
   *          In order to avoid a breaking change in the CMake Tools API,
   *          this parameter can default to that scenario.
   *          All other configure calls in this extension are able to provide
   *          proper trigger information.
   */
  configure(extra_args: string[] = []): Thenable<number> {
    return this.configureInternal(ConfigureTrigger.api, extra_args, ConfigureType.Normal);
  }

  async configureInternal(trigger: ConfigureTrigger = ConfigureTrigger.api, extra_args: string[] = [], type: ConfigureType = ConfigureType.Normal): Promise<number> {
    const drv: CMakeDriver | null = await this.getCMakeDriverInstance();
    // Don't show a progress bar when the extension is using Cache for configuration.
    // Using cache for configuration happens only one time.
    if (drv && drv.shouldUseCachedConfiguration(trigger)) {
      const retc: number = await drv.configure(trigger, []);
      if (retc === 0) {
        await this._refreshCompileDatabase(drv.expansionOptions);
      }
      await this._ctestController.reloadTests(drv);
      this._onReconfiguredEmitter.fire();
      return retc;
    }

    return vscode.window.withProgress(
        {
          location: vscode.ProgressLocation.Notification,
          title: localize('configuring.project', 'Configuring project')
        },
        async progress => {
          progress.report({message: localize('preparing.to.configure', 'Preparing to configure')});
          log.info(localize('run.configure', 'Configuring folder: {0}', this.folderName), extra_args);
          return this._doConfigure(progress, async consumer => {
            const IS_CONFIGURING_KEY = 'cmake:isConfiguring';
            if (drv) {
              let old_prog = 0;
              const prog_sub = drv.onProgress(pr => {
                const new_prog
                    = 100 * (pr.progressCurrent - pr.progressMinimum) / (pr.progressMaximum - pr.progressMinimum);
                const increment = new_prog - old_prog;
                if (increment >= 1) {
                  old_prog += increment;
                  progress.report({increment});
                }
              });
              try {
                progress.report({message: localize('configuring.project', 'Configuring project')});
                let retc: number;
                await setContextValue(IS_CONFIGURING_KEY, true);
                if (type === ConfigureType.Cache) {
                  retc = await drv.configure(trigger, [], consumer, true);
                } else {
                  switch (type) {
                    case ConfigureType.Normal:
                        retc = await drv.configure(trigger, extra_args, consumer);
                      break;
                    case ConfigureType.Clean:
                        retc = await drv.cleanConfigure(trigger, extra_args, consumer);
                      break;
                    default:
                        rollbar.error(localize('unexpected.configure.type', 'Unexpected configure type'), {type});
                        retc = await this.configureInternal(trigger, extra_args, ConfigureType.Normal);
                      break;
                  }
                  await setContextValue(IS_CONFIGURING_KEY, false);
                }
                if (retc === 0) {
                  await enableFullFeatureSet(true);
                  await this._refreshCompileDatabase(drv.expansionOptions);
                }

                await this._ctestController.reloadTests(drv);
                this._onReconfiguredEmitter.fire();
                return retc;
              } finally {
                await setContextValue(IS_CONFIGURING_KEY, false);
                progress.report({message: localize('finishing.configure', 'Finishing configure')});
                prog_sub.dispose();
              }
            } else {
              progress.report({message: localize('configure.failed', 'Failed to configure project')});
              return -1;
            }
          });
        }
    );
  }

  /**
   * Implementation of `cmake.cleanConfigure()
   * trigger: describes the circumstance that caused this configure to be run.
   *          In order to avoid a breaking change in the CMake Tools API,
   *          this parameter can default to that scenario.
   *          All other configure calls in this extension are able to provide
   *          proper trigger information.
   */
  cleanConfigure(trigger: ConfigureTrigger = ConfigureTrigger.api) { return this.configureInternal(trigger, [], ConfigureType.Clean); }

  /**
   * Save all open files. "maybe" because the user may have disabled auto-saving
   * with `config.saveBeforeBuild`.
   */
  async maybeAutoSaveAll(): Promise<boolean> {
    // Save open files before we configure/build
    if (this.workspaceContext.config.saveBeforeBuild) {
      log.debug(localize('saving.open.files.before', 'Saving open files before configure/build'));
      const save_good = await vscode.workspace.saveAll();
      if (!save_good) {
        log.debug(localize('saving.open.files.failed', 'Saving open files failed'));
        const yesButtonTitle: string = localize('yes.button', 'Yes');
        const chosen = await vscode.window.showErrorMessage<
            vscode.MessageItem>(localize('not.saved.continue.anyway', 'Not all open documents were saved. Would you like to continue anyway?'),
                                {
                                  title: yesButtonTitle,
                                  isCloseAffordance: false
                                },
                                {
                                  title: localize('no.button', 'No'),
                                  isCloseAffordance: true
                                });
        return chosen !== undefined && (chosen.title === yesButtonTitle);
      }
    }
    return true;
  }

  /**
   * Wraps pre/post configure logic around an actual configure function
   * @param cb The actual configure callback. Called to do the configure
   */
  private async _doConfigure(progress: ProgressHandle,
                             cb: (consumer: CMakeOutputConsumer) => Promise<number>): Promise<number> {
    progress.report({message: localize('saving.open.files', 'Saving open files')});
    if (!await this.maybeAutoSaveAll()) {
      return -1;
    }
    if (!this.useCMakePresets) {
      if (!this.activeKit) {
        throw new Error(localize('cannot.configure.no.kit', 'Cannot configure: No kit is active for this CMake Tools'));
      }
      if (!this._variantManager.haveVariant) {
        progress.report({message: localize('waiting.on.variant', 'Waiting on variant selection')});
        await this._variantManager.selectVariant();
        if (!this._variantManager.haveVariant) {
          log.debug(localize('no.variant.abort', 'No variant selected. Abort configure'));
          return -1;
        }
      }
    } else if (!this.configurePreset) {
      throw new Error(localize('cannot.configure.no.config.preset', 'Cannot configure: No configure preset is active for this CMake Tools'));
    }
    log.showChannel();
    const consumer = new CMakeOutputConsumer(this.sourceDir, CMAKE_LOGGER);
    const retc = await cb(consumer);
    populateCollection(collections.cmake, consumer.diagnostics);
    return retc;
  }

  /**
   * Get the name of the "all" target; that is, the target name for which CMake
   * will build all default targets.
   *
   * This is required because simply using `all` as the target name is incorrect
   * for some generators, such as Visual Studio and Xcode.
   *
   * This is async because it depends on checking the active generator name
   */
  get allTargetName() { return this._allTargetName(); }
  private async _allTargetName(): Promise<string> {
    const drv = await this.getCMakeDriverInstance();
    if (drv) {
      return drv.allTargetName;
    } else {
      return '';
    }
  }

  /**
   * Check if the current project needs to be (re)configured
   */
  private async _needsReconfigure(): Promise<boolean> {
    const drv = await this.getCMakeDriverInstance();
    if (!drv) {
      return true;
    }

    let needsReconfigure: boolean = await drv.checkNeedsReconfigure();
    if (!needsReconfigure && !await fs.exists(drv.binaryDir)) {
      needsReconfigure = true;
      log.info(localize('cmake.cache.dir.missing', 'The folder containing the CMake cache is missing. The cache will be regenerated.'));
    }

    const skipConfigureIfCachePresent = this.workspaceContext.config.skipConfigureIfCachePresent;
    if (skipConfigureIfCachePresent && needsReconfigure && await fs.exists(drv.cachePath)) {
      log.info(localize(
        'warn.skip.configure.when.cache.present',
        'The extension determined that a configuration is needed at this moment but we are skipping because the setting cmake.skipConfigureWhenCachePresent is ON. Make sure the CMake cache is in sync with the latest configuration changes.'));
      return false;
    }

    return needsReconfigure;
  }

  async ensureConfigured(): Promise<number|null> {
    const drv = await this.getCMakeDriverInstance();
    if (!drv) {
      return null;
    }
    // First, save open files
    if (!await this.maybeAutoSaveAll()) {
      return -1;
    }
    if (await this._needsReconfigure()) {
      return this.configureInternal(ConfigureTrigger.compilation, [], ConfigureType.Normal);
    } else {
      return 0;
    }
  }

  async tasksBuildCommandDrv(drv: CMakeDriver): Promise<string | null> {
    const target = this.useCMakePresets ? undefined : (this.workspaceContext.state.defaultBuildTarget || drv.allTargetName);
    const buildargs = await drv.getCMakeBuildCommand(target);
    return (buildargs) ? buildCmdStr(buildargs.command, buildargs.args) : null;
  }

  /**
   * Implementation of `cmake.tasksBuildCommand`
   */
  async tasksBuildCommand(): Promise<string|null> {
    const drv = await this.getCMakeDriverInstance();
    return drv ? this.tasksBuildCommandDrv(drv) : null;
  }

  private m_promise_build: Promise<number> = Promise.resolve(0);

  /**
   * Implementation of `cmake.build`
   */
  async runBuild(target_?: string): Promise<number> {
    log.info(localize('run.build', 'Building folder: {0}', this.folderName), target_ ? target_ : '');
    const config_retc = await this.ensureConfigured();
    if (config_retc === null) {
      throw new Error(localize('unable.to.configure', 'Build failed: Unable to configure the project'));
    } else if (config_retc !== 0) {
      return config_retc;
    }
    const drv = await this.getCMakeDriverInstance();
    if (!drv) {
      throw new Error(localize('driver.died.after.successful.configure', 'CMake driver died immediately after successful configure'));
    }
    let target = target_;
    let targetName: string;
    if (this.useCMakePresets) {
      target = target;
      targetName = this.buildPreset?.displayName || this.buildPreset?.name || '';
    } else {
      target = target || this.workspaceContext.state.defaultBuildTarget || await this.allTargetName;
      targetName = target;
    }
    this.updateDriverAndTargetInTaskProvider(drv, target);
    const consumer = new CMakeBuildConsumer(BUILD_LOGGER, drv.config);
    const IS_BUILDING_KEY = 'cmake:isBuilding';
    try {
      this._statusMessage.set(localize('building.status', 'Building'));
      this._isBusy.set(true);
      return await vscode.window.withProgress(
          {
            location: vscode.ProgressLocation.Notification,
            title: localize('building.target', 'Building: {0}', targetName),
            cancellable: true
          },
          async (progress, cancel) => {
            let old_progress = 0;
            consumer.onProgress(pr => {
              const increment = pr.value - old_progress;
              if (increment >= 1) {
                progress.report({increment});
                old_progress += increment;
              }
            });
          cancel.onCancellationRequested(() => { rollbar.invokeAsync(localize('stop.on.cancellation', 'Stop on cancellation'), () => this.stop()); });
          log.showChannel();
          BUILD_LOGGER.info(localize('starting.build', 'Starting build'));
          await setContextValue(IS_BUILDING_KEY, true);
          const rc = await drv.build(target, consumer);
          await setContextValue(IS_BUILDING_KEY, false);
          if (rc === null) {
            BUILD_LOGGER.info(localize('build.was.terminated', 'Build was terminated'));
          } else {
            BUILD_LOGGER.info(localize('build.finished.with.code', 'Build finished with exit code {0}', rc));
          }
          const file_diags = consumer.compileConsumer.resolveDiagnostics(drv.binaryDir);
          populateCollection(collections.build, file_diags);
          await this._refreshCompileDatabase(drv.expansionOptions);
          return rc === null ? -1 : rc;
        }
      );
    } finally {
      await setContextValue(IS_BUILDING_KEY, false);
      this._statusMessage.set(localize('ready.status', 'Ready'));
      this._isBusy.set(false);
      consumer.dispose();
    }
  }
  /**
   * Implementation of `cmake.build`
   */
  async build(target_?: string): Promise<number> {
    this.m_promise_build = this.runBuild(target_);
    return this.m_promise_build;
  }

  /**
   * Attempt to execute the compile command associated with the file. If it
   * fails for _any reason_, returns `null`. Otherwise returns the terminal in
   * which the compilation is running
   * @param filePath The path to a file to try and compile
   */
  async tryCompileFile(filePath: string): Promise<vscode.Terminal|null> {
    const config_retc = await this.ensureConfigured();
    if (config_retc === null || config_retc !== 0) {
      // Config failed?
      return null;
    }
    if (!this._compilationDatabase) {
      return null;
    }
    const cmd = this._compilationDatabase.get(filePath);
    if (!cmd) {
      return null;
    }
    const drv = await this.getCMakeDriverInstance();
    if (!drv) {
      return null;
    }
    return drv.runCompileCommand(cmd);
  }

  async editCache(): Promise<void> {
    const drv = await this.getCMakeDriverInstance();
    if (!drv) {
      void vscode.window.showErrorMessage(localize('set.up.before.edit.cache', 'Set up your CMake project before trying to edit the cache.'));
      return;
    }

    if (!await fs.exists(drv.cachePath)) {
      const do_conf = !!(await vscode.window.showErrorMessage(
        localize('project.not.yet.configured', 'This project has not yet been configured'),
        localize('configure.now.button', 'Configure Now')));
      if (do_conf) {
        if (await this.configureInternal() !== 0) {
          return;
        }
      } else {
        return;
      }
    }

    void vscode.workspace.openTextDocument(vscode.Uri.file(drv.cachePath))
        .then(doc => { void vscode.window.showTextDocument(doc); });
  }

    /**
   * Implementation of `cmake.EditCacheUI`
   */
  async editCacheUI(): Promise<number> {
    if (!this._cacheEditorWebview) {
      const drv = await this.getCMakeDriverInstance();
      if (!drv) {
        void vscode.window.showErrorMessage(localize('cache.load.failed', 'No CMakeCache.txt file has been found. Please configure project first!'));
        return 1;
      }

      this._cacheEditorWebview = new ConfigurationWebview(drv.cachePath, async () => {
        await this.configureInternal(ConfigureTrigger.commandEditCacheUI, [], ConfigureType.Cache);
      });
      await this._cacheEditorWebview.initPanel();

      this._cacheEditorWebview.panel.onDidDispose(() => {
        this._cacheEditorWebview = undefined;
      });
    } else {
      this._cacheEditorWebview.panel.reveal();
    }

    return 0;
  }

  async buildWithTarget(): Promise<number> {
    const target = await this.showTargetSelector();
    if (target === null) {
      return -1;
    }
    return this.build(target);
  }

  async showTargetSelector(): Promise<string|null> {
    const drv = await this.getCMakeDriverInstance();
    if (!drv) {
      void vscode.window.showErrorMessage(localize('set.up.before.selecting.target', 'Set up your CMake project before selecting a target.'));
      return '';
    }

    if (!drv.targets.length) {
      return (await vscode.window.showInputBox({prompt: localize('enter.target.name', 'Enter a target name')})) || null;
    } else {
      const choices = drv.uniqueTargets.map((t): vscode.QuickPickItem => {
        switch (t.type) {
        case 'named': {
          return {
            label: t.name,
            description: localize('target.to.build.description', 'Target to build')
          };
        }
        case 'rich': {
          return {label: t.name, description: t.targetType, detail: t.filepath};
        }
        }
      });
      const sel = await vscode.window.showQuickPick(choices, { placeHolder: localize('select.active.target.tooltip', 'Select the default build target') });
      return sel ? sel.label : null;
    }
  }

  /**
   * Implementaiton of `cmake.clean`
   */
  async clean(): Promise<number> {
    return this.build('clean');
  }

  /**
   * Implementation of `cmake.cleanRebuild`
   */
  async cleanRebuild(): Promise<number> {
    const clean_res = await this.clean();
    if (clean_res !== 0) {
      return clean_res;
    }
    return this.build();
  }

  private readonly _ctestController = new CTestDriver(this.workspaceContext);
  async ctest(): Promise<number> {

    const build_retc = await this.build();
    if (build_retc !== 0) {
      this._ctestController.markAllCurrentTestsAsNotRun();
      return build_retc;
    }

    const drv = await this.getCMakeDriverInstance();
    if (!drv) {
      throw new Error(localize('driver.died.after.build.succeeded', 'CMake driver died immediately after build succeeded.'));
    }
    return this._ctestController.runCTest(drv);
  }

  /**
   * Implementation of `cmake.install`
   */
  async install(): Promise<number> { return this.build('install'); }

  /**
   * Implementation of `cmake.stop`
   */
  async stop(): Promise<boolean> {
    const drv = await this._cmakeDriver;
    if (!drv) {
      return false;
    }

    return drv.stopCurrentProcess().then(async () => {
      await this.m_promise_build;
      this._cmakeDriver = Promise.resolve(null);
      this._isBusy.set(false);
      return true;
    }, () => false);
  }

  /**
   * Implementation of `cmake.setVariant`
   */
  async setVariant(name?: string) {
    // Make this function compatibile with return code style...
    if (await this._variantManager.selectVariant(name)) {
      await this.configureInternal(ConfigureTrigger.setVariant, [], ConfigureType.Normal);
      return 0; // succeeded
    }
    return 1; // failed
  }

  /**
   * The target that will be built with a regular build invocation
   */
  public get defaultBuildTarget(): string|null { return this.workspaceContext.state.defaultBuildTarget; }
  private async _setDefaultBuildTarget(v: string) {
    await this.workspaceContext.state.setDefaultBuildTarget(v);
    this._targetName.set(v);
  }

  /**
   * Set the default target to build. Implementation of `cmake.setDefaultTarget`
   * @param target If specified, set this target instead of asking the user
   */
  async setDefaultTarget(target?: string|null) {
    if (!target) {
      target = await this.showTargetSelector();
    }
    if (!target) {
      return;
    }
    await this._setDefaultBuildTarget(target);
    const drv = await this._cmakeDriver;
    this.updateDriverAndTargetInTaskProvider(drv, target);
  }

  updateDriverAndTargetInTaskProvider(drv: CMakeDriver | null, target?: string) {
    if (drv && (this.useCMakePresets || target)) {
      updateCMakeDriverInTaskProvider(drv);
      updateDefaultTargetInTaskProvider(target);
    }
  }

  /**
   * Implementation of `cmake.getBuildTargetName`
   */
  async buildTargetName(): Promise<string|null> {
    return this.workspaceContext.state.defaultBuildTarget || this.allTargetName;
  }

  /**
   * Implementation of `cmake.selectLaunchTarget`
   */
  async selectLaunchTarget(name?: string): Promise<string|null> { return this.setLaunchTargetByName(name); }

  /**
   * Used by vscode and as test interface
   */
  async setLaunchTargetByName(name?: string|null) {
    if (await this._needsReconfigure()) {
      const rc = await this.configureInternal(ConfigureTrigger.launch, [], ConfigureType.Normal);
      if (rc !== 0) {
        return null;
      }
    }
    const executableTargets = await this.executableTargets;
    if (executableTargets.length === 0) {
      return null;
    } if (executableTargets.length === 1) {
      const target = executableTargets[0];
      await this.workspaceContext.state.setLaunchTargetName(target.name);
      this._launchTargetName.set(target.name);
      return target.path;
    }

    const choices = executableTargets.map(e => ({
                                            label: e.name,
                                            description: '',
                                            detail: e.path
                                          }));
    let chosen: {label: string; detail: string}|undefined;
    if (!name) {
      chosen = await vscode.window.showQuickPick(choices, {placeHolder: localize('select.a.launch.target', 'Select a launch target for {0}', this.folder.name)});
    } else {
      chosen = choices.find(choice => choice.label === name);
    }
    if (!chosen) {
      return null;
    }
    await this.workspaceContext.state.setLaunchTargetName(chosen.label);
    this._launchTargetName.set(chosen.label);
    return chosen.detail;
  }

  async getCurrentLaunchTarget(): Promise<api.ExecutableTarget|null> {
    const target_name = this.workspaceContext.state.launchTargetName;
    const target = (await this.executableTargets).find(e => e.name === target_name);

    if (!target) {
      return null;
    }
    return target;
  }

  /**
   * Implementation of `cmake.launchTargetPath`. This also ensures the target exists if `cmake.buildBeforeRun` is set.
   */
  async launchTargetPath(): Promise<string|null> {
    const executable = await this.prepareLaunchTargetExecutable();
    if (!executable) {
      log.showChannel();
      log.warning('=======================================================');
      log.warning(localize('no.executable.target.found.to.launch', 'No executable target was found to launch. Please check:'));
      log.warning(` - ${localize('have.you.called.add_executable', 'Have you called add_executable() in your CMake project?')}`);
      log.warning(` - ${localize('have.you.configured', 'Have you executed a successful CMake configure?')}`);
      log.warning(localize('no.program.will.be.executed', 'No program will be executed'));
      return null;
    }
    return executable.path;
  }

  /**
   * Implementation of `cmake.launchTargetDirectory`. This also ensures the target exists if `cmake.buildBeforeRun` is set.
   */
  async launchTargetDirectory(): Promise<string|null> {
    const targetPath = await this.launchTargetPath();
    if (targetPath === null) {
      return null;
    }
    return path.dirname(targetPath);
  }

  /**
   * Implementation of `cmake.launchTargetFilename`. This also ensures the target exists if `cmake.buildBeforeRun` is set.
   */
  async launchTargetFilename(): Promise<string|null> {
    const targetPath = await this.launchTargetPath();
    if (targetPath === null) {
      return null;
    }
    return path.basename(targetPath);
  }

  /**
   * Implementation of `cmake.getLaunchTargetPath`. This does not ensure the target exists.
   */
  async getLaunchTargetPath(): Promise<string|null> {
    if (await this._needsReconfigure()) {
      const rc = await this.configureInternal(ConfigureTrigger.launch, [], ConfigureType.Normal);
      if (rc !== 0) {
        return null;
      }
    }
    const target = await this.getOrSelectLaunchTarget();
    if (!target) {
      log.showChannel();
      log.warning('=======================================================');
      log.warning(localize('no.executable.target.found.to.launch', 'No executable target was found to launch. Please check:'));
      log.warning(` - ${localize('have.you.called.add_executable', 'Have you called add_executable() in your CMake project?')}`);
      log.warning(` - ${localize('have.you.configured', 'Have you executed a successful CMake configure?')}`);
      log.warning(localize('no.program.will.be.executed', 'No program will be executed'));
      return null;
    }

    return target.path;
  }

  /**
   * Implementation of `cmake.getLaunchTargetDirectory`. This does not ensure the target exists.
   */
  async getLaunchTargetDirectory(): Promise<string|null> {
    const targetPath = await this.getLaunchTargetPath();
    if (targetPath === null) {
      return null;
    }
    return path.dirname(targetPath);
  }

  /**
   * Implementation of `cmake.getLaunchTargetFilename`. This does not ensure the target exists.
   */
  async getLaunchTargetFilename(): Promise<string|null> {
    const targetPath = await this.getLaunchTargetPath();
    if (targetPath === null) {
      return null;
    }
    return path.basename(targetPath);
  }

  /**
   * Implementation of `cmake.buildType`
   */
  async currentBuildType(): Promise<string|null> {
    return this._variantManager.activeVariantOptions.buildType || null;
  }

  /**
   * Implementation of `cmake.buildDirectory`
   */
  async buildDirectory(): Promise<string|null> {
    const binaryDir = await this.binaryDir;
    if (binaryDir) {
      return binaryDir;
    } else {
      return null;
    }
  }

  /**
   * Implementation of `cmake.buildKit`
   */
  async buildKit(): Promise<string|null> {
    if (this.activeKit) {
      return this.activeKit.name;
    } else {
      return null;
    }
  }

  async prepareLaunchTargetExecutable(name?: string): Promise<api.ExecutableTarget|null> {
    let chosen: api.ExecutableTarget;

    // Ensure that we've configured the project already. If we haven't, `getOrSelectLaunchTarget` won't see any
    // executable targets and may show an uneccessary prompt to the user
    const isReconfigurationNeeded = await this._needsReconfigure();
    if (isReconfigurationNeeded) {
      const rc = await this.configureInternal(ConfigureTrigger.launch, [], ConfigureType.Normal);
      if (rc !== 0) {
        log.debug(localize('project.configuration.failed', 'Configuration of project failed.'));
        return null;
      }
    }

    if (name) {
      const found = (await this.executableTargets).find(e => e.name === name);
      if (!found) {
        return null;
      }
      chosen = found;
    } else {
      const current = await this.getOrSelectLaunchTarget();
      if (!current) {
        return null;
      }
      chosen = current;
    }

    const buildOnLaunch = this.workspaceContext.config.buildBeforeRun;
    if (buildOnLaunch || isReconfigurationNeeded) {
      const rc_build = await this.build(chosen.name);
      if (rc_build !== 0) {
        log.debug(localize('build.failed', 'Build failed'));
        return null;
      }
    }

    return chosen;
  }

  async getOrSelectLaunchTarget(): Promise<api.ExecutableTarget|null> {
    const current = await this.getCurrentLaunchTarget();
    if (current) {
      return current;
    }
    // Ask the user if we don't already have a target
    await this.selectLaunchTarget();
    return this.getCurrentLaunchTarget();
  }

  /**
   * Implementation of `cmake.debugTarget`
   */
  async debugTarget(name?: string): Promise<vscode.DebugSession|null> {
    const drv = await this.getCMakeDriverInstance();
    if (!drv) {
      void vscode.window.showErrorMessage(localize('set.up.and.build.project.before.debugging', 'Set up and build your CMake project before debugging.'));
      return null;
    }
    if (drv instanceof LegacyCMakeDriver) {
      void vscode.window
          .showWarningMessage(localize('target.debugging.unsupported', 'Target debugging is no longer supported with the legacy driver'), {
            title: localize('learn.more.button', 'Learn more'),
            isLearnMore: true
          })
          .then(item => {
            if (item && item.isLearnMore) {
              open('https://vector-of-bool.github.io/docs/vscode-cmake-tools/debugging.html');
            }
          });
      return null;
    }

    const targetExecutable = await this.prepareLaunchTargetExecutable(name);
    if (!targetExecutable) {
      log.error(localize('failed.to.prepare.target', 'Failed to prepare executable target with name \'{0}\'', name));
      return null;
    }

    let debug_config;
    try {
      const cache = await CMakeCache.fromPath(drv.cachePath);
      debug_config = await debugger_mod.getDebugConfigurationFromCache(cache, targetExecutable, process.platform,
                                                                       this.workspaceContext.config.debugConfig?.MIMode,
                                                                       this.workspaceContext.config.debugConfig?.miDebuggerPath);
      log.debug(localize('debug.configuration.from.cache', 'Debug configuration from cache: {0}', JSON.stringify(debug_config)));
    } catch (error: any) {
      void vscode.window
          .showErrorMessage(error.message, {
            title: localize('debugging.documentation.button', 'Debugging documentation'),
            isLearnMore: true
          })
          .then(item => {
            if (item && item.isLearnMore) {
              open('https://vector-of-bool.github.io/docs/vscode-cmake-tools/debugging.html');
            }
          });
      log.debug(localize('problem.getting.debug', 'Problem getting debug configuration from cache.'), error);
      return null;
    }

    if (debug_config === null) {
      log.error(localize('failed.to.generate.debugger.configuration', 'Failed to generate debugger configuration'));
      void vscode.window.showErrorMessage(localize('unable.to.generate.debugging.configuration', 'Unable to generate a debugging configuration.'));
      return null;
    }

    // Add debug configuration from settings.
    const user_config = this.workspaceContext.config.debugConfig;
    Object.assign(debug_config, user_config);
    // Add environment variables from configurePreset.
    if (this.configurePreset?.environment) {
      const configure_preset_environment = await drv.getConfigureEnvironment();
      debug_config.environment = debug_config.environment ? debug_config.environment.concat(util.makeDebuggerEnvironmentVars(configure_preset_environment)) : [];
    }

    log.debug(localize('starting.debugger.with', 'Starting debugger with following configuration.'), JSON.stringify({
      workspace: this.folder.uri.toString(),
      config: debug_config
    }));

    const cfg = vscode.workspace.getConfiguration('cmake', this.folder.uri).inspect<object>('debugConfig');
    const customSetting = (cfg?.globalValue !== undefined || cfg?.workspaceValue !== undefined || cfg?.workspaceFolderValue !== undefined);
    let dbg = debug_config.MIMode?.toString();
    if (!dbg && debug_config.type === "cppvsdbg") {
      dbg = "vsdbg";
    } else {
      dbg = "(unset)";
    }
    const telemetryProperties: telemetry.Properties = {
      customSetting: customSetting.toString(),
      debugger: dbg
    };

    telemetry.logEvent('debug', telemetryProperties);

    await vscode.debug.startDebugging(this.folder, debug_config);
    return vscode.debug.activeDebugSession!;
  }

  private _launchTerminal?: vscode.Terminal;
  // Watch for the user closing our terminal
  private readonly _termCloseSub = vscode.window.onDidCloseTerminal(term => {
    if (term === this._launchTerminal) {
      this._launchTerminal = undefined;
    }
  });

  /**
   * Implementation of `cmake.launchTarget`
   */
  async launchTarget(name?: string) {
    const executable = await this.prepareLaunchTargetExecutable(name);
    if (!executable) {
      // The user has nothing selected and cancelled the prompt to select
      // a target.
      return null;
    }

    const user_config = this.workspaceContext.config.debugConfig;
    let launchEnv: EnvironmentVariables = {};

    const drv = await this.getCMakeDriverInstance();
    if (user_config.environment) {
      const debugConfigEnvironment: {name: string; value: string}[] = user_config.environment;
      debugConfigEnvironment.forEach (envVar => {
        launchEnv[envVar.name] = envVar.value;
      });
    }

    // Add environment variables from configurePreset.
    if (drv && this.configurePreset?.environment) {
      const configure_preset_environment = await drv.getConfigureEnvironment();
      launchEnv = util.mergeEnvironment(launchEnv, configure_preset_environment);
    }

    const termOptions: vscode.TerminalOptions = {
      name: 'CMake/Launch',
      env: launchEnv,
      cwd: (user_config && user_config.cwd) || path.dirname(executable.path)
    };

    if (process.platform === 'win32') {
      // Use cmd.exe on Windows
      termOptions.shellPath = paths.windows.ComSpec;
    }

    if (!this._launchTerminal) {
      this._launchTerminal = vscode.window.createTerminal(termOptions);
    }

    let launchArgs = '';
    if (user_config && user_config.args) {
        launchArgs = user_config.args.join(" ");
    }

    const quoted = shlex.quote(executable.path);
    this._launchTerminal.sendText(`${quoted} ${launchArgs}`);
    this._launchTerminal.show(true);
    return this._launchTerminal;
  }

  /**
   * Implementation of `cmake.quickStart`
   */
  public async quickStart(cmtFolder?: CMakeToolsFolder): Promise<Number> {
    if (!cmtFolder) {
      void vscode.window.showErrorMessage(localize('no.folder.open', 'No folder is open.'));
      return -2;
    }

    const mainListFile = path.join(this.sourceDir, 'CMakeLists.txt');

    if (await fs.exists(mainListFile)) {
      void vscode.window.showErrorMessage(localize('cmakelists.already.configured', 'A CMakeLists.txt is already configured!'));
      return -1;
    }

    const project_name = await vscode.window.showInputBox({
      prompt: localize('new.project.name', 'Enter a name for the new project'),
      validateInput: (value: string): string => {
        if (!value.length) {
          return localize('project.name.required', 'A project name is required');
        }
        return '';
      }
    });
    if (!project_name) {
      return -1;
    }

    const target_type = (await vscode.window.showQuickPick([
      {
        label: 'Library',
        description: localize('create.library', 'Create a library')
      },
      {label: 'Executable', description: localize('create.executable', 'Create an executable')}
    ]));

    if (!target_type) {
      return -1;
    }

    const type = target_type.label;

    const init = [
      'cmake_minimum_required(VERSION 3.0.0)',
      `project(${project_name} VERSION 0.1.0)`,
      '',
      'include(CTest)',
      'enable_testing()',
      '',
      type === 'Library' ? `add_library(${project_name} ${project_name}.cpp)`
                        : `add_executable(${project_name} main.cpp)`,
      '',
      'set(CPACK_PROJECT_NAME ${PROJECT_NAME})',
      'set(CPACK_PROJECT_VERSION ${PROJECT_VERSION})',
      'include(CPack)',
      ''
    ].join('\n');

    if (type === 'Library') {
      if (!(await fs.exists(path.join(this.sourceDir, project_name + '.cpp')))) {
        await fs.writeFile(path.join(this.sourceDir, project_name + '.cpp'), [
          '#include <iostream>',
          '',
          'void say_hello(){',
          `    std::cout << "Hello, from ${project_name}!\\n";`,
          '}',
          ''
        ].join('\n'));
      }
    } else {
      if (!(await fs.exists(path.join(this.sourceDir, 'main.cpp')))) {
        await fs.writeFile(path.join(this.sourceDir, 'main.cpp'), [
          '#include <iostream>',
          '',
          'int main(int, char**) {',
          '    std::cout << "Hello, world!\\n";',
          '}',
          ''
        ].join('\n'));
      }
    }
    await fs.writeFile(mainListFile, init);
    const doc = await vscode.workspace.openTextDocument(mainListFile);
    await vscode.window.showTextDocument(doc);

    // By now, quickStart is succesful in creating a valid CMakeLists.txt.
    // Regardless of the following configure return code,
    // we want full feature set view for the whole workspace.
    await enableFullFeatureSet(true);
    return this.configureInternal(ConfigureTrigger.quickStart, [], ConfigureType.Normal);
  }

  /**
   * Implementation of `cmake.resetState`
   */
  async resetState() {
    await this.workspaceContext.state.reset();
  }

  private _sourceDir = '';
  get sourceDir() {
    // Don't get this from the driver. Source dir is required to evaluate presets.
    // Presets contain generator info. Generator info is required for server api.
    return this._sourceDir;
  }

  get mainListFile() {
    const drv = this.getCMakeDriverInstance();

    return drv.then(d => {
      if (!d) {
        return '';
      }
      return d.mainListFile;
    });
  }

  get binaryDir() {
    const drv = this.getCMakeDriverInstance();

    return drv.then(d => {
      if (!d) {
        return '';
      }
      return d.binaryDir;
    });
  }

  get cachePath() {
    const drv = this.getCMakeDriverInstance();

    return drv.then(d => {
      if (!d) {
        return '';
      }
      return d.cachePath;
    });
  }

  get targets() {
    const drv = this.getCMakeDriverInstance();

    return drv.then(d => {
      if (!d) {
        return [];
      }
      return d.targets;
    });
  }

  get executableTargets() {
    const drv = this.getCMakeDriverInstance();

    return drv.then(d => {
      if (!d) {
        return [];
      }
      return d.executableTargets;
    });
  }

  async jumpToCacheFile() {
    // Do nothing.
    return null;
  }

  async setBuildType() {
    // Do nothing
    return -1;
  }

  async selectEnvironments() { return null; }
}

export default CMakeTools;<|MERGE_RESOLUTION|>--- conflicted
+++ resolved
@@ -1100,13 +1100,8 @@
         expanded_dest = path.join(expanded_dest, "compile_commands.json");
       }
       try {
-<<<<<<< HEAD
         await fs.writeFile(expanded_dest, CompilationDatabase.toJson(new_db));
-      } catch (e) {
-=======
-        await fs.copyFile(compdb_path, expanded_dest);
       } catch (e: any) {
->>>>>>> 99826756
         // Just display the error. It's the best we can do.
         void vscode.window.showErrorMessage(localize('failed.to.copy', 'Failed to write compilation database to "{0}": {1}', expanded_dest, e.toString()));
         return;
