--- conflicted
+++ resolved
@@ -497,7 +497,6 @@
         } else if (result === changeSetting) {
           // Open the search file dialog from the path set by cmake.sourceDirectory or from the current workspace folder
           // if the setting is not defined.
-<<<<<<< HEAD
           interface FileItem extends vscode.QuickPickItem {
             fullPath: string;
         }
@@ -518,7 +517,7 @@
               canSelectMany: false,
               defaultUri: vscode.Uri.file(this.folder.uri.fsPath),
               filters: { "CMake files": ["txt"], "All files": ["*"] },
-              openLabel: "Load",
+              openLabel: "Load"
             };
             const cmakeListsFile = await vscode.window.showOpenDialog(openOpts);
             if (cmakeListsFile) { selectedFile = cmakeListsFile[0].fsPath; }
@@ -528,21 +527,6 @@
           if (selectedFile) {
             const relPath = util.getRelativePath(selectedFile, this.folder.uri.fsPath);
             vscode.workspace.getConfiguration('cmake', this.folder.uri).update("sourceDirectory", relPath);
-=======
-          const openOpts: vscode.OpenDialogOptions = {
-            canSelectMany: false,
-            defaultUri: vscode.Uri.file(this.folder.uri.fsPath),
-            filters: {"CMake files": ["txt"], "All files": ["*"]},
-            openLabel: "Load"
-          };
-          const cmakeListsFile = await vscode.window.showOpenDialog(openOpts);
-          if (cmakeListsFile) {
-            const fullPathDir: string = path.parse(cmakeListsFile[0].fsPath).dir;
-            const relPathDir: string = lightNormalizePath(path.relative(this.folder.uri.fsPath, fullPathDir));
-            const joinedPath = "${workspaceFolder}/".concat(relPathDir);
-            vscode.workspace.getConfiguration('cmake', this.folder.uri).update("sourceDirectory", joinedPath);
->>>>>>> a48d1acd
-
             if (config) {
               // Updating sourceDirectory here, at the beginning of the configure process,
               // doesn't need to fire the settings change event (which would trigger unnecessarily
