--- conflicted
+++ resolved
@@ -16,10 +16,7 @@
 
 import * as api from './api';
 import {ExecutionOptions, ExecutionResult} from './api';
-<<<<<<< HEAD
-=======
 import * as codemodel_api from '@cmt/drivers/codemodel-driver-interface';
->>>>>>> 72e32f46
 import {BadHomeDirectoryError} from '@cmt/drivers/cms-client';
 import {CMakeServerClientDriver, NoGeneratorError} from '@cmt/drivers/cms-driver';
 import {CTestDriver} from './ctest';
@@ -39,15 +36,11 @@
 import * as telemetry from './telemetry';
 import {setContextValue} from './util';
 import {VariantManager} from './variant';
-<<<<<<< HEAD
 import { CMakeFileApiDriver } from '@cmt/drivers/cmfileapi-driver';
-import * as driver_api from '@cmt/drivers/driver_api';
-=======
 import * as nls from 'vscode-nls';
 
 nls.config({ messageFormat: nls.MessageFormat.bundle, bundleFormat: nls.BundleFormat.standalone })();
 const localize: nls.LocalizeFunc = nls.loadMessageBundle();
->>>>>>> 72e32f46
 
 const open = require('open') as ((url: string, appName?: string, callback?: Function) => void);
 
@@ -142,11 +135,7 @@
    */
   get codeModel() { return this._codeModel.value; }
   get onCodeModelChanged() { return this._codeModel.changeEvent; }
-<<<<<<< HEAD
-  private readonly _codeModel = new Property<driver_api.ExtCodeModelContent|null>(null);
-=======
   private readonly _codeModel = new Property<codemodel_api.CodeModelContent|null>(null);
->>>>>>> 72e32f46
   private _codeModelDriverSub: vscode.Disposable|null = null;
 
   /**
@@ -475,11 +464,7 @@
         }
         const drv = await this._cmakeDriver;
         console.assert(drv !== null, 'Null driver immediately after creation?');
-<<<<<<< HEAD
-        if (drv instanceof driver_api.CMakeCodeModelDriver) {
-=======
         if (drv instanceof codemodel_api.CodeModelDriver) {
->>>>>>> 72e32f46
           this._codeModelDriverSub = drv.onCodeModelChanged(cm => { this._codeModel.set(cm); });
         }
       }
