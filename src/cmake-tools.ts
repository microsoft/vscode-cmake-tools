/**
 * Root of the extension
 */
import {CMakeCache} from '@cmt/cache';
import {maybeUpgradeCMake} from '@cmt/cm-upgrade';
import {CMakeExecutable, getCMakeExecutableInformation} from '@cmt/cmake/cmake-executable';
import {CompilationDatabase} from '@cmt/compdb';
import * as debugger_mod from '@cmt/debugger';
import diagCollections from '@cmt/diagnostics/collections';
import * as shlex from '@cmt/shlex';
import {StateManager} from '@cmt/state';
import {Strand} from '@cmt/strand';
import {lightNormalizePath, ProgressHandle, versionToString, getPrimaryWorkspaceFolder} from '@cmt/util';
import {DirectoryContext} from '@cmt/workspace';
import * as path from 'path';
import * as vscode from 'vscode';

import * as api from './api';
import {ExecutionOptions, ExecutionResult} from './api';
<<<<<<< HEAD
import {BadHomeDirectoryError, CodeModelContent} from './cms-client';
import {CMakeServerClientDriver, NoGeneratorError} from './cms-driver';
=======
import {BadHomeDirectoryError, CodeModelContent} from '@cmt/drivers/cms-client';
import {CMakeServerClientDriver, NoGeneratorError} from '@cmt/drivers/cms-driver';
>>>>>>> 2670472e
import {CTestDriver} from './ctest';
import {BasicTestResults} from './ctest';
import {CMakeBuildConsumer} from './diagnostics/build';
import {CMakeOutputConsumer} from './diagnostics/cmake';
import {populateCollection} from './diagnostics/util';
import {CMakeDriver, CMakePreconditionProblems} from '@cmt/drivers/driver';
import {expandString, ExpansionOptions} from './expand';
import {CMakeGenerator, Kit} from './kit';
<<<<<<< HEAD
import {LegacyCMakeDriver} from './legacy-driver';
=======
import {LegacyCMakeDriver} from '@cmt/drivers/legacy-driver';
>>>>>>> 2670472e
import * as logging from './logging';
import {NagManager} from './nag';
import {fs} from './pr';
import {buildCmdStr} from './proc';
import {Property} from './prop';
import rollbar from './rollbar';
import {setContextValue} from './util';
import {VariantManager} from './variant';

const open = require('open') as ((url: string, appName?: string, callback?: Function) => void);

const log = logging.createLogger('main');
const BUILD_LOGGER = logging.createLogger('build');
const CMAKE_LOGGER = logging.createLogger('cmake');

enum ConfigureType {
  Normal,
  Clean,
}

/**
 * Class implementing the extension. It's all here!
 *
 * The class internally uses a two-phase initialization, since proper startup
 * requires asynchrony. To ensure proper initialization. The class must be
 * created via the `create` static method. This will run the two phases
 * internally and return a promise to the new instance. This ensures that the
 * class invariants are maintained at all times.
 *
 * Some fields also require two-phase init. Their first phase is in the first
 * phase of the CMakeTools init, ie. the constructor.
 *
 * The second phases of fields will be called by the second phase of the parent
 * class. See the `_init` private method for this initialization.
 */
export class CMakeTools implements vscode.Disposable, api.CMakeToolsAPI {

  private readonly _nagManager = new NagManager(this.extensionContext);
  private readonly _nagUpgradeSubscription = this._nagManager.onCMakeLatestVersion(info => {
    this.getCMakeExecutable().then(
        async cmake => {
          if (!cmake.version) {
            log.error('Failed to get version information for CMake during upgrade');
            return;
          }
          await maybeUpgradeCMake(this.extensionContext, {currentVersion: cmake.version, available: info});
        },
        e => { rollbar.exception('Error during CMake upgrade', e, info); },
    );
  });

  /**
   * Construct a new instance. The instance isn't ready, and must be initalized.
   * @param extensionContext The extension context
   *
   * This is private. You must call `create` to get an instance.
   */
  private constructor(readonly extensionContext: vscode.ExtensionContext, readonly workspaceContext: DirectoryContext) {
    // Handle the active kit changing. We want to do some updates and teardown
    log.debug('Constructing new CMakeTools instance');
  }

  // Events that effect the user-interface
  /**
   * The status of this backend
   */
  get statusMessage() { return this._statusMessage.value; }
  get onStatusMessageChanged() { return this._statusMessage.changeEvent; }
  private readonly _statusMessage = new Property<string>('Initializing');

  /**
   * The current target to build.
   */
  get targetName() { return this._targetName.value; }
  get onTargetNameChanged() { return this._targetName.changeEvent; }
  private readonly _targetName = new Property<string>('all');

  /**
   * The current build type
   */
  get buildType() { return this._buildType.value; }
  get onBuildTypeChanged() { return this._buildType.changeEvent; }
  private readonly _buildType = new Property<string>('Unconfigured');

  /**
   * The "launch target" (the target that will be run by debugging)
   */
  get launchTargetName() { return this._launchTargetName.value; }
  get onLaunchTargetNameChanged() { return this._launchTargetName.changeEvent; }
  private readonly _launchTargetName = new Property<string|null>(null);

  /**
   * Whether CTest is enabled
   */
  get ctestEnabled() { return this._ctestEnabled.value; }
  get onCTestEnabledChanged() { return this._ctestEnabled.changeEvent; }
  private readonly _ctestEnabled = new Property<boolean>(false);

  /**
   * The current CTest results
   */
  get testResults() { return this._testResults.value; }
  get onTestResultsChanged() { return this._testResults.changeEvent; }
  private readonly _testResults = new Property<BasicTestResults|null>(null);

  /**
   * Whether the backend is busy running some task
   */
  get isBusy() { return this._isBusy.value; }
  get onIsBusyChanged() { return this._isBusy.changeEvent; }
  private readonly _isBusy = new Property<boolean>(false);

  /**
   * Event fired when the code model from CMake is updated
   */
  get codeModel() { return this._codeModel.value; }
  get onCodeModelChanged() { return this._codeModel.changeEvent; }
  private readonly _codeModel = new Property<CodeModelContent|null>(null);
  private _codeModelDriverSub: vscode.Disposable|null = null;

  /**
   * The variant manager keeps track of build variants. Has two-phase init.
   */
  private readonly _variantManager = new VariantManager(this.workspaceContext.state, this.workspaceContext.config);

  /**
   * A strand to serialize operations with the CMake driver
   */
  private readonly _driverStrand = new Strand();

  /**
   * The object in charge of talking to CMake. It starts empty (null) because
   * we don't know what driver to use at the current time. The driver also has
   * two-phase init and a private constructor. The driver may be replaced at
   * any time by the user making changes to the workspace configuration.
   */
  private _cmakeDriver: Promise<CMakeDriver|null> = Promise.resolve(null);

  /**
   * The status bar manager. Has two-phase init.
   */
  // private readonly _statusBar_1: StatusBar = new StatusBar();

  /**
   * Dispose the extension
   */
  dispose() {
    log.debug('Disposing CMakeTools extension');
    this._nagUpgradeSubscription.dispose();
    this._nagManager.dispose();
    this._termCloseSub.dispose();
    if (this._launchTerminal)
      this._launchTerminal.dispose();
    rollbar.invokeAsync('Root dispose', () => this.asyncDispose());
  }

  /**
   * Dispose of the extension asynchronously.
   */
  async asyncDispose() {
    diagCollections.reset();
    if (this._cmakeDriver) {
      const drv = await this._cmakeDriver;
      if (drv) {
        await drv.asyncDispose();
      }
    }
    for (const disp of [this._statusMessage,
                        this._targetName,
                        this._buildType,
                        this._ctestEnabled,
                        this._testResults,
                        this._isBusy,
                        this._variantManager,
                        this._ctestController,
    ]) {
      disp.dispose();
    }
  }

  private getPreferredGenerators(): CMakeGenerator[] {
    // User can override generator with a setting
    const user_generator = this.workspaceContext.config.generator;
    if (user_generator) {
      log.debug(`Using generator from user configuration: ${user_generator}`);
      return [{
        name: user_generator,
        platform: this.workspaceContext.config.platform || undefined,
        toolset: this.workspaceContext.config.toolset || undefined,
      }];
    }

    const user_preferred = this.workspaceContext.config.preferredGenerators.map(g => ({name: g}));
    return user_preferred;
  }
  /**
   * Execute pre-configure/build tasks to check if we are ready to run a full
   * configure. This should be called by a derived driver before any
   * configuration tasks are run
   */
  private async cmakePreConditionProblemHandler(e: CMakePreconditionProblems): Promise<void> {
    switch (e) {
    case CMakePreconditionProblems.ConfigureIsAlreadyRunning:
      vscode.window.showErrorMessage('Configuration is already in progress.');
      break;
    case CMakePreconditionProblems.BuildIsAlreadyRunning:
      vscode.window.showErrorMessage('A CMake task is already running. Stop it before trying to run a new CMake task.');
      break;
    case CMakePreconditionProblems.NoSourceDirectoryFound:
      vscode.window.showErrorMessage('You do not have a source directory open');
      break;
    case CMakePreconditionProblems.MissingCMakeListsFile:
      const do_quickstart
          = await vscode.window.showErrorMessage('You do not have a CMakeLists.txt', 'Quickstart a new CMake project');
      if (do_quickstart) {
        vscode.commands.executeCommand('cmake.quickStart');
      }
      break;
    }
  }

  private getPreferredGenerators(): CMakeGenerator[] {
    // User can override generator with a setting
    const user_generator = this.workspaceContext.config.generator;
    if (user_generator) {
      log.debug(`Using generator from user configuration: ${user_generator}`);
      return [{
        name: user_generator,
        platform: this.workspaceContext.config.platform || undefined,
        toolset: this.workspaceContext.config.toolset || undefined,
      }];
    }

    const user_preferred = this.workspaceContext.config.preferredGenerators.map(g => ({name: g}));
    return user_preferred;
  }

  /**
   * Start up a new CMake driver and return it. This is so that the initialization
   * of the driver is atomic to those using it
   */
  private async _startNewCMakeDriver(cmake: CMakeExecutable): Promise<CMakeDriver> {
    const kit = this.activeKit;
    log.debug('Starting CMake driver');
    if (!cmake.isPresent) {
      throw new Error(`Bad CMake executable "${cmake.path}".`);
    }

    let workspace = null;
    const rootPath = getPrimaryWorkspaceFolder();
    if (!rootPath) {
      throw new Error("CMake Tools is not available without an open workspace");
    }
    if (vscode.workspace.workspaceFolders) {
      workspace = lightNormalizePath(rootPath.fsPath);
    }

    let drv: CMakeDriver;
<<<<<<< HEAD
    const preferedGenerators = this.getPreferredGenerators();
    if (this.workspaceContext.config.useCMakeServer) {
      if (cmake.isServerModeSupported) {
        drv = await CMakeServerClientDriver.create(cmake, this.workspaceContext, kit, preferedGenerators);
=======
    const preferredGenerators = this.getPreferredGenerators();
    const preConditionHandler = async (e: CMakePreconditionProblems) => this.cmakePreConditionProblemHandler(e);
    if (this.workspaceContext.config.useCMakeServer) {
      if (cmake.isServerModeSupported) {
        drv = await CMakeServerClientDriver
                  .create(cmake, this.workspaceContext.config, kit, workspace, preConditionHandler, preferredGenerators);
>>>>>>> 2670472e
      } else {
        log.warning(
            `CMake Server is not available with the current CMake executable. Please upgrade to CMake
            ${versionToString(cmake.minimalServerModeVersion)} or newer.`);
<<<<<<< HEAD
        drv = await LegacyCMakeDriver.create(cmake, this.workspaceContext, kit, preferedGenerators);
=======
        drv = await LegacyCMakeDriver
                  .create(cmake, this.workspaceContext.config, kit, workspace, preConditionHandler, preferredGenerators);
>>>>>>> 2670472e
      }
    } else {
      // We didn't start the server backend, so we'll use the legacy one
      try {
        this._statusMessage.set('Starting CMake Server...');
<<<<<<< HEAD
        drv = await LegacyCMakeDriver.create(cmake, this.workspaceContext, kit, preferedGenerators);
=======
        drv = await LegacyCMakeDriver
                  .create(cmake, this.workspaceContext.config, kit, workspace, preConditionHandler, preferredGenerators);
>>>>>>> 2670472e
      } finally { this._statusMessage.set('Ready'); }
    }
    await drv.setVariant(this._variantManager.activeVariantOptions, this._variantManager.activeKeywordSetting);
    this._targetName.set(this.defaultBuildTarget || drv.allTargetName);
    await this._ctestController.reloadTests(drv);
    // All set up. Fulfill the driver promise.
    return drv;
  }

  /**
   * Event fired after CMake configure runs
   */
  get onReconfigured() { return this._onReconfiguredEmitter.event; }
  private readonly _onReconfiguredEmitter = new vscode.EventEmitter<void>();

  get reconfigured() { return this.onReconfigured; }

  private readonly _onTargetChangedEmitter = new vscode.EventEmitter<void>();
  get targetChangedEvent() { return this._onTargetChangedEmitter.event; }

  async executeCMakeCommand(args: string[], options?: ExecutionOptions): Promise<ExecutionResult> {
    const drv = await this.getCMakeDriverInstance();
    if (drv) {
      return drv.executeCommand(drv.cmake.path, args, undefined, options).result;
    } else {
      throw new Error('Unable to execute cmake command, there is no valid cmake driver instance.');
    }
  }

  async execute(program: string, args: string[], options?: ExecutionOptions): Promise<ExecutionResult> {
    const drv = await this.getCMakeDriverInstance();
    if (drv) {
      return drv.executeCommand(program, args, undefined, options).result;
    } else {
      throw new Error('Unable to execute program, there is no valid cmake driver instance.');
    }
  }

  /**
   * Reload/restarts the CMake Driver
   */
  // private async _reloadCMakeDriver() {
  //   log.debug('Reloading CMake driver');
  //   const drv = await this._cmakeDriver;
  //   log.debug('Diposing old CMake driver');
  //   await drv.asyncDispose();
  //   return this._cmakeDriver = this._startNewCMakeDriver();
  // }

  /**
   * Second phase of two-phase init. Called by `create`.
   */
  private async _init() {
    log.debug('Starting CMakeTools second-phase init');
    // First, start up Rollbar
    await rollbar.requestPermissions(this.extensionContext);
    // Start up the variant manager
    await this._variantManager.initialize();
    // Set the status bar message
    this._buildType.set(this._variantManager.activeVariantOptions.short);
    // Restore the debug target
    this._launchTargetName.set(this.workspaceContext.state.launchTargetName || '');

    // Hook up event handlers
    // Listen for the variant to change
    this._variantManager.onActiveVariantChanged(() => {
      log.debug('Active build variant changed');
      rollbar.invokeAsync('Changing build variant', async () => {
        const drv = await this.getCMakeDriverInstance();
        if (drv) {
          await drv.setVariant(this._variantManager.activeVariantOptions, this._variantManager.activeKeywordSetting);
          this._buildType.set(this._variantManager.activeVariantOptions.short);
          // We don't configure yet, since someone else might be in the middle of a configure
        }
      });
    });
    this._ctestController.onTestingEnabledChanged(enabled => { this._ctestEnabled.set(enabled); });
    this._ctestController.onResultsChanged(res => { this._testResults.set(res); });

    this._statusMessage.set('Ready');

    // Additional, non-extension: Start up nagging.
    this._nagManager.start();
  }

  async setKit(kit: Kit|null) {
    this._activeKit = kit;
    if (kit) {
      log.debug('Injecting new Kit into CMake driver');
      const drv = await this._cmakeDriver;  // Use only an existing driver, do not create one
      if (drv) {
        try {
          this._statusMessage.set('Reloading...');
          await drv.setKit(kit, this.getPreferredGenerators());
          this.workspaceContext.state.activeKitName = kit.name;
          this._statusMessage.set('Ready');
        } catch (error) {
          vscode.window.showErrorMessage(`Unable to set kit "${error}".`);
          this._statusMessage.set(`Error on switch of kit (${error.message})`);
          this._cmakeDriver = Promise.resolve(null);
          this._activeKit = null;
        }
      }
    }
  }

  async getCMakeExecutable() {
    let cmakePath = await this.workspaceContext.cmakePath;
    if (cmakePath === null)
      cmakePath = '';
    return getCMakeExecutableInformation(cmakePath);
  }

  /**
   * Returns, if possible a cmake driver instance. To creation the driver instance,
   * there are preconditions that should be fulfilled, such as an active kit is selected.
   * These preconditions are checked before it driver instance creation. When creating a
   * driver instance, this function waits until the driver is ready before returning.
   * This ensures that user commands can always be executed, because error criterials like
   * exceptions would assign a null driver and it is possible to create a new driver instance later again.
   */
  async getCMakeDriverInstance(): Promise<CMakeDriver|null> {
    return this._driverStrand.execute(async () => {
      if (!this.activeKit) {
        log.debug('Not starting CMake driver: no kits defined');
        return null;
      }

      const cmake = await this.getCMakeExecutable();
      if (!cmake.isPresent) {
        vscode.window.showErrorMessage(`Bad CMake executable "${
            cmake.path}". Is it installed or settings contain the correct path (cmake.cmakePath)?`);
        return null;
      }

      if ((await this._cmakeDriver) === null) {
        log.debug('Starting new CMake driver');
        this._cmakeDriver = this._startNewCMakeDriver(cmake);

        try {
          await this._cmakeDriver;
        } catch (e) {
          this._cmakeDriver = Promise.resolve(null);
          if (e instanceof BadHomeDirectoryError) {
            vscode.window
                .showErrorMessage(
                    `The source directory "${e.expecting}" does not match ` +
                        `the source directory in the CMake cache: ${e.cached}. ` +
                        `You will need to run a clean-configure to configure this project.`,
                    {},
                    {title: 'Clean Configure'},
                    )
                .then(chosen => {
                  if (chosen) {
                    // There was only one choice: to clean-configure
                    rollbar.invokeAsync('Clean reconfigure after bad home dir', async () => {
                      try {
                        await fs.unlink(e.badCachePath);
                      } catch (e2) { log.error('Failed to remove bad cache file: ', e.badCachePath, e2); }
                      try {
                        await fs.rmdir(path.join(path.dirname(e.badCachePath), 'CMakeFiles'));
                      } catch (e2) { log.error('Failed to remove CMakeFiles for cache: ', e.badCachePath, e2); }
                      await this.cleanConfigure();
                    });
                  }
                });
          } else if (e instanceof NoGeneratorError) {
<<<<<<< HEAD
            vscode.window.showErrorMessage(
                `Unable to determine what CMake generator to use. ` +
                `Please install or configure a preferred generator, or update settings.json or your Kit configuration.`);
            log.error(`Unable to determine what CMake generator should be used.`);
=======
            const message = `Unable to determine what CMake generator to use. ` +
                `Please install or configure a preferred generator, or update settings.json, your Kit configuration or PATH variable.`;
            log.error(message, e);
            vscode.window.showErrorMessage(message);
>>>>>>> 2670472e
          } else {
            throw e;
          }
          return null;
        }

        if (this._codeModelDriverSub) {
          this._codeModelDriverSub.dispose();
        }
        const drv = await this._cmakeDriver;
        console.assert(drv !== null, 'Null driver immediately after creation?');
        if (drv instanceof CMakeServerClientDriver) {
          this._codeModelDriverSub = drv.onCodeModelChanged(cm => { this._codeModel.set(cm); });
        }
      }
      return this._cmakeDriver;
    });
  }

  /**
   * Create an instance asynchronously
   * @param ctx The extension context
   *
   * The purpose of making this the only way to create an instance is to prevent
   * us from creating uninitialized instances of the CMake Tools extension.
   */
  static async create(ctx: vscode.ExtensionContext, wsc: DirectoryContext): Promise<CMakeTools> {
    log.debug('Safe constructing new CMakeTools instance');
    const inst = new CMakeTools(ctx, wsc);
    await inst._init();
    log.debug('CMakeTools instance initialization complete.');
    return inst;
  }

  /**
   * Create a new CMakeTools for the given directory.
   * @param dirPath Path to the directory for which to create
   * @param ext The extension context
   */
  static async createForDirectory(dirPath: string, ext: vscode.ExtensionContext): Promise<CMakeTools> {
    // Create a context for the directory
    const dir_ctx = DirectoryContext.createForDirectory(dirPath, new StateManager(ext));
    return CMakeTools.create(ext, dir_ctx);
  }

  /**
   * Implementation of `cmake.viewLog`
   */
  async viewLog() { await logging.showLogFile(); }

  private _activeKit: Kit|null = null;
  get activeKit(): Kit|null { return this._activeKit; }

  /**
   * The compilation database for this driver.
   */
  private _compilationDatabase: CompilationDatabase|null = null;

  private async _refreshCompileDatabase(opts: ExpansionOptions): Promise<void> {
    const compdb_path = path.join(await this.binaryDir, 'compile_commands.json');
    if (await fs.exists(compdb_path)) {
      // Read the compilation database, and update our db property
      const new_db = await CompilationDatabase.fromFilePath(compdb_path);
      this._compilationDatabase = new_db;
      // Now try to copy the compdb to the user-requested path
      const copy_dest = this.workspaceContext.config.copyCompileCommands;
      if (!copy_dest) {
        return;
      }
      const expanded_dest = await expandString(copy_dest, opts);
      const pardir = path.dirname(expanded_dest);
      try {
        await fs.mkdir_p(pardir);
      } catch (e) {
        vscode.window.showErrorMessage(`Tried to copy "${compdb_path}" to "${expanded_dest}", but failed to create ` +
                                       `the parent directory "${pardir}": ${e}`);
        return;
      }
      try {
        await fs.copyFile(compdb_path, expanded_dest);
      } catch (e) {
        // Just display the error. It's the best we can do.
        vscode.window.showErrorMessage(`Failed to copy "${compdb_path}" to "${expanded_dest}": ${e}`);
        return;
      }
    }
  }

  /**
   * Implementation of `cmake.configure`
   */
  configure(extra_args: string[] = [], type: ConfigureType = ConfigureType.Normal): Thenable<number> {
    return vscode.window.withProgress(
        {
          location: vscode.ProgressLocation.Notification,
          title: 'Configuring project',
        },
        async progress => {
          progress.report({message: 'Preparing to configure'});
          log.debug('Run configure ', extra_args);
          return this._doConfigure(progress, async consumer => {
            const drv = await this.getCMakeDriverInstance();
            if (drv) {
              let old_prog = 0;
              const prog_sub = drv.onProgress(pr => {
                const new_prog
                    = 100 * (pr.progressCurrent - pr.progressMinimum) / (pr.progressMaximum - pr.progressMinimum);
                const increment = new_prog - old_prog;
                if (increment >= 1) {
                  old_prog += increment;
                  progress.report({increment});
                }
              });
              try {
                progress.report({message: 'Configuring project'});
                let retc: number;
                switch (type) {
                case ConfigureType.Normal:
                  retc = await drv.configure(extra_args, consumer);
                  break;
                case ConfigureType.Clean:
                  retc = await drv.cleanConfigure(extra_args, consumer);
                  break;
                default:
                  rollbar.error('Unexpected configure type', {type});
                  retc = await this.configure(extra_args, ConfigureType.Normal);
                  break;
                }
                if (retc === 0) {
                  await this._refreshCompileDatabase(drv.expansionOptions);
                }
                await this._ctestController.reloadTests(drv);
                this._onReconfiguredEmitter.fire();
                return retc;
              } finally {
                progress.report({message: 'Finishing configure'});
                prog_sub.dispose();
              }
            } else {
              return -1;
            }
          });
        },
    );
  }

  /**
   * Implementation of `cmake.cleanConfigure()
   */
  cleanConfigure() { return this.configure([], ConfigureType.Clean); }

  /**
   * Save all open files. "maybe" because the user may have disabled auto-saving
   * with `config.saveBeforeBuild`.
   */
  async maybeAutoSaveAll(): Promise<boolean> {
    // Save open files before we configure/build
    if (this.workspaceContext.config.saveBeforeBuild) {
      log.debug('Saving open files before configure/build');
      const save_good = await vscode.workspace.saveAll();
      if (!save_good) {
        log.debug('Saving open files failed');
        const chosen = await vscode.window.showErrorMessage<
            vscode.MessageItem>('Not all open documents were saved. Would you like to continue anyway?',
                                {
                                  title: 'Yes',
                                  isCloseAffordance: false,
                                },
                                {
                                  title: 'No',
                                  isCloseAffordance: true,
                                });
        return chosen !== undefined && (chosen.title === 'Yes');
      }
    }
    return true;
  }

  /**
   * Wraps pre/post configure logic around an actual configure function
   * @param cb The actual configure callback. Called to do the configure
   */
  private async _doConfigure(progress: ProgressHandle,
                             cb: (consumer: CMakeOutputConsumer) => Promise<number>): Promise<number> {
    progress.report({message: 'Saving open files'});
    if (!await this.maybeAutoSaveAll()) {
      return -1;
    }
    if (!this.activeKit) {
      throw new Error('Cannot configure: No kit is active for this CMake Tools');
    }
    if (!this._variantManager.haveVariant) {
      progress.report({message: 'Waiting on variant selection'});
      await this._variantManager.selectVariant();
      if (!this._variantManager.haveVariant) {
        log.debug('No variant selected. Abort configure');
        return -1;
      }
    }
    if (this.workspaceContext.config.clearOutputBeforeBuild) {
      log.clearOutputChannel();
    }
    log.showChannel();
    const consumer = new CMakeOutputConsumer(await this.sourceDir, CMAKE_LOGGER);
    const retc = await cb(consumer);
    populateCollection(diagCollections.cmake, consumer.diagnostics);
    return retc;
  }

  /**
   * Get the name of the "all" target; that is, the target name for which CMake
   * will build all default targets.
   *
   * This is required because simply using `all` as the target name is incorrect
   * for some generators, such as Visual Studio and Xcode.
   *
   * This is async because it depends on checking the active generator name
   */
  get allTargetName() { return this._allTargetName(); }
  private async _allTargetName(): Promise<string> {
    const drv = await this.getCMakeDriverInstance();
    if (drv) {
      return drv.allTargetName;
    } else {
      return '';
    }
  }

  /**
   * Check if the current project needs to be (re)configured
   */
  private async _needsReconfigure(): Promise<boolean> {
    const drv = await this.getCMakeDriverInstance();
    if (!drv || await drv.checkNeedsReconfigure()) {
      return true;
    } else {
      return false;
    }
  }

  async ensureConfigured(): Promise<number|null> {
    const drv = await this.getCMakeDriverInstance();
    if (!drv) {
      return null;
    }
    // First, save open files
    if (!await this.maybeAutoSaveAll()) {
      return -1;
    }
    if (await drv.checkNeedsReconfigure()) {
      log.clearOutputChannel();
      return this.configure();
    } else {
      return null;
    }
  }

  /**
   * Implementation of `cmake.tasksBuildCommand`
   */
  async tasksBuildCommand(): Promise<string|null> {
    const drv = await this.getCMakeDriverInstance();
    if (!drv) {
      throw new Error('CMake driver died during tasksBuildCommand');
    }

    const target = this.workspaceContext.state.defaultBuildTarget || await this.allTargetName;
    const buildargs = await drv.getCMakeBuildCommand(target);
    return (buildargs) ? buildCmdStr(buildargs.command, buildargs.args) : null;
  }

  /**
   * Implementation of `cmake.build`
   */
  async build(target_?: string): Promise<number> {
    log.debug('Run build', target_ ? target_ : '');
    const config_retc = await this.ensureConfigured();
    if (config_retc === null) {
      // Already configured. Clear console
      log.clearOutputChannel();
    } else if (config_retc !== 0) {
      return config_retc;
    }
    const drv = await this.getCMakeDriverInstance();
    if (!drv) {
      throw new Error('Impossible: CMake driver died immediately after successful configure');
    }
    const target = target_ ? target_ : this.workspaceContext.state.defaultBuildTarget || await this.allTargetName;
    const consumer = new CMakeBuildConsumer(BUILD_LOGGER);
    const IS_BUILDING_KEY = 'cmake:isBuilding';
    try {
      this._statusMessage.set('Building');
      this._isBusy.set(true);
      return await vscode.window.withProgress(
          {
            location: vscode.ProgressLocation.Notification,
            title: `Building: ${target}`,
            cancellable: true,
          },
          async (progress, cancel) => {
            let old_progress = 0;
            consumer.onProgress(pr => {
              const increment = pr.value - old_progress;
              if (increment >= 1) {
                progress.report({increment});
                old_progress += increment;
              }
            });
            cancel.onCancellationRequested(() => { rollbar.invokeAsync('Stop on cancellation', () => this.stop()); });
            log.showChannel();
            BUILD_LOGGER.info('Starting build');
            await setContextValue(IS_BUILDING_KEY, true);
            const rc = await drv.build(target, consumer);
            await setContextValue(IS_BUILDING_KEY, false);
            if (rc === null) {
              BUILD_LOGGER.info('Build was terminated');
            } else {
              BUILD_LOGGER.info('Build finished with exit code', rc);
            }
            const file_diags = consumer.compileConsumer.resolveDiagnostics(drv.binaryDir);
            populateCollection(diagCollections.build, file_diags);
            return rc === null ? -1 : rc;
          },
      );
    } finally {
      await setContextValue(IS_BUILDING_KEY, false);
      this._statusMessage.set('Ready');
      this._isBusy.set(false);
      consumer.dispose();
    }
  }

  /**
   * Attempt to execute the compile command associated with the file. If it
   * fails for _any reason_, returns `null`. Otherwise returns the terminal in
   * which the compilation is running
   * @param filePath The path to a file to try and compile
   */
  async tryCompileFile(filePath: string): Promise<vscode.Terminal|null> {
    const config_retc = await this.ensureConfigured();
    if (config_retc !== null && config_retc !== 0) {
      // Config failed?
      return null;
    }
    if (!this._compilationDatabase) {
      return null;
    }
    const cmd = this._compilationDatabase.get(filePath);
    if (!cmd) {
      return null;
    }
    const drv = await this.getCMakeDriverInstance();
    if (!drv) {
      return null;
    }
    return drv.runCompileCommand(cmd);
  }

  async editCache(): Promise<void> {
    const drv = await this.getCMakeDriverInstance();
    if (!drv) {
      vscode.window.showErrorMessage('Set up your CMake project before trying to edit the cache.');
      return;
    }

    if (!await fs.exists(drv.cachePath)) {
      const do_conf
          = !!(await vscode.window.showErrorMessage('This project has not yet been configured', 'Configure Now'));
      if (do_conf) {
        if (await this.configure() !== 0)
          return;
      } else {
        return;
      }
    }

    vscode.workspace.openTextDocument(vscode.Uri.file(drv.cachePath))
        .then(doc => { vscode.window.showTextDocument(doc); });
  }

  async buildWithTarget(): Promise<number> {
    const target = await this.showTargetSelector();
    if (target === null)
      return -1;
    return this.build(target);
  }

  async showTargetSelector(): Promise<string|null> {
    const drv = await this.getCMakeDriverInstance();
    if (!drv) {
      vscode.window.showErrorMessage('Set up your CMake project before selecting a target.');
      return '';
    }

    if (!drv.targets.length) {
      return (await vscode.window.showInputBox({prompt: 'Enter a target name'})) || null;
    } else {
      const choices = drv.targets.map((t): vscode.QuickPickItem => {
        switch (t.type) {
        case 'named': {
          return {
            label: t.name,
            description: 'Target to build',
          };
        }
        case 'rich': {
          return {label: t.name, description: t.targetType, detail: t.filepath};
        }
        }
      });
      const sel = await vscode.window.showQuickPick(choices);
      return sel ? sel.label : null;
    }
  }

  /**
   * Implementaiton of `cmake.clean`
   */
  async clean(): Promise<number> { return this.build('clean'); }

  /**
   * Implementation of `cmake.cleanRebuild`
   */
  async cleanRebuild(): Promise<number> {
    const clean_res = await this.clean();
    if (clean_res !== 0)
      return clean_res;
    return this.build();
  }

  private readonly _ctestController = new CTestDriver(this.workspaceContext);
  async ctest(): Promise<number> {
    const build_retc = await this.build();
    if (build_retc !== 0) {
      return build_retc;
    }

    const drv = await this.getCMakeDriverInstance();
    if (!drv) {
      throw new Error('Impossible: CMake driver died immediately after build succeeded.');
    }
    return this._ctestController.runCTest(drv);
  }

  /**
   * Implementation of `cmake.install`
   */
  async install(): Promise<number> { return this.build('install'); }

  /**
   * Implementation of `cmake.stop`
   */
  async stop(): Promise<boolean> {
    const drv = await this._cmakeDriver;
    if (!drv) {
      return false;
    }

    return drv.stopCurrentProcess().then(() => {
      this._cmakeDriver = Promise.resolve(null);
      return true;
    }, () => false);
  }

  /**
   * Implementation of `cmake.setVariant`
   */
  async setVariant() {
    const ret = await this._variantManager.selectVariant();
    if (ret) {
      await this.configure();
    }
    return ret;
  }

  /**
   * The target that will be built with a regular build invocation
   */
  public get defaultBuildTarget(): string|null { return this.workspaceContext.state.defaultBuildTarget; }
  private async _setDefaultBuildTarget(v: string) {
    this.workspaceContext.state.defaultBuildTarget = v;
    this._targetName.set(v);
  }

  /**
   * Set the default target to build. Implementation of `cmake.setDefaultTarget`
   * @param target If specified, set this target instead of asking the user
   */
  async setDefaultTarget(target?: string|null) {
    if (!target) {
      target = await this.showTargetSelector();
    }
    if (!target) {
      return;
    }
    await this._setDefaultBuildTarget(target);
  }

  /**
   * Implementation of `cmake.selectLaunchTarget`
   */
  async selectLaunchTarget(name?: string): Promise<string|null> { return this.setLaunchTargetByName(name); }

  /**
   * Used by vscode and as test interface
   */
  async setLaunchTargetByName(name?: string|null) {
    if (await this._needsReconfigure()) {
      const rc = await this.configure();
      if (rc !== 0) {
        return null;
      }
    }
    const executableTargets = await this.executableTargets;
    if (executableTargets.length === 0) {
      return null;
    }

    const choices = executableTargets.map(e => ({
                                            label: e.name,
                                            description: '',
                                            detail: e.path,
                                          }));
    let chosen: {label: string, detail: string}|undefined = undefined;
    if (!name) {
      chosen = await vscode.window.showQuickPick(choices);
    } else {
      chosen = choices.find(choice => choice.label == name);
    }
    if (!chosen) {
      return null;
    }
    this.workspaceContext.state.launchTargetName = chosen.label;
    this._launchTargetName.set(chosen.label);
    return chosen.detail;
  }

  async getCurrentLaunchTarget(): Promise<api.ExecutableTarget|null> {
    const target_name = this.workspaceContext.state.launchTargetName;
    const target = (await this.executableTargets).find(e => e.name == target_name);

    if (!target) {
      return null;
    }
    return target;
  }

  /**
   * Implementation of `cmake.launchTargetPath`
   */
  async launchTargetPath(): Promise<string|null> {
    const executable = await this.prepareLaunchTargetExecutable();
    if (!executable) {
      log.showChannel();
      log.warning('=======================================================');
      log.warning('No executable target was found to launch. Please check:');
      log.warning(' - Have you called add_executable() in your CMake project?');
      log.warning(' - Have you executed a successful CMake configure? ');
      log.warning('No program will be executed');
      return null;
    }
    return executable.path;
  }

  /**
   * Implementation of `cmake.launchTargetDirectory`. It just calls launchTargetPath and
   * extracts the directory form the result.
   */
  async launchTargetDirectory(): Promise<string|null> {
    const targetPath = await this.launchTargetPath();
    if (targetPath === null) {
      return null;
    }
    return path.dirname(targetPath);
  }

  /**
   * Implementation of `cmake.buildType`
   */
  async currentBuildType(): Promise<string|null> {
    if (this.buildType == 'Unconfigured') {
      return null;
    }
    return this.buildType;
  }

  /**
   * Implementation of `cmake.buildDirectory`
   */
  async buildDirectory(): Promise<string|null> {
    const binaryDir = await this.binaryDir;
    if (binaryDir) {
      return binaryDir;
    } else {
      return null;
    }
  }

  async prepareLaunchTargetExecutable(name?: string): Promise<api.ExecutableTarget|null> {
    let chosen: api.ExecutableTarget;
    if (name) {
      const found = (await this.executableTargets).find(e => e.name === name);
      if (!found) {
        return null;
      }
      chosen = found;
    } else {
      const current = await this.getOrSelectLaunchTarget();
      if (!current) {
        return null;
      }
      chosen = current;
    }

    // Ensure that we've configured the project already. If we haven't, `getOrSelectLaunchTarget` won't see any
    // executable targets and may show an uneccessary prompt to the user
    const isReconfigurationNeeded = await this._needsReconfigure();
    if (isReconfigurationNeeded) {
      const rc = await this.configure();
      if (rc !== 0) {
        log.debug('Configuration of project failed.');
        return null;
      }
    }

    const buildOnLaunch = this.workspaceContext.config.buildBeforeRun;
    if (buildOnLaunch || isReconfigurationNeeded) {
      const rc_build = await this.build(chosen.name);
      if (rc_build !== 0) {
        log.debug('Build failed');
        return null;
      }
    }

    return chosen;
  }

  async getOrSelectLaunchTarget(): Promise<api.ExecutableTarget|null> {
    const current = await this.getCurrentLaunchTarget();
    if (current) {
      return current;
    }
    // Ask the user if we don't already have a target
    await this.selectLaunchTarget();
    return this.getCurrentLaunchTarget();
  }

  /**
   * Implementation of `cmake.debugTarget`
   */
  async debugTarget(name?: string): Promise<vscode.DebugSession|null> {
    const drv = await this.getCMakeDriverInstance();
    if (!drv) {
      vscode.window.showErrorMessage('Set up and build your CMake project before debugging.');
      return null;
    }
    if (drv instanceof LegacyCMakeDriver) {
      vscode.window
          .showWarningMessage('Target debugging is no longer supported with the legacy driver', {
            title: 'Learn more',
            isLearnMore: true,
          })
          .then(item => {
            if (item && item.isLearnMore) {
              open('https://vector-of-bool.github.io/docs/vscode-cmake-tools/debugging.html');
            }
          });
      return null;
    }

    const targetExecutable = await this.prepareLaunchTargetExecutable(name);
    if (!targetExecutable) {
      log.error(`Failed to prepare executable target with name '${name}'`);
      return null;
    }

    let debug_config;
    try {
      const cache = await CMakeCache.fromPath(drv.cachePath);
      debug_config = await debugger_mod.getDebugConfigurationFromCache(cache, targetExecutable, process.platform);
      log.debug('Debug configuration from cache: ', JSON.stringify(debug_config));
    } catch (error) {
      vscode.window
          .showErrorMessage(error.message, {
            title: 'Debugging documentation',
            isLearnMore: true,
          })
          .then(item => {
            if (item && item.isLearnMore) {
              open('https://vector-of-bool.github.io/docs/vscode-cmake-tools/debugging.html');
            }
          });
      log.debug('Problem to get debug from cache.', error);
      return null;
    }

    if (debug_config === null) {
      log.error('Failed to generate debugger configuration');
      vscode.window.showErrorMessage('Unable to generate a debugging configuration.');
      return null;
    }

    // add debug configuration from settings
    const user_config = this.workspaceContext.config.debugConfig;
    Object.assign(debug_config, user_config);
    log.debug('Starting debugger with following configuration.', JSON.stringify({
      workspace: vscode.workspace.workspaceFolders![0].uri.toString(),
      config: debug_config,
    }));
    await vscode.debug.startDebugging(vscode.workspace.workspaceFolders![0], debug_config);
    return vscode.debug.activeDebugSession!;
  }

  private _launchTerminal?: vscode.Terminal;
  // Watch for the user closing our terminal
  private readonly _termCloseSub = vscode.window.onDidCloseTerminal(term => {
    if (term === this._launchTerminal) {
      this._launchTerminal = undefined;
    }
  });

  /**
   * Implementation of `cmake.launchTarget`
   */
  async launchTarget(name?: string) {
    const executable = await this.prepareLaunchTargetExecutable(name);
    if (!executable) {
      // The user has nothing selected and cancelled the prompt to select
      // a target.
      return null;
    }
    const termOptions: vscode.TerminalOptions = {
      name: 'CMake/Launch',
    };
    if (process.platform == 'win32') {
      // Use cmd.exe on Windows
      termOptions.shellPath = 'C:\\Windows\\System32\\cmd.exe';
    }
    if (!this._launchTerminal)
      this._launchTerminal = vscode.window.createTerminal(termOptions);
    const quoted = shlex.quote(executable.path);
    this._launchTerminal.sendText(quoted);
    this._launchTerminal.show();
    return this._launchTerminal;
  }

  /**
   * Implementation of `cmake.quickStart`
   */
  public async quickStart(): Promise<Number> {
    if (vscode.workspace.workspaceFolders === undefined) {
      vscode.window.showErrorMessage('No folder is open.');
      return -2;
    }

    const sourceDir = vscode.workspace.workspaceFolders![0].uri.fsPath;
    const mainListFile = path.join(sourceDir, 'CMakeLists.txt');

    if (await fs.exists(mainListFile)) {
      vscode.window.showErrorMessage('This workspace already contains a CMakeLists.txt!');
      return -1;
    }

    const project_name = await vscode.window.showInputBox({
      prompt: 'Enter a name for the new project',
      validateInput: (value: string): string => {
        if (!value.length)
          return 'A project name is required';
        return '';
      },
    });
    if (!project_name)
      return -1;

    const target_type = (await vscode.window.showQuickPick([
      {
        label: 'Library',
        description: 'Create a library',
      },
      {label: 'Executable', description: 'Create an executable'}
    ]));

    if (!target_type)
      return -1;

    const type = target_type.label;

    const init = [
      'cmake_minimum_required(VERSION 3.0.0)',
      `project(${project_name} VERSION 0.1.0)`,
      '',
      'include(CTest)',
      'enable_testing()',
      '',
      type == 'Library' ? `add_library(${project_name} ${project_name}.cpp)`
                        : `add_executable(${project_name} main.cpp)`,
      '',
      'set(CPACK_PROJECT_NAME ${PROJECT_NAME})',
      'set(CPACK_PROJECT_VERSION ${PROJECT_VERSION})',
      'include(CPack)',
      '',
    ].join('\n');

    if (type === 'Library') {
      if (!(await fs.exists(path.join(sourceDir, project_name + '.cpp')))) {
        await fs.writeFile(path.join(sourceDir, project_name + '.cpp'), [
          '#include <iostream>',
          '',
          'void say_hello(){',
          `    std::cout << "Hello, from ${project_name}!\\n";`,
          '}',
          '',
        ].join('\n'));
      }
    } else {
      if (!(await fs.exists(path.join(sourceDir, 'main.cpp')))) {
        await fs.writeFile(path.join(sourceDir, 'main.cpp'), [
          '#include <iostream>',
          '',
          'int main(int, char**) {',
          '    std::cout << "Hello, world!\\n";',
          '}',
          '',
        ].join('\n'));
      }
    }
    await fs.writeFile(mainListFile, init);
    const doc = await vscode.workspace.openTextDocument(mainListFile);
    await vscode.window.showTextDocument(doc);
    return this.configure();
  }

  /**
   * Implementation of `cmake.resetState`
   */
  async resetState() {
    this.workspaceContext.state.reset();
    vscode.commands.executeCommand('workbench.action.reloadWindow');
  }

  get sourceDir() {
    const drv = this.getCMakeDriverInstance();

    return drv.then(d => {
      if (!d) {
        return '';
      }
      return d.sourceDir;
    });
  }

  get mainListFile() {
    const drv = this.getCMakeDriverInstance();

    return drv.then(d => {
      if (!d) {
        return '';
      }
      return d.mainListFile;
    });
  }

  get binaryDir() {
    const drv = this.getCMakeDriverInstance();

    return drv.then(d => {
      if (!d) {
        return '';
      }
      return d.binaryDir;
    });
  }

  get cachePath() {
    const drv = this.getCMakeDriverInstance();

    return drv.then(d => {
      if (!d) {
        return '';
      }
      return d.cachePath;
    });
  }

  get targets() {
    const drv = this.getCMakeDriverInstance();

    return drv.then(d => {
      if (!d) {
        return [];
      }
      return d.targets;
    });
  }

  get executableTargets() {
    const drv = this.getCMakeDriverInstance();

    return drv.then(d => {
      if (!d) {
        return [];
      }
      return d.executableTargets;
    });
  }

  async jumpToCacheFile() {
    // Do nothing.
    return null;
  }

  async setBuildType() {
    // Do nothing
    return -1;
  }

  async selectEnvironments() { return null; }
}

export default CMakeTools;<|MERGE_RESOLUTION|>--- conflicted
+++ resolved
@@ -17,13 +17,8 @@
 
 import * as api from './api';
 import {ExecutionOptions, ExecutionResult} from './api';
-<<<<<<< HEAD
-import {BadHomeDirectoryError, CodeModelContent} from './cms-client';
-import {CMakeServerClientDriver, NoGeneratorError} from './cms-driver';
-=======
 import {BadHomeDirectoryError, CodeModelContent} from '@cmt/drivers/cms-client';
 import {CMakeServerClientDriver, NoGeneratorError} from '@cmt/drivers/cms-driver';
->>>>>>> 2670472e
 import {CTestDriver} from './ctest';
 import {BasicTestResults} from './ctest';
 import {CMakeBuildConsumer} from './diagnostics/build';
@@ -32,11 +27,7 @@
 import {CMakeDriver, CMakePreconditionProblems} from '@cmt/drivers/driver';
 import {expandString, ExpansionOptions} from './expand';
 import {CMakeGenerator, Kit} from './kit';
-<<<<<<< HEAD
-import {LegacyCMakeDriver} from './legacy-driver';
-=======
 import {LegacyCMakeDriver} from '@cmt/drivers/legacy-driver';
->>>>>>> 2670472e
 import * as logging from './logging';
 import {NagManager} from './nag';
 import {fs} from './pr';
@@ -232,6 +223,7 @@
     const user_preferred = this.workspaceContext.config.preferredGenerators.map(g => ({name: g}));
     return user_preferred;
   }
+
   /**
    * Execute pre-configure/build tasks to check if we are ready to run a full
    * configure. This should be called by a derived driver before any
@@ -258,22 +250,6 @@
     }
   }
 
-  private getPreferredGenerators(): CMakeGenerator[] {
-    // User can override generator with a setting
-    const user_generator = this.workspaceContext.config.generator;
-    if (user_generator) {
-      log.debug(`Using generator from user configuration: ${user_generator}`);
-      return [{
-        name: user_generator,
-        platform: this.workspaceContext.config.platform || undefined,
-        toolset: this.workspaceContext.config.toolset || undefined,
-      }];
-    }
-
-    const user_preferred = this.workspaceContext.config.preferredGenerators.map(g => ({name: g}));
-    return user_preferred;
-  }
-
   /**
    * Start up a new CMake driver and return it. This is so that the initialization
    * of the driver is atomic to those using it
@@ -295,40 +271,25 @@
     }
 
     let drv: CMakeDriver;
-<<<<<<< HEAD
     const preferedGenerators = this.getPreferredGenerators();
-    if (this.workspaceContext.config.useCMakeServer) {
-      if (cmake.isServerModeSupported) {
-        drv = await CMakeServerClientDriver.create(cmake, this.workspaceContext, kit, preferedGenerators);
-=======
-    const preferredGenerators = this.getPreferredGenerators();
     const preConditionHandler = async (e: CMakePreconditionProblems) => this.cmakePreConditionProblemHandler(e);
     if (this.workspaceContext.config.useCMakeServer) {
       if (cmake.isServerModeSupported) {
         drv = await CMakeServerClientDriver
-                  .create(cmake, this.workspaceContext.config, kit, workspace, preConditionHandler, preferredGenerators);
->>>>>>> 2670472e
+                  .create(cmake, this.workspaceContext.config, kit, workspace, preConditionHandler, preferedGenerators);
       } else {
         log.warning(
             `CMake Server is not available with the current CMake executable. Please upgrade to CMake
             ${versionToString(cmake.minimalServerModeVersion)} or newer.`);
-<<<<<<< HEAD
-        drv = await LegacyCMakeDriver.create(cmake, this.workspaceContext, kit, preferedGenerators);
-=======
         drv = await LegacyCMakeDriver
-                  .create(cmake, this.workspaceContext.config, kit, workspace, preConditionHandler, preferredGenerators);
->>>>>>> 2670472e
+                  .create(cmake, this.workspaceContext.config, kit, workspace, preConditionHandler, preferedGenerators);
       }
     } else {
       // We didn't start the server backend, so we'll use the legacy one
       try {
         this._statusMessage.set('Starting CMake Server...');
-<<<<<<< HEAD
-        drv = await LegacyCMakeDriver.create(cmake, this.workspaceContext, kit, preferedGenerators);
-=======
         drv = await LegacyCMakeDriver
-                  .create(cmake, this.workspaceContext.config, kit, workspace, preConditionHandler, preferredGenerators);
->>>>>>> 2670472e
+                  .create(cmake, this.workspaceContext.config, kit, workspace, preConditionHandler, preferedGenerators);
       } finally { this._statusMessage.set('Ready'); }
     }
     await drv.setVariant(this._variantManager.activeVariantOptions, this._variantManager.activeKeywordSetting);
@@ -496,17 +457,10 @@
                   }
                 });
           } else if (e instanceof NoGeneratorError) {
-<<<<<<< HEAD
-            vscode.window.showErrorMessage(
-                `Unable to determine what CMake generator to use. ` +
-                `Please install or configure a preferred generator, or update settings.json or your Kit configuration.`);
-            log.error(`Unable to determine what CMake generator should be used.`);
-=======
             const message = `Unable to determine what CMake generator to use. ` +
                 `Please install or configure a preferred generator, or update settings.json, your Kit configuration or PATH variable.`;
             log.error(message, e);
             vscode.window.showErrorMessage(message);
->>>>>>> 2670472e
           } else {
             throw e;
           }
