--- conflicted
+++ resolved
@@ -10,22 +10,14 @@
 import * as shlex from '@cmt/shlex';
 import {StateManager} from '@cmt/state';
 import {Strand} from '@cmt/strand';
-<<<<<<< HEAD
-import {lightNormalizePath, ProgressHandle, versionToString} from '@cmt/util';
-=======
 import {lightNormalizePath, ProgressHandle, versionToString, getPrimaryWorkspaceFolder} from '@cmt/util';
->>>>>>> bf4d15c5
 import {DirectoryContext} from '@cmt/workspace';
 import * as path from 'path';
 import * as vscode from 'vscode';
 
 import * as api from './api';
 import {ExecutionOptions, ExecutionResult} from './api';
-<<<<<<< HEAD
 import {BadHomeDirectoryError} from '@cmt/drivers/cms-client';
-=======
-import {BadHomeDirectoryError, CodeModelContent} from '@cmt/drivers/cms-client';
->>>>>>> bf4d15c5
 import {CMakeServerClientDriver, NoGeneratorError} from '@cmt/drivers/cms-driver';
 import {CTestDriver} from './ctest';
 import {BasicTestResults} from './ctest';
@@ -45,7 +37,7 @@
 import {setContextValue} from './util';
 import {VariantManager} from './variant';
 import { CMakeFileApiDriver } from '@cmt/drivers/cmfileapi-driver';
-import * as driver_api from './drivers/driver_api';
+import * as driver_api from '@cmt/drivers/driver_api';
 
 const open = require('open') as ((url: string, appName?: string, callback?: Function) => void);
 
@@ -261,45 +253,6 @@
   }
 
   /**
-   * Execute pre-configure/build tasks to check if we are ready to run a full
-   * configure. This should be called by a derived driver before any
-   * configuration tasks are run
-   */
-  private async configurePreConditionProblemHandler(e: CMakePreconditionProblems): Promise<void> {
-    switch (e) {
-    case CMakePreconditionProblems.ConfigureIsAlreadyRunning:
-      vscode.window.showErrorMessage('Configuration is already in progress.');
-      break;
-    case CMakePreconditionProblems.NoSourceDirectoryFound:
-      vscode.window.showErrorMessage('You do not have a source directory open');
-      break;
-    case CMakePreconditionProblems.MissingCMakeListsFile:
-      const do_quickstart
-          = await vscode.window.showErrorMessage('You do not have a CMakeLists.txt', 'Quickstart a new CMake project');
-      if (do_quickstart) {
-        vscode.commands.executeCommand('cmake.quickStart');
-      }
-      break;
-    }
-  }
-
-  private getPreferedGenerators(): CMakeGenerator[] {
-    // User can override generator with a setting
-    const user_generator = this.workspaceContext.config.generator;
-    if (user_generator) {
-      log.debug(`Using generator from user configuration: ${user_generator}`);
-      return [{
-        name: user_generator,
-        platform: this.workspaceContext.config.platform || undefined,
-        toolset: this.workspaceContext.config.toolset || undefined,
-      }];
-    }
-
-    const user_preferred = this.workspaceContext.config.preferredGenerators.map(g => ({name: g}));
-    return user_preferred;
-  }
-
-  /**
    * Start up a new CMake driver and return it. This is so that the initialization
    * of the driver is atomic to those using it
    */
@@ -311,22 +264,6 @@
     }
 
     let workspace = null;
-<<<<<<< HEAD
-    if (vscode.workspace.workspaceFolders) {
-      workspace = lightNormalizePath(vscode.workspace.workspaceFolders[0].uri.fsPath);
-    }
-
-    let drv: CMakeDriver;
-    const preferedGenerators = this.getPreferedGenerators();
-    const preConditionHandler = async (e: CMakePreconditionProblems) => this.configurePreConditionProblemHandler(e);
-    if (this.workspaceContext.config.useCMakeServer) {
-      if (cmake.isFileApiModSupported) {
-        drv = await CMakeFileApiDriver
-                  .create(cmake, this.workspaceContext.config, kit, workspace, preConditionHandler, preferedGenerators);
-      } else if(cmake.isServerModeSupported) {
-        drv = await CMakeServerClientDriver
-                  .create(cmake, this.workspaceContext.config, kit, workspace, preConditionHandler, preferedGenerators);
-=======
     const rootPath = getPrimaryWorkspaceFolder();
     if (!rootPath) {
       throw new Error("CMake Tools is not available without an open workspace");
@@ -339,31 +276,25 @@
     const preferredGenerators = this.getPreferredGenerators();
     const preConditionHandler = async (e: CMakePreconditionProblems) => this.cmakePreConditionProblemHandler(e);
     if (this.workspaceContext.config.useCMakeServer) {
-      if (cmake.isServerModeSupported) {
+      if (cmake.isFileApiModSupported) {
+        drv = await CMakeFileApiDriver
+                  .create(cmake, this.workspaceContext.config, kit, workspace, preConditionHandler, preferredGenerators);
+      } else if(cmake.isServerModeSupported) {
         drv = await CMakeServerClientDriver
                   .create(cmake, this.workspaceContext.config, kit, workspace, preConditionHandler, preferredGenerators);
->>>>>>> bf4d15c5
       } else {
         log.warning(
             `CMake Server is not available with the current CMake executable. Please upgrade to CMake
             ${versionToString(cmake.minimalServerModeVersion)} or newer.`);
         drv = await LegacyCMakeDriver
-<<<<<<< HEAD
-                  .create(cmake, this.workspaceContext.config, kit, workspace, preConditionHandler, preferedGenerators);
-=======
                   .create(cmake, this.workspaceContext.config, kit, workspace, preConditionHandler, preferredGenerators);
->>>>>>> bf4d15c5
       }
     } else {
       // We didn't start the server backend, so we'll use the legacy one
       try {
         this._statusMessage.set('Starting CMake Server...');
         drv = await LegacyCMakeDriver
-<<<<<<< HEAD
-                  .create(cmake, this.workspaceContext.config, kit, workspace, preConditionHandler, preferedGenerators);
-=======
                   .create(cmake, this.workspaceContext.config, kit, workspace, preConditionHandler, preferredGenerators);
->>>>>>> bf4d15c5
       } finally { this._statusMessage.set('Ready'); }
     }
     await drv.setVariant(this._variantManager.activeVariantOptions, this._variantManager.activeKeywordSetting);
@@ -457,10 +388,6 @@
       if (drv) {
         try {
           this._statusMessage.set('Reloading...');
-<<<<<<< HEAD
-          await drv.setKit(kit, this.getPreferedGenerators());
-        } finally { this._statusMessage.set('Ready'); }
-=======
           await drv.setKit(kit, this.getPreferredGenerators());
           this.workspaceContext.state.activeKitName = kit.name;
           this._statusMessage.set('Ready');
@@ -470,7 +397,6 @@
           this._cmakeDriver = Promise.resolve(null);
           this._activeKit = null;
         }
->>>>>>> bf4d15c5
       }
     }
   }
