/**
 * Root of the extension
 */
import {CMakeCache} from '@cmt/cache';
import {CMakeExecutable, getCMakeExecutableInformation} from '@cmt/cmake/cmake-executable';
import {CompilationDatabase} from '@cmt/compdb';
import * as debugger_mod from '@cmt/debugger';
import collections from '@cmt/diagnostics/collections';
import * as shlex from '@cmt/shlex';
import {StateManager} from '@cmt/state';
import {Strand} from '@cmt/strand';
import {ProgressHandle, versionToString, lightNormalizePath, Version, versionLess} from '@cmt/util';
import {DirectoryContext} from '@cmt/workspace';
import * as path from 'path';
import * as vscode from 'vscode';

import * as api from './api';
import {ExecutionOptions, ExecutionResult} from './api';
import * as codemodel_api from '@cmt/drivers/codemodel-driver-interface';
import {BadHomeDirectoryError} from '@cmt/drivers/cms-client';
import {CMakeServerClientDriver, NoGeneratorError} from '@cmt/drivers/cms-driver';
import {CTestDriver} from './ctest';
import {BasicTestResults} from './ctest';
import {CMakeBuildConsumer} from './diagnostics/build';
import {CMakeOutputConsumer} from './diagnostics/cmake';
import {populateCollection} from './diagnostics/util';
import {CMakeDriver, CMakePreconditionProblems} from '@cmt/drivers/driver';
import {expandString, ExpansionOptions} from './expand';
import {CMakeGenerator, Kit} from './kit';
import {LegacyCMakeDriver} from '@cmt/drivers/legacy-driver';
import * as logging from './logging';
import {fs} from './pr';
import {buildCmdStr} from './proc';
import {Property} from './prop';
import rollbar from './rollbar';
import * as telemetry from './telemetry';
import {setContextValue} from './util';
import {VariantManager} from './variant';
import {CMakeFileApiDriver} from '@cmt/drivers/cmfileapi-driver';
import * as nls from 'vscode-nls';
import paths from './paths';
import {CMakeToolsFolder} from './folders';
import {ConfigurationWebview} from './cache-view';
import { updateFullFeatureSetForFolder, updateCMakeDriverInTaskProvider, enableFullFeatureSet, isActiveFolder, updateDefaultTargetInTaskProvider } from './extension';
import { ConfigurationReader } from './config';
import * as preset from '@cmt/preset';
import * as util from '@cmt/util';

nls.config({ messageFormat: nls.MessageFormat.bundle, bundleFormat: nls.BundleFormat.standalone })();
const localize: nls.LocalizeFunc = nls.loadMessageBundle();

const open = require('open') as ((url: string, appName?: string, callback?: Function) => void);

const log = logging.createLogger('main');
const BUILD_LOGGER = logging.createLogger('build');
const CMAKE_LOGGER = logging.createLogger('cmake');

export enum ConfigureType {
  Normal,
  Clean,
<<<<<<< HEAD
  Cache,
  LogCommandOnly
=======
  Cache
>>>>>>> c0cd2a8a
}

export enum ConfigureTrigger {
  api = "api",
  runTests = "runTests",
  badHomeDir = "badHomeDir",
  configureOnOpen = "configureOnOpen",
  quickStart = "quickStart",
  setVariant = "setVariant",
  cmakeListsChange = "cmakeListsChange",
  sourceDirectoryChange = "sourceDirectoryChange",
  buttonNewKitsDefinition = "buttonNewKitsDefinition",
  compilation = "compilation",
  launch = "launch",
  commandEditCacheUI = "commandEditCacheUI",
  commandConfigure = "commandConfigure",
  commandCleanConfigure = "commandCleanConfigure",
  commandConfigureAll = "commandConfigureAll",
  commandCleanConfigureAll = "commandCleanConfigureAll",
}

/**
 * Class implementing the extension. It's all here!
 *
 * The class internally uses a two-phase initialization, since proper startup
 * requires asynchrony. To ensure proper initialization. The class must be
 * created via the `create` static method. This will run the two phases
 * internally and return a promise to the new instance. This ensures that the
 * class invariants are maintained at all times.
 *
 * Some fields also require two-phase init. Their first phase is in the first
 * phase of the CMakeTools init, ie. the constructor.
 *
 * The second phases of fields will be called by the second phase of the parent
 * class. See the `_init` private method for this initialization.
 */
export class CMakeTools implements vscode.Disposable, api.CMakeToolsAPI {
  /**
   * Construct a new instance. The instance isn't ready, and must be initalized.
   * @param extensionContext The extension context
   *
   * This is private. You must call `create` to get an instance.
   */
  private constructor(readonly extensionContext: vscode.ExtensionContext, readonly workspaceContext: DirectoryContext) {
    // Handle the active kit changing. We want to do some updates and teardown
    log.debug(localize('constructing.cmaketools', 'Constructing new CMakeTools instance'));
  }

  /**
   * The workspace folder associated with this CMakeTools instance
   */
  get folder(): vscode.WorkspaceFolder { return this.workspaceContext.folder; }

  /**
   * The name of the workspace folder for this CMakeTools instance
   */
  get folderName(): string { return this.folder.name; }

  /**
   * Whether we use presets
   */
  private _useCMakePresets = false; // The default value doesn't matter, value is set when folder is loaded
  get useCMakePresets(): boolean { return this._useCMakePresets; }
  async setUseCMakePresets(useCMakePresets: boolean) {
    const oldValue = this._useCMakePresets;
    if (oldValue !== useCMakePresets) {
      this._useCMakePresets = useCMakePresets;
      const drv = await this._cmakeDriver;
      if (drv) {
        log.debug(localize('disposing.driver', 'Disposing CMake driver'));
        await drv.asyncDispose();
        this._cmakeDriver = Promise.resolve(null);
      }
    }
  }

  // Events that effect the user-interface
  /**
   * The status of this backend
   */
  get statusMessage() { return this._statusMessage.value; }
  get onStatusMessageChanged() { return this._statusMessage.changeEvent; }
  private readonly _statusMessage = new Property<string>(localize('initializing', 'Initializing'));

  /**
   * Minimum cmake version supported. Currently only used for presets
   */
  get minCMakeVersion() { return this._minCMakeVersion; }
  set minCMakeVersion(version: Version | undefined) { this._minCMakeVersion = version; }
  private _minCMakeVersion?: Version;

  /**
   * Currently selected configure preset
   */
  get configurePreset() { return this._configurePreset.value; }
  get onActiveConfigurePresetChanged() { return this._configurePreset.changeEvent; }
  private readonly _configurePreset = new Property<preset.ConfigurePreset | null>(null);
  private resetPresets() {
    this.workspaceContext.state.configurePresetName = null;
    this.workspaceContext.state.buildPresetName = null;
    this.workspaceContext.state.testPresetName = null;
    this._configurePreset.set(null);
    this._buildPreset.set(null);
    this._testPreset.set(null);
  }
  async setConfigurePreset(configurePreset: string | null) {
    if (configurePreset) {
      log.debug(localize('resolving.config.preset', 'Resolving the selected configure preset'));
      const expandedConfigurePreset = await preset.expandConfigurePreset(this.folder.uri.fsPath,
                                                                         configurePreset,
                                                                         lightNormalizePath(this.folder.uri.fsPath || '.'),
                                                                         await this.sourceDir,
                                                                         true);
      this._configurePreset.set(expandedConfigurePreset);
      if (!expandedConfigurePreset) {
        log.error(localize('failed.resolve.config.preset', 'Failed to resolve configure preset: {0}', configurePreset));
        this.resetPresets();
        return;
      }
      if (!expandedConfigurePreset.binaryDir) {
        log.error(localize('binaryDir.not.set.config.preset', '"binaryDir" is not set in configure preset: {0}', configurePreset));
        // Set to null so if we won't get wrong selection option when selectbuild/testPreset before a configure preset is selected.
        this.resetPresets();
        return;
      }
      if (!expandedConfigurePreset.generator) {
        log.error(localize('generator.not.set.config.preset', '"generator" is not set in configure preset: {0}', configurePreset));
        // Set to null so if we won't get wrong selection option when selectbuild/testPreset before a configure preset is selected.
        this.resetPresets();
        return;
      }
      log.debug(localize('loading.new.config.preset', 'Loading new configure preset into CMake driver'));
      const drv = await this._cmakeDriver;  // Use only an existing driver, do not create one
      if (drv) {
        try {
          this._statusMessage.set(localize('reloading.status', 'Reloading...'));
          await drv.setConfigurePreset(expandedConfigurePreset);
          this.workspaceContext.state.configurePresetName = configurePreset;
          this._statusMessage.set(localize('ready.status', 'Ready'));
        } catch (error) {
          vscode.window.showErrorMessage(localize('unable.to.set.config.preset', 'Unable to set configure preset "{0}".', error));
          this._statusMessage.set(localize('error.on.switch.config.preset', 'Error on switch of configure preset ({0})', error.message));
          this._cmakeDriver = Promise.resolve(null);
          this.resetPresets();
        }
      } else {
        // Remember the selected configure preset for the next session.
        this.workspaceContext.state.configurePresetName = configurePreset;
      }
    } else {
      this.resetPresets();
    }
  }

  /**
   * Currently selected build preset
   */
  get buildPreset() { return this._buildPreset.value; }
  get onActiveBuildPresetChanged() { return this._buildPreset.changeEvent; }
  private readonly _buildPreset = new Property<preset.BuildPreset | null>(null);
  async setBuildPreset(buildPreset: string | null) {
    if (buildPreset) {
      log.debug(localize('resolving.build.preset', 'Resolving the selected build preset'));
      const expandedBuildPreset = await preset.expandBuildPreset(this.folder.uri.fsPath,
                                                                 buildPreset,
                                                                 lightNormalizePath(this.folder.uri.fsPath || '.'),
                                                                 await this.sourceDir,
                                                                 true,
                                                                 this.configurePreset?.name);
      this._buildPreset.set(expandedBuildPreset);
      if (!expandedBuildPreset) {
        log.error(localize('failed.resolve.build.preset', 'Failed to resolve build preset: {0}', buildPreset));
        this._buildPreset.set(null);
        return;
      }
      if (!expandedBuildPreset.configurePreset) {
        log.error(localize('configurePreset.not.set.build.preset', '"configurePreset" is not set in build preset: {0}', buildPreset));
        this._buildPreset.set(null);
        return;
      }
      log.debug(localize('loading.new.build.preset', 'Loading new build preset into CMake driver'));
      const drv = await this._cmakeDriver;  // Use only an existing driver, do not create one
      if (drv) {
        try {
          this._statusMessage.set(localize('reloading.status', 'Reloading...'));
          await drv.setBuildPreset(expandedBuildPreset);
          this.updateDriverAndTargetInTaskProvider(drv);
          this.workspaceContext.state.buildPresetName = buildPreset;
          this._statusMessage.set(localize('ready.status', 'Ready'));
        } catch (error) {
          vscode.window.showErrorMessage(localize('unable.to.set.build.preset', 'Unable to set build preset "{0}".', error));
          this._statusMessage.set(localize('error.on.switch.build.preset', 'Error on switch of build preset ({0})', error.message));
          this._cmakeDriver = Promise.resolve(null);
          this._buildPreset.set(null);
        }
      } else {
        // Remember the selected build preset for the next session.
        this.workspaceContext.state.buildPresetName = buildPreset;
      }
    } else {
      this._buildPreset.set(null);
      this.workspaceContext.state.buildPresetName = buildPreset;
    }
  }

  /**
   * Currently selected test preset
   */
  get testPreset() { return this._testPreset.value; }
  get onActiveTestPresetChanged() { return this._testPreset.changeEvent; }
  private readonly _testPreset = new Property<preset.TestPreset | null>(null);
  async setTestPreset(testPreset: string | null) {
    if (testPreset) {
      log.debug(localize('resolving.test.preset', 'Resolving the selected test preset'));
      const expandedTestPreset = await preset.expandTestPreset(this.folder.uri.fsPath,
                                                               testPreset,
                                                               lightNormalizePath(this.folder.uri.fsPath || '.'),
                                                               await this.sourceDir,
                                                               true,
                                                               this.configurePreset?.name);
      this._testPreset.set(expandedTestPreset);
      if (!expandedTestPreset) {
        log.error(localize('failed.resolve.test.preset', 'Failed to resolve test preset: {0}', testPreset));
        this._testPreset.set(null);
        return;
      }
      if (!expandedTestPreset.configurePreset) {
        log.error(localize('configurePreset.not.set.test.preset', '"configurePreset" is not set in test preset: {0}', testPreset));
        this._testPreset.set(null);
        return;
      }
      log.debug(localize('loading.new.test.preset', 'Loading new test preset into CMake driver'));
      const drv = await this._cmakeDriver;  // Use only an existing driver, do not create one
      if (drv) {
        try {
          this._statusMessage.set(localize('reloading.status', 'Reloading...'));
          await drv.setTestPreset(expandedTestPreset);
          this.workspaceContext.state.testPresetName = testPreset;
          this._statusMessage.set(localize('ready.status', 'Ready'));
        } catch (error) {
          vscode.window.showErrorMessage(localize('unable.to.set.test.preset', 'Unable to set test preset "{0}".', error));
          this._statusMessage.set(localize('error.on.switch.test.preset', 'Error on switch of test preset ({0})', error.message));
          this._cmakeDriver = Promise.resolve(null);
          this._testPreset.set(null);
        }
      } else {
        // Remember the selected test preset for the next session.
        this.workspaceContext.state.testPresetName = testPreset;
      }
    } else {
      this._testPreset.set(null);
      this.workspaceContext.state.testPresetName = testPreset;
    }
  }

  /**
   * The current target to build.
   */
  get targetName() { return this._targetName.value; }
  get onTargetNameChanged() { return this._targetName.changeEvent; }
  private readonly _targetName = new Property<string>('all');

  /**
   * The current variant
   */
  get activeVariant() { return this._activeVariant.value; }
  get onActiveVariantChanged() { return this._activeVariant.changeEvent; }
  private readonly _activeVariant = new Property<string>('Unconfigured');

  /**
   * The "launch target" (the target that will be run by debugging)
   */
  get launchTargetName() { return this._launchTargetName.value; }
  get onLaunchTargetNameChanged() { return this._launchTargetName.changeEvent; }
  private readonly _launchTargetName = new Property<string|null>(null);

  /**
   * Whether CTest is enabled
   */
  get ctestEnabled() { return this._ctestEnabled.value; }
  get onCTestEnabledChanged() { return this._ctestEnabled.changeEvent; }
  private readonly _ctestEnabled = new Property<boolean>(false);

  /**
   * The current CTest results
   */
  get testResults() { return this._testResults.value; }
  get onTestResultsChanged() { return this._testResults.changeEvent; }
  private readonly _testResults = new Property<BasicTestResults|null>(null);

  /**
   * Whether the backend is busy running some task
   */
  get isBusy() { return this._isBusy.value; }
  get onIsBusyChanged() { return this._isBusy.changeEvent; }
  private readonly _isBusy = new Property<boolean>(false);

  /**
   * Event fired when the code model from CMake is updated
   */
  get codeModelContent() { return this._codeModelContent.value; }
  get onCodeModelChanged() { return this._codeModelContent.changeEvent; }
  private readonly _codeModelContent = new Property<codemodel_api.CodeModelContent|null>(null);
  private _codeModelDriverSub: vscode.Disposable|null = null;

  private readonly _communicationModeSub = this.workspaceContext.config.onChange('cmakeCommunicationMode', () => {
    log.info(localize('communication.changed.restart.driver', "Restarting the CMake driver after a communication mode change."));
    return this._reloadCMakeDriver();
  });

  private readonly _generatorSub = this.workspaceContext.config.onChange('generator', () => {
    log.info(localize('generator.changed.restart.driver', "Restarting the CMake driver after a generator change."));
    return this._reloadCMakeDriver();
  });

  private readonly _preferredGeneratorsSub = this.workspaceContext.config.onChange('preferredGenerators', () => {
    log.info(localize('preferredGenerator.changed.restart.driver', "Restarting the CMake driver after a preferredGenerators change."));
    return this._reloadCMakeDriver();
  });

  /**
   * The variant manager keeps track of build variants. Has two-phase init.
   */
  private readonly _variantManager = new VariantManager(this.folder, this.workspaceContext.state, this.workspaceContext.config);

  /**
   * A strand to serialize operations with the CMake driver
   */
  private readonly _driverStrand = new Strand();

  /**
   * The object in charge of talking to CMake. It starts empty (null) because
   * we don't know what driver to use at the current time. The driver also has
   * two-phase init and a private constructor. The driver may be replaced at
   * any time by the user making changes to the workspace configuration.
   */
  private _cmakeDriver: Promise<CMakeDriver|null> = Promise.resolve(null);

  /**
   * This object manages the CMake Cache Editor GUI
   */
  private _cacheEditorWebview: ConfigurationWebview | undefined;

  /**
   * Event fired just as CMakeTools is about to be disposed
   */
  get onDispose() { return this._disposeEmitter.event; }
  private readonly _disposeEmitter = new vscode.EventEmitter<void>();

  /**
   * Dispose the instance
   */
  dispose() {
    log.debug(localize('disposing.extension', 'Disposing CMakeTools extension'));
    this._disposeEmitter.fire();
    this._termCloseSub.dispose();
    if (this._launchTerminal) {
      this._launchTerminal.dispose();
    }
    for (const sub of [this._generatorSub, this._preferredGeneratorsSub, this._communicationModeSub]) {
      sub.dispose();
    }
    rollbar.invokeAsync(localize('extension.dispose', 'Extension dispose'), () => this.asyncDispose());
  }

  /**
   * Dispose of the extension asynchronously.
   */
  async asyncDispose() {
    collections.reset();
    if (this._cmakeDriver) {
      const drv = await this._cmakeDriver;
      if (drv) {
        await drv.asyncDispose();
      }
    }
    for (const disp of [this._statusMessage,
                        this._targetName,
                        this._activeVariant,
                        this._ctestEnabled,
                        this._testResults,
                        this._isBusy,
                        this._variantManager,
                        this._ctestController
    ]) {
      disp.dispose();
    }
  }

  private getPreferredGenerators(): CMakeGenerator[] {
    // User can override generator with a setting
    const user_generator = this.workspaceContext.config.generator;
    if (user_generator) {
      log.debug(localize('using.user.generator', 'Using generator from user configuration: {0}', user_generator));
      return [{
        name: user_generator,
        platform: this.workspaceContext.config.platform || undefined,
        toolset: this.workspaceContext.config.toolset || undefined
      }];
    }

    const user_preferred = this.workspaceContext.config.preferredGenerators.map(g => ({name: g}));
    return user_preferred;
  }

  /**
   * Execute pre-configure/build tasks to check if we are ready to run a full
   * configure. This should be called by a derived driver before any
   * configuration tasks are run
   */
  private async cmakePreConditionProblemHandler(e: CMakePreconditionProblems, config?: ConfigurationReader): Promise<void> {
    switch (e) {
    case CMakePreconditionProblems.ConfigureIsAlreadyRunning:
      vscode.window.showErrorMessage(localize('configuration.already.in.progress', 'Configuration is already in progress.'));
      break;
    case CMakePreconditionProblems.BuildIsAlreadyRunning:
      vscode.window.showErrorMessage(localize('task.already.running', 'A CMake task is already running. Stop it before trying to run a new CMake task.'));
      break;
    case CMakePreconditionProblems.NoSourceDirectoryFound:
      vscode.window.showErrorMessage(localize('no.source.directory.found', 'You do not have a source directory open'));
      break;
    case CMakePreconditionProblems.MissingCMakeListsFile:
      if (!this.workspaceContext.state.ignoreCMakeListsMissing) {
        const quickStart = localize('quickstart.cmake.project', 'Create');
        const changeSetting = localize('edit.setting', 'Locate');
        const ignoreCMakeListsMissing = localize('ignore.activation', "Don't show again");
        const result = await vscode.window.showErrorMessage(
            localize('missing.cmakelists', 'CMakeLists.txt was not found in the root of the folder \'{0}\'. How would you like to proceed?', this.folderName),
            quickStart, changeSetting, ignoreCMakeListsMissing);
        if (result === quickStart) {
          // Return here, since the updateFolderFullFeature set below (after the "switch")
          // will set unnecessarily a partial feature set view for this folder
          // if quickStart doesn't finish early enough.
          // quickStart will update correctly the full/partial view state at the end.
          return vscode.commands.executeCommand('cmake.quickStart');
        } else if (result === changeSetting) {
          // Open the search file dialog from the path set by cmake.sourceDirectory or from the current workspace folder
          // if the setting is not defined.
          interface FileItem extends vscode.QuickPickItem {
            fullPath: string;
          }
          const existingCmakeListsFiles: string[] | undefined = await util.getAllCMakeListsPaths(this.folder.uri);
          const items: FileItem[] = existingCmakeListsFiles ? existingCmakeListsFiles.map<FileItem>(file => ({
            label: util.getRelativePath(file, this.folder.uri.fsPath) + "/CMakeLists.txt",
            fullPath: file
          })) : [];
          const browse: string = localize("browse.for.cmakelists", "[Browse for CMakeLists.txt]");
          items.push({ label: browse, fullPath: "", description: "Search for CMakeLists.txt on this computer" });
          const selection: FileItem | undefined = await vscode.window.showQuickPick(items, {
            placeHolder: (items.length === 1 ? localize("cmakelists.not.found", "No CMakeLists.txt was found.") : localize("select.cmakelists", "Select CMakeLists.txt"))
          });
          let selectedFile: string | undefined;
          if (!selection) {
            break; // User canceled it.
          } else if (selection.label === browse) {
            const openOpts: vscode.OpenDialogOptions = {
              canSelectMany: false,
              defaultUri: vscode.Uri.file(this.folder.uri.fsPath),
              filters: { "CMake files": ["txt"], "All files": ["*"] },
              openLabel: "Load"
            };
            const cmakeListsFile = await vscode.window.showOpenDialog(openOpts);
            if (cmakeListsFile) {
              selectedFile = cmakeListsFile[0].fsPath;
            }
          } else {
            selectedFile = selection.fullPath;
          }
          if (selectedFile) {
            const relPath = util.getRelativePath(selectedFile, this.folder.uri.fsPath);
            vscode.workspace.getConfiguration('cmake', this.folder.uri).update("sourceDirectory", relPath);
            if (config) {
              // Updating sourceDirectory here, at the beginning of the configure process,
              // doesn't need to fire the settings change event (which would trigger unnecessarily
              // another immediate configure, which will be blocked anyway).
              config.updatePartial({ sourceDirectory: relPath }, false);

              // Since the source directory is set via a file open dialog tuned to CMakeLists.txt,
              // we know that it exists and we don't need any other additional checks on its value,
              // so simply enable full feature set.
              enableFullFeatureSet(true);
            }
          }
        } else if (result === ignoreCMakeListsMissing) {
          // The user ignores the missing CMakeLists.txt file --> limit the CMake Tools extension functionality
          // (hide commands and status bar) and record this choice so that this popup doesn't trigger next time.
          // The switch back to full functionality can be done later by changes to the cmake.sourceDirectory setting
          // or to the CMakeLists.txt file, a successful configure or a configure failing with anything but CMakePreconditionProblems.MissingCMakeListsFile.
          // After that switch (back to a full activation), another occurrence of missing CMakeLists.txt
          // would trigger this popup again.
          this.workspaceContext.state.ignoreCMakeListsMissing = true;
        }
      }

      break;
    }

    // This CMT folder can go through various changes while executing this function
    // that could be relevant to the partial/full feature set view.
    // This is a good place for an update.
    return updateFullFeatureSetForFolder(this.folder);
  }

  /**
   * Start up a new CMake driver and return it. This is so that the initialization
   * of the driver is atomic to those using it
   */
  private async _startNewCMakeDriver(cmake: CMakeExecutable): Promise<CMakeDriver> {
    log.debug(localize('starting.cmake.driver', 'Starting CMake driver'));
    if (!cmake.isPresent) {
      throw new Error(localize('bad.cmake.executable', 'Bad CMake executable "{0}".', cmake.path));
    }

    const workspace = this.folder.uri.fsPath;
    let drv: CMakeDriver;
    const preferredGenerators = this.getPreferredGenerators();
    const preConditionHandler = async (e: CMakePreconditionProblems, config?: ConfigurationReader) => this.cmakePreConditionProblemHandler(e, config);
    let communicationMode = this.workspaceContext.config.cmakeCommunicationMode.toLowerCase();
    const fileApi = 'fileapi';
    const serverApi = 'serverapi';
    const legacy = 'legacy';

    if (communicationMode !== fileApi && communicationMode !== serverApi && communicationMode !== legacy) {
      if (cmake.isFileApiModeSupported) {
        communicationMode = fileApi;
      } else if (cmake.isServerModeSupported) {
        communicationMode = serverApi;
      } else {
        communicationMode = legacy;
      }
    } else if (communicationMode === fileApi) {
      if (!cmake.isFileApiModeSupported) {
        if (cmake.isServerModeSupported) {
          communicationMode = serverApi;
          log.warning(
            localize('switch.to.serverapi',
              'CMake file-api communication mode is not supported in versions earlier than {0}. Switching to CMake server communication mode.',
              versionToString(cmake.minimalFileApiModeVersion)));
        } else {
          communicationMode = legacy;
        }
      }
    }

    if (communicationMode !== fileApi && communicationMode !== serverApi) {
      log.warning(
        localize('please.upgrade.cmake',
          'For the best experience, CMake server or file-api support is required. Please upgrade CMake to {0} or newer.',
          versionToString(cmake.minimalServerModeVersion)));
    }

    try {
      if (communicationMode === serverApi) {
        this._statusMessage.set(localize('starting.cmake.driver.status', 'Starting CMake Server...'));
      }
      switch (communicationMode) {
        case fileApi:
          drv = await CMakeFileApiDriver.create(cmake, this.workspaceContext.config,
                                                this.useCMakePresets,
                                                this.activeKit,
                                                this.configurePreset,
                                                this.buildPreset,
                                                this.testPreset,
                                                workspace,
                                                preConditionHandler,
                                                preferredGenerators);
          break;
        case serverApi:
          drv = await CMakeServerClientDriver.create(cmake,
                                                     this.workspaceContext.config,
                                                     this.useCMakePresets,
                                                     this.activeKit,
                                                     this.configurePreset,
                                                     this.buildPreset,
                                                     this.testPreset,
                                                     workspace,
                                                     preConditionHandler,
                                                     preferredGenerators);
          break;
        default:
          drv = await LegacyCMakeDriver.create(cmake,
                                               this.workspaceContext.config,
                                               this.useCMakePresets,
                                               this.activeKit,
                                               this.configurePreset,
                                               this.buildPreset,
                                               this.testPreset,
                                               workspace,
                                               preConditionHandler,
                                               preferredGenerators);
        }
    } finally { this._statusMessage.set(localize('ready.status', 'Ready')); }

    await drv.setVariant(this._variantManager.activeVariantOptions, this._variantManager.activeKeywordSetting);
    this._targetName.set(this.defaultBuildTarget || drv.allTargetName);
    await this._ctestController.reloadTests(drv);

    // Update the task provider when a new driver is created
    updateCMakeDriverInTaskProvider(drv);

    // All set up. Fulfill the driver promise.
    return drv;
  }

  /**
   * Event fired after CMake configure runs
   */
  get onReconfigured() { return this._onReconfiguredEmitter.event; }
  private readonly _onReconfiguredEmitter = new vscode.EventEmitter<void>();

  private readonly _onTargetChangedEmitter = new vscode.EventEmitter<void>();
  get onTargetChanged() { return this._onTargetChangedEmitter.event; }

  async executeCMakeCommand(args: string[], options?: ExecutionOptions): Promise<ExecutionResult> {
    const drv = await this.getCMakeDriverInstance();
    if (drv) {
      return drv.executeCommand(drv.cmake.path, args, undefined, options).result;
    } else {
      throw new Error(localize('unable.to.execute.cmake.command', 'Unable to execute cmake command, there is no valid cmake driver instance.'));
    }
  }

  async execute(program: string, args: string[], options?: ExecutionOptions): Promise<ExecutionResult> {
    const drv = await this.getCMakeDriverInstance();
    if (drv) {
      return drv.executeCommand(program, args, undefined, options).result;
    } else {
      throw new Error(localize('unable.to.execute.program', 'Unable to execute program, there is no valid cmake driver instance.'));
    }
  }

  /**
   * Reload/restarts the CMake Driver
   */
  private async _reloadCMakeDriver() {
    const drv = await this._cmakeDriver;
    if (drv) {
      log.debug(localize('reloading.driver', 'Reloading CMake driver'));
      await drv.asyncDispose();
      return this._cmakeDriver = this._startNewCMakeDriver(await this.getCMakeExecutable());
    }
  }
  /**
   * Second phase of two-phase init. Called by `create`.
   */
  private async _init() {
    log.debug(localize('second.phase.init', 'Starting CMakeTools second-phase init'));
    // Start up the variant manager
    await this._variantManager.initialize();
    // Set the status bar message
    this._activeVariant.set(this._variantManager.activeVariantOptions.short);
    // Restore the debug target
    this._launchTargetName.set(this.workspaceContext.state.launchTargetName || '');

    // Hook up event handlers
    // Listen for the variant to change
    this._variantManager.onActiveVariantChanged(() => {
      log.debug(localize('active.build.variant.changed', 'Active build variant changed'));
      rollbar.invokeAsync(localize('changing.build.variant', 'Changing build variant'), async () => {
        const drv = await this.getCMakeDriverInstance();
        if (drv) {
          await drv.setVariant(this._variantManager.activeVariantOptions, this._variantManager.activeKeywordSetting);
          this._activeVariant.set(this._variantManager.activeVariantOptions.short);
          // We don't configure yet, since someone else might be in the middle of a configure
        }
      });
    });
    this._ctestController.onTestingEnabledChanged(enabled => { this._ctestEnabled.set(enabled); });
    this._ctestController.onResultsChanged(res => { this._testResults.set(res); });

    this._statusMessage.set(localize('ready.status', 'Ready'));

    this.extensionContext.subscriptions.push(vscode.workspace.onDidOpenTextDocument(async td => {
      const str = td.uri.fsPath.toLowerCase();
      if (str.endsWith("cmakelists.txt") || str.endsWith(".cmake")) {
        telemetry.logEvent("cmakeFileOpen");
      }
    }));

    this.extensionContext.subscriptions.push(vscode.workspace.onDidSaveTextDocument(async td => {
      const str = td.uri.fsPath.toLowerCase();
      const drv = await this.getCMakeDriverInstance();

      // If we detect a change in the CMake cache file, refresh the webview
      if (this._cacheEditorWebview && drv && lightNormalizePath(str) === drv.cachePath.toLowerCase()) {
        await this._cacheEditorWebview.refreshPanel();
      }

      const sourceDirectory = (await this.sourceDir).toLowerCase();
      if (str === path.join(sourceDirectory, "cmakelists.txt")) {
        // CMakeLists.txt change event: its creation or deletion are relevant,
        // so update full/partial feature set view for this folder.
        await updateFullFeatureSetForFolder(this.folder);
        if (drv && !drv.configOrBuildInProgress()) {
          if (drv.config.configureOnEdit) {
            log.debug(localize('cmakelists.save.trigger.reconfigure', "Detected saving of CMakeLists.txt, attempting automatic reconfigure..."));
            await this.configureInternal(ConfigureTrigger.cmakeListsChange, [], ConfigureType.Normal);
          }
        } else {
          log.warning(localize('cmakelists.save.could.not.reconfigure',
           'Changes were detected in CMakeLists.txt but we could not reconfigure the project because another operation is already in progress.'));
          log.debug(localize('needs.reconfigure', 'The project needs to be reconfigured so that the changes saved in CMakeLists.txt have effect.'));
        }
      }

      // For multi-root, the "onDidSaveTextDocument" will be received once for each project folder.
      // To avoid misleading telemetry, consider the notification only for the active folder.
      // There is always one active folder in a workspace and never more than one.
      if (isActiveFolder(this.folder)) {
        // "outside" evaluates whether the modified cmake file belongs to the active folder.
        // Currently, we don't differentiate between outside active folder but inside any of the other
        // workspace folders versus outside any folder referenced by the current workspace.
        let outside: boolean = true;
        let fileType: string | undefined;
        if (str.endsWith("cmakelists.txt")) {
          fileType = "CMakeLists";

          // The CMakeLists.txt belongs to the current active folder only if sourceDirectory points to it.
          if (str === path.join(sourceDirectory, "cmakelists.txt")) {
            outside = false;
          }
        } else if (str.endsWith("cmakecache.txt")) {
          fileType = "CMakeCache";
          const binaryDirectory = (await this.binaryDir).toLowerCase();

          // The CMakeCache.txt belongs to the current active folder only if binaryDirectory points to it.
          if (str === path.join(binaryDirectory, "cmakecache.txt")) {
            outside = false;
          }
        } else if (str.endsWith(".cmake")) {
          fileType = ".cmake";
          const binaryDirectory = (await this.binaryDir).toLowerCase();

          // Instead of parsing how and from where a *.cmake file is included or imported
          // let's consider one inside the active folder if it's in the workspace folder,
          // sourceDirectory or binaryDirectory.
          if (str.startsWith(this.folder.uri.fsPath.toLowerCase()) ||
              str.startsWith(sourceDirectory) ||
              str.startsWith(binaryDirectory)) {
            outside = false;
          }
        }

        if (fileType) {
          telemetry.logEvent("cmakeFileWrite", { filetype: fileType, outsideActiveFolder: outside.toString() });
        }
      }
    }));
  }

  async isNinjaInstalled(): Promise<boolean> {
    const drv = await this._cmakeDriver;

    if (drv) {
      return await drv.testHaveCommand('ninja') || drv.testHaveCommand('ninja-build');
    }

    return false;
  }

  async setKit(kit: Kit|null) {
    this._activeKit = kit;
    if (kit) {
      log.debug(localize('injecting.new.kit', 'Injecting new Kit into CMake driver'));
      const drv = await this._cmakeDriver;  // Use only an existing driver, do not create one
      if (drv) {
        try {
          this._statusMessage.set(localize('reloading.status', 'Reloading...'));
          await drv.setKit(kit, this.getPreferredGenerators());
          this.workspaceContext.state.activeKitName = kit.name;
          this._statusMessage.set(localize('ready.status', 'Ready'));
        } catch (error) {
          vscode.window.showErrorMessage(localize('unable.to.set.kit', 'Unable to set kit "{0}".', error));
          this._statusMessage.set(localize('error.on.switch.status', 'Error on switch of kit ({0})', error.message));
          this._cmakeDriver = Promise.resolve(null);
          this._activeKit = null;
        }
      } else {
        // Remember the selected kit for the next session.
        this.workspaceContext.state.activeKitName = kit.name;
      }
    }
  }

  async getCMakeExecutable() {
    const overWriteCMakePathSetting = this.useCMakePresets ? this.configurePreset?.cmakeExecutable : undefined;
    let cmakePath = await this.workspaceContext.getCMakePath(overWriteCMakePathSetting);
    if (!cmakePath) {
      cmakePath = '';
    }
    const cmakeExe = await getCMakeExecutableInformation(cmakePath);
    if (cmakeExe.version && this.minCMakeVersion && versionLess(cmakeExe.version, this.minCMakeVersion)) {
      rollbar.error(localize('cmake.version.not.supported',
                             'CMake version {0} may not be supported. Minimum version required is {1}.',
                             versionToString(cmakeExe.version),
                             versionToString(this.minCMakeVersion)));
    }
    return cmakeExe;
  }

  /**
   * Returns, if possible a cmake driver instance. To creation the driver instance,
   * there are preconditions that should be fulfilled, such as an active kit is selected.
   * These preconditions are checked before it driver instance creation. When creating a
   * driver instance, this function waits until the driver is ready before returning.
   * This ensures that user commands can always be executed, because error criterials like
   * exceptions would assign a null driver and it is possible to create a new driver instance later again.
   */
  async getCMakeDriverInstance(): Promise<CMakeDriver|null> {
    return this._driverStrand.execute(async () => {
      if (!this.useCMakePresets && !this.activeKit) {
        log.debug(localize('not.starting.no.kits', 'Not starting CMake driver: no kits defined'));
        return null;
      }

      const cmake = await this.getCMakeExecutable();
      if (!cmake.isPresent) {
        vscode.window.showErrorMessage(localize('bad.executable', 'Bad CMake executable "{0}". Is it installed or settings contain the correct path (cmake.cmakePath)?', cmake.path));
        telemetry.logEvent('CMakeExecutableNotFound');
        return null;
      }

      if ((await this._cmakeDriver) === null) {
        log.debug(localize('starting.new.cmake.driver', 'Starting new CMake driver'));
        this._cmakeDriver = this._startNewCMakeDriver(cmake);

        try {
          await this._cmakeDriver;
        } catch (e) {
          this._cmakeDriver = Promise.resolve(null);
          if (e instanceof BadHomeDirectoryError) {
            vscode.window
                .showErrorMessage(localize('source.directory.does.not.match',
                    'The source directory "{0}" does not match the source directory in the CMake cache: {1}.  You will need to run a clean-configure to configure this project.', e.expecting, e.cached),
                    {},
                    {title: localize('clean.configure.title', 'Clean Configure')}
                    )
                .then(chosen => {
                  if (chosen) {
                    // There was only one choice: to clean-configure
                    rollbar.invokeAsync(localize('clean.reconfigure.after.bad.home.dir', 'Clean reconfigure after bad home dir'), async () => {
                      try {
                        await fs.unlink(e.badCachePath);
                      } catch (e2) { log.error(localize('failed.to.remove.bad.cache.file', 'Failed to remove bad cache file: {0} {1}', e.badCachePath, e2)); }
                      try {
                        await fs.rmdir(path.join(path.dirname(e.badCachePath), 'CMakeFiles'));
                      } catch (e2) { log.error(localize('failed.to.remove.cmakefiles.for.cache', 'Failed to remove CMakeFiles for cache: {0} {1}', e.badCachePath, e2)); }
                        await this.cleanConfigure(ConfigureTrigger.badHomeDir);
                      });
                  }
                });
          } else if (e instanceof NoGeneratorError) {
            const message = localize('generator.not.found', 'Unable to determine what CMake generator to use. Please install or configure a preferred generator, or update settings.json, your Kit configuration or PATH variable.');
            log.error(message, e);
            vscode.window.showErrorMessage(message);
          } else {
            throw e;
          }
          return null;
        }

        if (this._codeModelDriverSub) {
          this._codeModelDriverSub.dispose();
        }
        const drv = await this._cmakeDriver;
        console.assert(drv !== null, 'Null driver immediately after creation?');
        if (drv && !(drv instanceof LegacyCMakeDriver)) {
          this._codeModelDriverSub = drv.onCodeModelChanged(cm => { this._codeModelContent.set(cm); });
        }
      }

      return this._cmakeDriver;
    });
  }

  /**
   * Create an instance asynchronously
   * @param ctx The extension context
   *
   * The purpose of making this the only way to create an instance is to prevent
   * us from creating uninitialized instances of the CMake Tools extension.
   */
  static async create(ctx: vscode.ExtensionContext, wsc: DirectoryContext): Promise<CMakeTools> {
    log.debug(localize('safely.constructing.cmaketools', 'Safe constructing new CMakeTools instance'));
    const inst = new CMakeTools(ctx, wsc);
    await inst._init();
    log.debug(localize('initialization.complete', 'CMakeTools instance initialization complete.'));
    return inst;
  }

  /**
   * Create a new CMakeTools for the given directory.
   * @param folder Path to the directory for which to create
   * @param ext The extension context
   */
  static async createForDirectory(folder: vscode.WorkspaceFolder, ext: vscode.ExtensionContext): Promise<CMakeTools> {
    // Create a context for the directory
    const dir_ctx = DirectoryContext.createForDirectory(folder, new StateManager(ext, folder));
    return CMakeTools.create(ext, dir_ctx);
  }

  private _activeKit: Kit|null = null;
  get activeKit(): Kit|null { return this._activeKit; }

  /**
   * The compilation database for this driver.
   */
  private _compilationDatabase: CompilationDatabase|null = null;

  private async _refreshCompileDatabase(opts: ExpansionOptions): Promise<void> {
    const compdb_path = path.join(await this.binaryDir, 'compile_commands.json');
    if (await fs.exists(compdb_path)) {
      // Read the compilation database, and update our db property
      const new_db = await CompilationDatabase.fromFilePath(compdb_path);
      this._compilationDatabase = new_db;
      // Now try to copy the compdb to the user-requested path
      const copy_dest = this.workspaceContext.config.copyCompileCommands;
      if (!copy_dest) {
        return;
      }
      const expanded_dest = await expandString(copy_dest, opts);
      const pardir = path.dirname(expanded_dest);
      try {
        await fs.mkdir_p(pardir);
      } catch (e) {
        vscode.window.showErrorMessage(localize('failed.to.create.parent.directory',
          'Tried to copy "{0}" to "{1}", but failed to create the parent directory "{2}": {3}',
          compdb_path, expanded_dest, pardir, e.toString()));
        return;
      }
      try {
        await fs.copyFile(compdb_path, expanded_dest);
      } catch (e) {
        // Just display the error. It's the best we can do.
        vscode.window.showErrorMessage(localize('failed.to.copy', 'Failed to copy "{0}" to "{1}": {2}', compdb_path, expanded_dest, e.toString()));
        return;
      }
    }
  }

  /**
   * Implementation of `cmake.configure`
   * trigger: describes the circumstance that caused this configure to be run.
   *          In order to avoid a breaking change in the CMake Tools API,
   *          this parameter can default to that scenario.
   *          All other configure calls in this extension are able to provide
   *          proper trigger information.
   */
  configure(extra_args: string[] = []): Thenable<number> {
    return this.configureInternal(ConfigureTrigger.api, extra_args, ConfigureType.Normal);
  }

  async configureInternal(trigger: ConfigureTrigger = ConfigureTrigger.api, extra_args: string[] = [], type: ConfigureType = ConfigureType.Normal): Promise<number> {
    const drv: CMakeDriver | null = await this.getCMakeDriverInstance();
    // Don't show a progress bar when the extension is using Cache for configuration.
    // Using cache for configuration happens only one time.
    if (drv && drv.shouldUseCachedConfiguration(trigger)) {
      const retc: number = await drv.configure(trigger, []);
      if (retc === 0) {
        await this._refreshCompileDatabase(drv.expansionOptions);
      }
      await this._ctestController.reloadTests(drv);
      this._onReconfiguredEmitter.fire();
      return retc;
    }

    return vscode.window.withProgress(
        {
          location: vscode.ProgressLocation.Notification,
          title: localize('configuring.project', 'Configuring project')
        },
        async progress => {
          progress.report({message: localize('preparing.to.configure', 'Preparing to configure')});
          log.info(localize('run.configure', 'Configuring folder: {0}', this.folderName), extra_args);
          return this._doConfigure(progress, async consumer => {
            const IS_CONFIGURING_KEY = 'cmake:isConfiguring';
            if (drv) {
              let old_prog = 0;
              const prog_sub = drv.onProgress(pr => {
                const new_prog
                    = 100 * (pr.progressCurrent - pr.progressMinimum) / (pr.progressMaximum - pr.progressMinimum);
                const increment = new_prog - old_prog;
                if (increment >= 1) {
                  old_prog += increment;
                  progress.report({increment});
                }
              });
              try {
                progress.report({message: localize('configuring.project', 'Configuring project')});
                let retc: number;
                await setContextValue(IS_CONFIGURING_KEY, true);
                if (type === ConfigureType.Cache) {
                  retc = await drv.configure(trigger, [], consumer, true);
                } else {
                  switch (type) {
                    case ConfigureType.Normal:
                      retc = await drv.configure(trigger, extra_args, consumer);
                      break;
                    case ConfigureType.Clean:
                      retc = await drv.cleanConfigure(trigger, extra_args, consumer);
                      break;
                    case ConfigureType.LogCommandOnly:
                      retc = await drv.configure(trigger, extra_args, consumer, undefined, true);
                      break;
                    default:
                      rollbar.error(localize('unexpected.configure.type', 'Unexpected configure type'), {type});
                      retc = await this.configureInternal(trigger, extra_args, ConfigureType.Normal);
                      break;
                  }
                  await setContextValue(IS_CONFIGURING_KEY, false);
                }
                if (retc === 0) {
                  await this._refreshCompileDatabase(drv.expansionOptions);
                }

                await this._ctestController.reloadTests(drv);
                this._onReconfiguredEmitter.fire();
                return retc;
              } finally {
                await setContextValue(IS_CONFIGURING_KEY, false);
                progress.report({message: localize('finishing.configure', 'Finishing configure')});
                prog_sub.dispose();
              }
            } else {
              progress.report({message: localize('configure.failed', 'Failed to configure project')});
              return -1;
            }
          });
        }
    );
  }

  /**
   * Implementation of `cmake.cleanConfigure()
   * trigger: describes the circumstance that caused this configure to be run.
   *          In order to avoid a breaking change in the CMake Tools API,
   *          this parameter can default to that scenario.
   *          All other configure calls in this extension are able to provide
   *          proper trigger information.
   */
  cleanConfigure(trigger: ConfigureTrigger = ConfigureTrigger.api) { return this.configureInternal(trigger, [], ConfigureType.Clean); }

  /**
   * Save all open files. "maybe" because the user may have disabled auto-saving
   * with `config.saveBeforeBuild`.
   */
  async maybeAutoSaveAll(): Promise<boolean> {
    // Save open files before we configure/build
    if (this.workspaceContext.config.saveBeforeBuild) {
      log.debug(localize('saving.open.files.before', 'Saving open files before configure/build'));
      const save_good = await vscode.workspace.saveAll();
      if (!save_good) {
        log.debug(localize('saving.open.files.failed', 'Saving open files failed'));
        const yesButtonTitle: string = localize('yes.button', 'Yes');
        const chosen = await vscode.window.showErrorMessage<
            vscode.MessageItem>(localize('not.saved.continue.anyway', 'Not all open documents were saved. Would you like to continue anyway?'),
                                {
                                  title: yesButtonTitle,
                                  isCloseAffordance: false
                                },
                                {
                                  title: localize('no.button', 'No'),
                                  isCloseAffordance: true
                                });
        return chosen !== undefined && (chosen.title === yesButtonTitle);
      }
    }
    return true;
  }

  /**
   * Wraps pre/post configure logic around an actual configure function
   * @param cb The actual configure callback. Called to do the configure
   */
  private async _doConfigure(progress: ProgressHandle,
                             cb: (consumer: CMakeOutputConsumer) => Promise<number>): Promise<number> {
    progress.report({message: localize('saving.open.files', 'Saving open files')});
    if (!await this.maybeAutoSaveAll()) {
      return -1;
    }
    if (!this.useCMakePresets) {
      if (!this.activeKit) {
        throw new Error(localize('cannot.configure.no.kit', 'Cannot configure: No kit is active for this CMake Tools'));
      }
      if (!this._variantManager.haveVariant) {
        progress.report({message: localize('waiting.on.variant', 'Waiting on variant selection')});
        await this._variantManager.selectVariant();
        if (!this._variantManager.haveVariant) {
          log.debug(localize('no.variant.abort', 'No variant selected. Abort configure'));
          return -1;
        }
      }
    } else if (!this.configurePreset) {
      throw new Error(localize('cannot.configure.no.config.preset', 'Cannot configure: No configure preset is active for this CMake Tools'));
    }
    log.showChannel();
    const consumer = new CMakeOutputConsumer(await this.sourceDir, CMAKE_LOGGER);
    const retc = await cb(consumer);
    populateCollection(collections.cmake, consumer.diagnostics);
    return retc;
  }

  /**
   * Get the name of the "all" target; that is, the target name for which CMake
   * will build all default targets.
   *
   * This is required because simply using `all` as the target name is incorrect
   * for some generators, such as Visual Studio and Xcode.
   *
   * This is async because it depends on checking the active generator name
   */
  get allTargetName() { return this._allTargetName(); }
  private async _allTargetName(): Promise<string> {
    const drv = await this.getCMakeDriverInstance();
    if (drv) {
      return drv.allTargetName;
    } else {
      return '';
    }
  }

  /**
   * Check if the current project needs to be (re)configured
   */
  private async _needsReconfigure(): Promise<boolean> {
    const drv = await this.getCMakeDriverInstance();
    if (!drv) {
      return true;
    }

    const needsReconfigure: boolean = await drv.checkNeedsReconfigure();

    const skipConfigureIfCachePresent = this.workspaceContext.config.skipConfigureIfCachePresent;
    if (skipConfigureIfCachePresent && needsReconfigure && await fs.exists(drv.cachePath)) {
      log.info(localize(
        'warn.skip.configure.when.cache.present',
        'The extension determined that a configuration is needed at this moment but we are skipping because the setting cmake.skipConfigureWhenCachePresent is ON. Make sure the CMake cache is in sync with the latest configuration changes.'));
      return false;
    }

    return needsReconfigure;
  }

  async ensureConfigured(): Promise<number|null> {
    const drv = await this.getCMakeDriverInstance();
    if (!drv) {
      return null;
    }
    // First, save open files
    if (!await this.maybeAutoSaveAll()) {
      return -1;
    }
    if (await this._needsReconfigure()) {
      return this.configureInternal(ConfigureTrigger.compilation, [], ConfigureType.Normal);
    } else {
      return 0;
    }
  }

  async tasksBuildCommandDrv(drv: CMakeDriver): Promise<string | null> {
    const target = this.useCMakePresets ? undefined : (this.workspaceContext.state.defaultBuildTarget || drv.allTargetName);
    const buildargs = await drv.getCMakeBuildCommand(target);
    return (buildargs) ? buildCmdStr(buildargs.command, buildargs.args) : null;
  }

  /**
   * Implementation of `cmake.tasksBuildCommand`
   */
  async tasksBuildCommand(): Promise<string|null> {
    const drv = await this.getCMakeDriverInstance();
    return drv ? this.tasksBuildCommandDrv(drv) : null;
  }

  private m_promise_build: Promise<number> = Promise.resolve(0);

  /**
   * Implementation of `cmake.build`
   */
  async runBuild(target_?: string, logCommandOnly?: boolean): Promise<number> {
    let target = target_;
    let targetName: string;
    if (this.useCMakePresets) {
      target = target;
      targetName = this.buildPreset?.displayName || this.buildPreset?.name || '';
    } else {
      target = target || this.workspaceContext.state.defaultBuildTarget || await this.allTargetName;
      targetName = target;
    }

    let drv: CMakeDriver | null;
    if (logCommandOnly) {
      drv = await this.getCMakeDriverInstance();
      if (!drv) {
        throw new Error(localize('failed.to.get.cmake.driver', 'Failed to get CMake driver'));
      }
      const buildCmd = await drv.getCMakeBuildCommand();
      if (buildCmd) {
        log.showChannel();
        log.info(buildCmdStr(buildCmd.command, buildCmd.args));
      } else {
        throw new Error(localize('failed.to.get.build.command', 'Failed to get build command'));
      }
      return 0;
    }

    log.info(localize('run.build', 'Building folder: {0}', this.folderName), target_ ? target_ : '');
    const config_retc = await this.ensureConfigured();
    if (config_retc === null) {
      throw new Error(localize('unable.to.configure', 'Build failed: Unable to configure the project'));
    } else if (config_retc !== 0) {
      return config_retc;
    }
    drv = await this.getCMakeDriverInstance();
    if (!drv) {
      throw new Error(localize('driver.died.after.successful.configure', 'CMake driver died immediately after successful configure'));
    }
<<<<<<< HEAD
    await this.reRegisterTaskProviderforNewTarget(drv, target);
=======
    let target = target_;
    let targetName: string;
    if (this.useCMakePresets) {
      target = target;
      targetName = this.buildPreset?.displayName || this.buildPreset?.name || '';
    } else {
      target = target || this.workspaceContext.state.defaultBuildTarget || await this.allTargetName;
      targetName = target;
    }
    this.updateDriverAndTargetInTaskProvider(drv, target);
>>>>>>> c0cd2a8a
    const consumer = new CMakeBuildConsumer(BUILD_LOGGER);
    const IS_BUILDING_KEY = 'cmake:isBuilding';
    try {
      this._statusMessage.set(localize('building.status', 'Building'));
      this._isBusy.set(true);
      return await vscode.window.withProgress(
          {
            location: vscode.ProgressLocation.Notification,
            title: localize('building.target', 'Building: {0}', targetName),
            cancellable: true
          },
          async (progress, cancel) => {
            let old_progress = 0;
            consumer.onProgress(pr => {
              const increment = pr.value - old_progress;
              if (increment >= 1) {
                progress.report({increment});
                old_progress += increment;
              }
            });
          cancel.onCancellationRequested(() => { rollbar.invokeAsync(localize('stop.on.cancellation', 'Stop on cancellation'), () => this.stop()); });
          log.showChannel();
          BUILD_LOGGER.info(localize('starting.build', 'Starting build'));
          await setContextValue(IS_BUILDING_KEY, true);
          const rc = await drv!.build(target, consumer);
          await setContextValue(IS_BUILDING_KEY, false);
          if (rc === null) {
            BUILD_LOGGER.info(localize('build.was.terminated', 'Build was terminated'));
          } else {
            BUILD_LOGGER.info(localize('build.finished.with.code', 'Build finished with exit code {0}', rc));
          }
<<<<<<< HEAD
          const file_diags = consumer.compileConsumer.resolveDiagnostics(drv!.binaryDir);
          populateCollection(diagCollections.build, file_diags);
=======
          const file_diags = consumer.compileConsumer.resolveDiagnostics(drv.binaryDir);
          populateCollection(collections.build, file_diags);
>>>>>>> c0cd2a8a
          return rc === null ? -1 : rc;
        }
      );
    } finally {
      await setContextValue(IS_BUILDING_KEY, false);
      this._statusMessage.set(localize('ready.status', 'Ready'));
      this._isBusy.set(false);
      consumer.dispose();
    }
  }
  /**
   * Implementation of `cmake.build`
   */
  async build(target_?: string, logCommandOnly?: boolean): Promise<number> {
    this.m_promise_build = this.runBuild(target_, logCommandOnly);
    return this.m_promise_build;
  }

  /**
   * Attempt to execute the compile command associated with the file. If it
   * fails for _any reason_, returns `null`. Otherwise returns the terminal in
   * which the compilation is running
   * @param filePath The path to a file to try and compile
   */
  async tryCompileFile(filePath: string): Promise<vscode.Terminal|null> {
    const config_retc = await this.ensureConfigured();
    if (config_retc === null || config_retc !== 0) {
      // Config failed?
      return null;
    }
    if (!this._compilationDatabase) {
      return null;
    }
    const cmd = this._compilationDatabase.get(filePath);
    if (!cmd) {
      return null;
    }
    const drv = await this.getCMakeDriverInstance();
    if (!drv) {
      return null;
    }
    return drv.runCompileCommand(cmd);
  }

  async editCache(): Promise<void> {
    const drv = await this.getCMakeDriverInstance();
    if (!drv) {
      vscode.window.showErrorMessage(localize('set.up.before.edit.cache', 'Set up your CMake project before trying to edit the cache.'));
      return;
    }

    if (!await fs.exists(drv.cachePath)) {
      const do_conf = !!(await vscode.window.showErrorMessage(
        localize('project.not.yet.configured', 'This project has not yet been configured'),
        localize('configure.now.button', 'Configure Now')));
      if (do_conf) {
        if (await this.configureInternal() !== 0) {
          return;
        }
      } else {
        return;
      }
    }

    vscode.workspace.openTextDocument(vscode.Uri.file(drv.cachePath))
        .then(doc => { vscode.window.showTextDocument(doc); });
  }

    /**
   * Implementation of `cmake.EditCacheUI`
   */
  async editCacheUI(): Promise<number> {
    if (!this._cacheEditorWebview) {
      const drv = await this.getCMakeDriverInstance();
      if (!drv) {
        vscode.window.showErrorMessage(localize('cache.load.failed', 'No CMakeCache.txt file has been found. Please configure project first!'));
        return 1;
      }

      this._cacheEditorWebview = new ConfigurationWebview(drv.cachePath, async () => {
        await this.configureInternal(ConfigureTrigger.commandEditCacheUI, [], ConfigureType.Cache);
      });
      await this._cacheEditorWebview.initPanel();

      this._cacheEditorWebview.panel.onDidDispose(() => {
        this._cacheEditorWebview = undefined;
      });
    } else {
      this._cacheEditorWebview.panel.reveal();
    }

    return 0;
  }

  async buildWithTarget(): Promise<number> {
    const target = await this.showTargetSelector();
    if (target === null) {
      return -1;
    }
    return this.build(target);
  }

  async showTargetSelector(): Promise<string|null> {
    const drv = await this.getCMakeDriverInstance();
    if (!drv) {
      vscode.window.showErrorMessage(localize('set.up.before.selecting.target', 'Set up your CMake project before selecting a target.'));
      return '';
    }

    if (!drv.targets.length) {
      return (await vscode.window.showInputBox({prompt: localize('enter.target.name', 'Enter a target name')})) || null;
    } else {
      const choices = drv.uniqueTargets.map((t): vscode.QuickPickItem => {
        switch (t.type) {
        case 'named': {
          return {
            label: t.name,
            description: localize('target.to.build.description', 'Target to build')
          };
        }
        case 'rich': {
          return {label: t.name, description: t.targetType, detail: t.filepath};
        }
        }
      });
      const sel = await vscode.window.showQuickPick(choices, { placeHolder: localize('select.active.target.tooltip', 'Select the default build target') });
      return sel ? sel.label : null;
    }
  }

  /**
   * Implementaiton of `cmake.clean`
   */
  async clean(): Promise<number> {
    return this.build('clean');
  }

  /**
   * Implementation of `cmake.cleanRebuild`
   */
  async cleanRebuild(): Promise<number> {
    const clean_res = await this.clean();
    if (clean_res !== 0) {
      return clean_res;
    }
    return this.build();
  }

  private readonly _ctestController = new CTestDriver(this.workspaceContext);
  async ctest(): Promise<number> {

    const build_retc = await this.build();
    if (build_retc !== 0) {
      this._ctestController.markAllCurrentTestsAsNotRun();
      return build_retc;
    }

    const drv = await this.getCMakeDriverInstance();
    if (!drv) {
      throw new Error(localize('driver.died.after.build.succeeded', 'CMake driver died immediately after build succeeded.'));
    }
    return this._ctestController.runCTest(drv);
  }

  /**
   * Implementation of `cmake.install`
   */
  async install(): Promise<number> { return this.build('install'); }

  /**
   * Implementation of `cmake.stop`
   */
  async stop(): Promise<boolean> {
    const drv = await this._cmakeDriver;
    if (!drv) {
      return false;
    }

    return drv.stopCurrentProcess().then(async () => {
      await this.m_promise_build;
      this._cmakeDriver = Promise.resolve(null);
      this._isBusy.set(false);
      return true;
    }, () => false);
  }

  /**
   * Implementation of `cmake.setVariant`
   */
  async setVariant(name?: string) {
    // Make this function compatibile with return code style...
    if (await this._variantManager.selectVariant(name)) {
      await this.configureInternal(ConfigureTrigger.setVariant, [], ConfigureType.Normal);
      return 0; // succeeded
    }
    return 1; // failed
  }

  /**
   * The target that will be built with a regular build invocation
   */
  public get defaultBuildTarget(): string|null { return this.workspaceContext.state.defaultBuildTarget; }
  private async _setDefaultBuildTarget(v: string) {
    this.workspaceContext.state.defaultBuildTarget = v;
    this._targetName.set(v);
  }

  /**
   * Set the default target to build. Implementation of `cmake.setDefaultTarget`
   * @param target If specified, set this target instead of asking the user
   */
  async setDefaultTarget(target?: string|null) {
    if (!target) {
      target = await this.showTargetSelector();
    }
    if (!target) {
      return;
    }
    await this._setDefaultBuildTarget(target);
    const drv = await this._cmakeDriver;
    this.updateDriverAndTargetInTaskProvider(drv, target);
  }

  updateDriverAndTargetInTaskProvider(drv: CMakeDriver | null, target?: string) {
    if (drv && (this.useCMakePresets || target)) {
      updateCMakeDriverInTaskProvider(drv);
      updateDefaultTargetInTaskProvider(target);
    }
  }

  /**
   * Implementation of `cmake.getBuildTargetName`
   */
  async buildTargetName(): Promise<string|null> {
    return this.workspaceContext.state.defaultBuildTarget || this.allTargetName;
  }

  /**
   * Implementation of `cmake.selectLaunchTarget`
   */
  async selectLaunchTarget(name?: string): Promise<string|null> { return this.setLaunchTargetByName(name); }

  /**
   * Used by vscode and as test interface
   */
  async setLaunchTargetByName(name?: string|null) {
    if (await this._needsReconfigure()) {
      const rc = await this.configureInternal(ConfigureTrigger.launch, [], ConfigureType.Normal);
      if (rc !== 0) {
        return null;
      }
    }
    const executableTargets = await this.executableTargets;
    if (executableTargets.length === 0) {
      return null;
    } if (executableTargets.length === 1) {
      const target = executableTargets[0];
      this.workspaceContext.state.launchTargetName = target.name;
      this._launchTargetName.set(target.name);
      return target.path;
    }

    const choices = executableTargets.map(e => ({
                                            label: e.name,
                                            description: '',
                                            detail: e.path
                                          }));
    let chosen: {label: string; detail: string}|undefined;
    if (!name) {
      chosen = await vscode.window.showQuickPick(choices, {placeHolder: localize('select.a.launch.target', 'Select a launch target for {0}', this.folder.name)});
    } else {
      chosen = choices.find(choice => choice.label === name);
    }
    if (!chosen) {
      return null;
    }
    this.workspaceContext.state.launchTargetName = chosen.label;
    this._launchTargetName.set(chosen.label);
    return chosen.detail;
  }

  async getCurrentLaunchTarget(): Promise<api.ExecutableTarget|null> {
    const target_name = this.workspaceContext.state.launchTargetName;
    const target = (await this.executableTargets).find(e => e.name === target_name);

    if (!target) {
      return null;
    }
    return target;
  }

  /**
   * Implementation of `cmake.launchTargetPath`. This also ensures the target exists if `cmake.buildBeforeRun` is set.
   */
  async launchTargetPath(): Promise<string|null> {
    const executable = await this.prepareLaunchTargetExecutable();
    if (!executable) {
      log.showChannel();
      log.warning('=======================================================');
      log.warning(localize('no.executable.target.found.to.launch', 'No executable target was found to launch. Please check:'));
      log.warning(` - ${localize('have.you.called.add_executable', 'Have you called add_executable() in your CMake project?')}`);
      log.warning(` - ${localize('have.you.configured', 'Have you executed a successful CMake configure?')}`);
      log.warning(localize('no.program.will.be.executed', 'No program will be executed'));
      return null;
    }
    return executable.path;
  }

  /**
   * Implementation of `cmake.launchTargetDirectory`. This also ensures the target exists if `cmake.buildBeforeRun` is set.
   */
  async launchTargetDirectory(): Promise<string|null> {
    const targetPath = await this.launchTargetPath();
    if (targetPath === null) {
      return null;
    }
    return path.dirname(targetPath);
  }

  /**
   * Implementation of `cmake.launchTargetFilename`. This also ensures the target exists if `cmake.buildBeforeRun` is set.
   */
  async launchTargetFilename(): Promise<string|null> {
    const targetPath = await this.launchTargetPath();
    if (targetPath === null) {
      return null;
    }
    return path.basename(targetPath);
  }

  /**
   * Implementation of `cmake.getLaunchTargetPath`. This does not ensure the target exists.
   */
  async getLaunchTargetPath(): Promise<string|null> {
    if (await this._needsReconfigure()) {
      const rc = await this.configureInternal(ConfigureTrigger.launch, [], ConfigureType.Normal);
      if (rc !== 0) {
        return null;
      }
    }
    const target = await this.getOrSelectLaunchTarget();
    if (!target) {
      log.showChannel();
      log.warning('=======================================================');
      log.warning(localize('no.executable.target.found.to.launch', 'No executable target was found to launch. Please check:'));
      log.warning(` - ${localize('have.you.called.add_executable', 'Have you called add_executable() in your CMake project?')}`);
      log.warning(` - ${localize('have.you.configured', 'Have you executed a successful CMake configure?')}`);
      log.warning(localize('no.program.will.be.executed', 'No program will be executed'));
      return null;
    }

    return target.path;
  }

  /**
   * Implementation of `cmake.getLaunchTargetDirectory`. This does not ensure the target exists.
   */
  async getLaunchTargetDirectory(): Promise<string|null> {
    const targetPath = await this.getLaunchTargetPath();
    if (targetPath === null) {
      return null;
    }
    return path.dirname(targetPath);
  }

  /**
   * Implementation of `cmake.getLaunchTargetFilename`. This does not ensure the target exists.
   */
  async getLaunchTargetFilename(): Promise<string|null> {
    const targetPath = await this.getLaunchTargetPath();
    if (targetPath === null) {
      return null;
    }
    return path.basename(targetPath);
  }

  /**
   * Implementation of `cmake.buildType`
   */
  async currentBuildType(): Promise<string|null> {
    return this._variantManager.activeVariantOptions.buildType || null;
  }

  /**
   * Implementation of `cmake.buildDirectory`
   */
  async buildDirectory(): Promise<string|null> {
    const binaryDir = await this.binaryDir;
    if (binaryDir) {
      return binaryDir;
    } else {
      return null;
    }
  }

  /**
   * Implementation of `cmake.buildKit`
   */
  async buildKit(): Promise<string|null> {
    if (this.activeKit) {
      return this.activeKit.name;
    } else {
      return null;
    }
  }

  async prepareLaunchTargetExecutable(name?: string): Promise<api.ExecutableTarget|null> {
    let chosen: api.ExecutableTarget;

    // Ensure that we've configured the project already. If we haven't, `getOrSelectLaunchTarget` won't see any
    // executable targets and may show an uneccessary prompt to the user
    const isReconfigurationNeeded = await this._needsReconfigure();
    if (isReconfigurationNeeded) {
      const rc = await this.configureInternal(ConfigureTrigger.launch, [], ConfigureType.Normal);
      if (rc !== 0) {
        log.debug(localize('project.configuration.failed', 'Configuration of project failed.'));
        return null;
      }
    }

    if (name) {
      const found = (await this.executableTargets).find(e => e.name === name);
      if (!found) {
        return null;
      }
      chosen = found;
    } else {
      const current = await this.getOrSelectLaunchTarget();
      if (!current) {
        return null;
      }
      chosen = current;
    }

    const buildOnLaunch = this.workspaceContext.config.buildBeforeRun;
    if (buildOnLaunch || isReconfigurationNeeded) {
      const rc_build = await this.build(chosen.name);
      if (rc_build !== 0) {
        log.debug(localize('build.failed', 'Build failed'));
        return null;
      }
    }

    return chosen;
  }

  async getOrSelectLaunchTarget(): Promise<api.ExecutableTarget|null> {
    const current = await this.getCurrentLaunchTarget();
    if (current) {
      return current;
    }
    // Ask the user if we don't already have a target
    await this.selectLaunchTarget();
    return this.getCurrentLaunchTarget();
  }

  /**
   * Implementation of `cmake.debugTarget`
   */
  async debugTarget(name?: string): Promise<vscode.DebugSession|null> {
    const drv = await this.getCMakeDriverInstance();
    if (!drv) {
      vscode.window.showErrorMessage(localize('set.up.and.build.project.before.debugging', 'Set up and build your CMake project before debugging.'));
      return null;
    }
    if (drv instanceof LegacyCMakeDriver) {
      vscode.window
          .showWarningMessage(localize('target.debugging.unsupported', 'Target debugging is no longer supported with the legacy driver'), {
            title: localize('learn.more.button', 'Learn more'),
            isLearnMore: true
          })
          .then(item => {
            if (item && item.isLearnMore) {
              open('https://vector-of-bool.github.io/docs/vscode-cmake-tools/debugging.html');
            }
          });
      return null;
    }

    const targetExecutable = await this.prepareLaunchTargetExecutable(name);
    if (!targetExecutable) {
      log.error(localize('failed.to.prepare.target', 'Failed to prepare executable target with name \'{0}\'', name));
      return null;
    }

    let debug_config;
    try {
      const cache = await CMakeCache.fromPath(drv.cachePath);
      debug_config = await debugger_mod.getDebugConfigurationFromCache(cache, targetExecutable, process.platform,
                                                                       this.workspaceContext.config.debugConfig?.MIMode,
                                                                       this.workspaceContext.config.debugConfig?.miDebuggerPath);
      log.debug(localize('debug.configuration.from.cache', 'Debug configuration from cache: {0}', JSON.stringify(debug_config)));
    } catch (error) {
      vscode.window
          .showErrorMessage(error.message, {
            title: localize('debugging.documentation.button', 'Debugging documentation'),
            isLearnMore: true
          })
          .then(item => {
            if (item && item.isLearnMore) {
              open('https://vector-of-bool.github.io/docs/vscode-cmake-tools/debugging.html');
            }
          });
      log.debug(localize('problem.getting.debug', 'Problem getting debug configuration from cache.'), error);
      return null;
    }

    if (debug_config === null) {
      log.error(localize('failed.to.generate.debugger.configuration', 'Failed to generate debugger configuration'));
      vscode.window.showErrorMessage(localize('unable.to.generate.debugging.configuration', 'Unable to generate a debugging configuration.'));
      return null;
    }

    // add debug configuration from settings
    const user_config = this.workspaceContext.config.debugConfig;
    Object.assign(debug_config, user_config);
    log.debug(localize('starting.debugger.with', 'Starting debugger with following configuration.'), JSON.stringify({
      workspace: this.folder.uri.toString(),
      config: debug_config
    }));

    const cfg = vscode.workspace.getConfiguration('cmake', this.folder.uri).inspect<object>('debugConfig');
    const customSetting = (cfg?.globalValue !== undefined || cfg?.workspaceValue !== undefined || cfg?.workspaceFolderValue !== undefined);
    let dbg = debug_config.MIMode;
    if (!dbg && debug_config.type === "cppvsdbg") {
      dbg = "vsdbg";
    }
    const telemetryProperties: telemetry.Properties = {
      customSetting: customSetting.toString(),
      debugger: dbg
    };

    telemetry.logEvent('debug', telemetryProperties);

    await vscode.debug.startDebugging(this.folder, debug_config);
    return vscode.debug.activeDebugSession!;
  }

  private _launchTerminal?: vscode.Terminal;
  // Watch for the user closing our terminal
  private readonly _termCloseSub = vscode.window.onDidCloseTerminal(term => {
    if (term === this._launchTerminal) {
      this._launchTerminal = undefined;
    }
  });

  /**
   * Implementation of `cmake.launchTarget`
   */
  async launchTarget(name?: string) {
    const executable = await this.prepareLaunchTargetExecutable(name);
    if (!executable) {
      // The user has nothing selected and cancelled the prompt to select
      // a target.
      return null;
    }
    const user_config = this.workspaceContext.config.debugConfig;
    const termOptions: vscode.TerminalOptions = {
      name: 'CMake/Launch',
      cwd: (user_config && user_config.cwd) || path.dirname(executable.path)
    };
    if (process.platform === 'win32') {
      // Use cmd.exe on Windows
      termOptions.shellPath = paths.windows.ComSpec;
    }
    if (!this._launchTerminal) {
      this._launchTerminal = vscode.window.createTerminal(termOptions);
    }
    const quoted = shlex.quote(executable.path);

    let launchArgs = '';
    if (user_config && user_config.args) {
        launchArgs = user_config.args.join(" ");
    }

    this._launchTerminal.sendText(`${quoted} ${launchArgs}`);
    this._launchTerminal.show(true);
    return this._launchTerminal;
  }

  /**
   * Implementation of `cmake.quickStart`
   */
  public async quickStart(cmtFolder?: CMakeToolsFolder): Promise<Number> {
    if (!cmtFolder) {
      vscode.window.showErrorMessage(localize('no.folder.open', 'No folder is open.'));
      return -2;
    }

    const sourceDir = await this.sourceDir;
    const mainListFile = path.join(sourceDir, 'CMakeLists.txt');

    if (await fs.exists(mainListFile)) {
      vscode.window.showErrorMessage(localize('cmakelists.already.configured', 'A CMakeLists.txt is already configured!'));
      return -1;
    }

    const project_name = await vscode.window.showInputBox({
      prompt: localize('new.project.name', 'Enter a name for the new project'),
      validateInput: (value: string): string => {
        if (!value.length) {
          return localize('project.name.required', 'A project name is required');
        }
        return '';
      }
    });
    if (!project_name) {
      return -1;
    }

    const target_type = (await vscode.window.showQuickPick([
      {
        label: 'Library',
        description: localize('create.library', 'Create a library')
      },
      {label: 'Executable', description: localize('create.executable', 'Create an executable')}
    ]));

    if (!target_type) {
      return -1;
    }

    const type = target_type.label;

    const init = [
      'cmake_minimum_required(VERSION 3.0.0)',
      `project(${project_name} VERSION 0.1.0)`,
      '',
      'include(CTest)',
      'enable_testing()',
      '',
      type === 'Library' ? `add_library(${project_name} ${project_name}.cpp)`
                        : `add_executable(${project_name} main.cpp)`,
      '',
      'set(CPACK_PROJECT_NAME ${PROJECT_NAME})',
      'set(CPACK_PROJECT_VERSION ${PROJECT_VERSION})',
      'include(CPack)',
      ''
    ].join('\n');

    if (type === 'Library') {
      if (!(await fs.exists(path.join(sourceDir, project_name + '.cpp')))) {
        await fs.writeFile(path.join(sourceDir, project_name + '.cpp'), [
          '#include <iostream>',
          '',
          'void say_hello(){',
          `    std::cout << "Hello, from ${project_name}!\\n";`,
          '}',
          ''
        ].join('\n'));
      }
    } else {
      if (!(await fs.exists(path.join(sourceDir, 'main.cpp')))) {
        await fs.writeFile(path.join(sourceDir, 'main.cpp'), [
          '#include <iostream>',
          '',
          'int main(int, char**) {',
          '    std::cout << "Hello, world!\\n";',
          '}',
          ''
        ].join('\n'));
      }
    }
    await fs.writeFile(mainListFile, init);
    const doc = await vscode.workspace.openTextDocument(mainListFile);
    await vscode.window.showTextDocument(doc);

    // By now, quickStart is succesful in creating a valid CMakeLists.txt.
    // Regardless of the following configure return code,
    // we want full feature set view for the whole workspace.
    enableFullFeatureSet(true);
    return this.configureInternal(ConfigureTrigger.quickStart, [], ConfigureType.Normal);
  }

  /**
   * Implementation of `cmake.resetState`
   */
  async resetState() {
    this.workspaceContext.state.reset();
  }

  get sourceDir() {
    const drv = this.getCMakeDriverInstance();

    return drv.then(d => {
      if (!d) {
        return '';
      }
      return d.sourceDir;
    });
  }

  get mainListFile() {
    const drv = this.getCMakeDriverInstance();

    return drv.then(d => {
      if (!d) {
        return '';
      }
      return d.mainListFile;
    });
  }

  get binaryDir() {
    const drv = this.getCMakeDriverInstance();

    return drv.then(d => {
      if (!d) {
        return '';
      }
      return d.binaryDir;
    });
  }

  get cachePath() {
    const drv = this.getCMakeDriverInstance();

    return drv.then(d => {
      if (!d) {
        return '';
      }
      return d.cachePath;
    });
  }

  get targets() {
    const drv = this.getCMakeDriverInstance();

    return drv.then(d => {
      if (!d) {
        return [];
      }
      return d.targets;
    });
  }

  get executableTargets() {
    const drv = this.getCMakeDriverInstance();

    return drv.then(d => {
      if (!d) {
        return [];
      }
      return d.executableTargets;
    });
  }

  async jumpToCacheFile() {
    // Do nothing.
    return null;
  }

  async setBuildType() {
    // Do nothing
    return -1;
  }

  async selectEnvironments() { return null; }
}

export default CMakeTools;<|MERGE_RESOLUTION|>--- conflicted
+++ resolved
@@ -58,12 +58,8 @@
 export enum ConfigureType {
   Normal,
   Clean,
-<<<<<<< HEAD
   Cache,
   LogCommandOnly
-=======
-  Cache
->>>>>>> c0cd2a8a
 }
 
 export enum ConfigureTrigger {
@@ -1280,20 +1276,7 @@
     if (!drv) {
       throw new Error(localize('driver.died.after.successful.configure', 'CMake driver died immediately after successful configure'));
     }
-<<<<<<< HEAD
-    await this.reRegisterTaskProviderforNewTarget(drv, target);
-=======
-    let target = target_;
-    let targetName: string;
-    if (this.useCMakePresets) {
-      target = target;
-      targetName = this.buildPreset?.displayName || this.buildPreset?.name || '';
-    } else {
-      target = target || this.workspaceContext.state.defaultBuildTarget || await this.allTargetName;
-      targetName = target;
-    }
-    this.updateDriverAndTargetInTaskProvider(drv, target);
->>>>>>> c0cd2a8a
+    await this.updateDriverAndTargetInTaskProvider(drv, target);
     const consumer = new CMakeBuildConsumer(BUILD_LOGGER);
     const IS_BUILDING_KEY = 'cmake:isBuilding';
     try {
@@ -1325,13 +1308,8 @@
           } else {
             BUILD_LOGGER.info(localize('build.finished.with.code', 'Build finished with exit code {0}', rc));
           }
-<<<<<<< HEAD
           const file_diags = consumer.compileConsumer.resolveDiagnostics(drv!.binaryDir);
-          populateCollection(diagCollections.build, file_diags);
-=======
-          const file_diags = consumer.compileConsumer.resolveDiagnostics(drv.binaryDir);
           populateCollection(collections.build, file_diags);
->>>>>>> c0cd2a8a
           return rc === null ? -1 : rc;
         }
       );
