/* eslint-disable no-unused-expressions */
import * as nls from 'vscode-nls';
import * as path from 'path';
import * as vscode from "vscode";

import * as util from '@cmt/util';
import * as logging from '@cmt/logging';
import { execute } from '@cmt/proc';
import { expandString, ExpansionErrorHandler, ExpansionOptions } from '@cmt/expand';
import paths from '@cmt/paths';
import { compareVersions, VSInstallation, vsInstallations, enumerateMsvcToolsets, varsForVSInstallation, getVcVarsBatScript } from '@cmt/installs/visualStudio';
import { EnvironmentUtils, EnvironmentWithNull } from './environmentVariables';
import { defaultNumJobs, UseVsDeveloperEnvironment } from './config';

nls.config({ messageFormat: nls.MessageFormat.bundle, bundleFormat: nls.BundleFormat.standalone })();
const localize: nls.LocalizeFunc = nls.loadMessageBundle();

const log = logging.createLogger('preset');

export interface PresetsFile {
    version: number;
    schema?: string;
    cmakeMinimumRequired?: util.Version;
    include?: string[];
    configurePresets?: ConfigurePreset[];
    buildPresets?: BuildPreset[];
    testPresets?: TestPreset[];
    packagePresets?: PackagePreset[];
    workflowPresets?: WorkflowPreset[];

    __path?: string; // Private field holding the path to the file.
}

export type VendorType = { [key: string]: any };

export interface Preset {
    name: string;
    displayName?: string;
    description?: string;
    hidden?: boolean;
    inherits?: string | string[];
    environment?: EnvironmentWithNull;
    vendor?: VendorType;
    condition?: Condition | boolean | null;
    isUserPreset?: boolean;

    __parentEnvironment?: EnvironmentWithNull; // Private field that contains the parent environment, which might be a modified VS Dev Env, or simply process.env.
    __expanded?: boolean; // Private field to indicate if we have already expanded this preset.
    __inheritedPresetCondition?: boolean; // Private field to indicate the fully evaluated inherited preset condition.
    __file?: PresetsFile; // Private field to indicate the file where this preset was defined.
}

export interface ValueStrategy {
    value?: string;
    strategy?: 'set' | 'external';
}

export interface WarningOptions {
    dev?: boolean;
    deprecated?: boolean;
    uninitialized?: boolean;
    unusedCli?: boolean;
    systemVars?: boolean;
}

export interface ErrorOptions {
    dev?: boolean;
    deprecated?: boolean;
}

export interface DebugOptions {
    output?: boolean;
    tryCompile?: boolean;
    find?: boolean;
}

enum TraceMode {
    On = "on",
    Off = "off",
    Expand = "expand"
}

enum FormatMode {
    Human = "human",
    Json = "json-v1"
}

export interface TraceOptions {
    mode?: string;
    format?: string;
    source?: string[];
    redirect: string;
}

export interface Condition {
    type: 'const' | 'equals' | 'notEquals' | 'inList' | 'notInList' | 'matches' | 'notMatches' | 'anyOf' | 'allOf' | 'not';
    value?: boolean;
    lhs?: string;
    rhs?: string;
    string?: string;
    list?: string[];
    regex?: string;
    conditions?: Condition[];
    condition?: Condition;
}

class MissingConditionPropertyError extends Error {
    propertyName: string;

    constructor(propertyName: string, ...params: any[]) {
        super(...params);

        this.propertyName = propertyName;
    }
}

class InvalidConditionTypeError extends Error {
    type: string;

    constructor(type: string, ...params: any[]) {
        super(...params);

        this.type = type;
    }
}

function validateConditionProperty(condition: Condition, propertyName: keyof Condition) {
    const property: any = condition[propertyName];
    if (property === undefined || property === null) {
        throw new MissingConditionPropertyError(propertyName);
    }
}

export function evaluateCondition(condition: Condition): boolean {
    validateConditionProperty(condition, 'type');

    switch (condition.type) {
        case 'const':
            validateConditionProperty(condition, 'value');
            return condition.value!;
        case 'equals':
        case 'notEquals':
            validateConditionProperty(condition, 'lhs');
            validateConditionProperty(condition, 'rhs');
            const equals = condition.lhs === condition.rhs;
            return condition.type === 'equals' ? equals : !equals;
        case 'inList':
        case 'notInList':
            validateConditionProperty(condition, 'string');
            validateConditionProperty(condition, 'list');
            const inList = condition.list!.includes(condition.string!);
            return condition.type === 'inList' ? inList : !inList;
        case 'matches':
        case 'notMatches':
            validateConditionProperty(condition, 'string');
            validateConditionProperty(condition, 'regex');
            const regex = new RegExp(condition.regex!);
            const matches = regex.test(condition.string!);
            return condition.type === 'matches' ? matches : !matches;
        case 'allOf':
            validateConditionProperty(condition, 'conditions');
            return condition.conditions!.map((c) => evaluateCondition(c)).reduce((prev, current) => prev && current);
        case 'anyOf':
            validateConditionProperty(condition, 'conditions');
            return condition.conditions!.map((c) => evaluateCondition(c)).reduce((prev, current) => prev || current);
        case 'not':
            validateConditionProperty(condition, 'condition');
            return !evaluateCondition(condition.condition!);
        default:
            throw new InvalidConditionTypeError(condition.type);
    }
}

function evaluateInheritedPresetConditions(preset: Preset, allPresets: Preset[], references: Set<string>): boolean | undefined {
    const evaluateParent = (parentName: string) => {
        const parent = getPresetByName(allPresets, parentName);
        // If the child is not a user preset, the parent should not be a user preset.
        // eslint-disable-next-line @typescript-eslint/tslint/config
        if (parent && !preset.isUserPreset && parent.isUserPreset === true) {
            log.error(localize('invalid.user.inherits', 'Preset {0} in CMakePresets.json can\'t inherit from preset {1} in CMakeUserPresets.json', preset.name, parentName));
            return false;
        }
        if (parent && !references.has(parent.name)) {
            parent.__inheritedPresetCondition = evaluatePresetCondition(parent, allPresets, references);
        }

        return parent ? parent.__inheritedPresetCondition : false;
    };

    references.add(preset.name);
    if (preset.inherits) {
        // When looking up inherited presets, default to false if the preset does not exist since this wouldn't
        // be a valid preset to use.
        if (util.isString(preset.inherits)) {
            return evaluateParent(preset.inherits);
        } else if (util.isArrayOfString(preset.inherits)) {
            return preset.inherits.every(parentName => evaluateParent(parentName));
        }
        log.error(localize('invalid.inherits.type', 'Preset {0}: Invalid value for {1}', preset.name, `\"inherits\": "${preset.inherits}"`));
        return false;
    }
    return true;
}

export function evaluatePresetCondition(preset: Preset, allPresets: Preset[], references?: Set<string>): boolean | undefined {
    const condition = preset.condition;

    if (condition === undefined && !evaluateInheritedPresetConditions(preset, allPresets, references || new Set<string>())) {
        return false;
    }

    if (condition === undefined || condition === null) {
        return true;
    } else if (typeof condition === 'boolean') {
        return condition;
    } else if (typeof condition === 'object') {
        try {
            return evaluateCondition(condition);
        } catch (e) {
            if (e instanceof MissingConditionPropertyError) {
                log.error(localize('missing.condition.property', 'Preset {0}: Missing required property {1} on condition object', preset.name, `"${e.propertyName}"`));
            } else if (e instanceof InvalidConditionTypeError) {
                log.error(localize('invalid.condition.type', 'Preset {0}: Invalid condition type {1}', preset.name, `"${e.type}"`));
            } else {
                // unexpected error
                throw e;
            }

            return undefined;
        }
    }

    log.error(localize('invalid.condition', 'Preset {0}: Condition must be null, boolean, or an object.', preset.name));
    return undefined;
}

export type CacheVarType = null | boolean | string | { type: string; value: boolean | string };

export type OsName = "Windows" | "Linux" | "macOS";

export type VendorVsSettings = {
    'microsoft.com/VisualStudioSettings/CMake/1.0': {
        hostOS: OsName | OsName[];
        [key: string]: any;
    };
    [key: string]: any;
};

export interface ConfigurePreset extends Preset {
    generator?: string;
    architecture?: string | ValueStrategy;
    toolset?: string | ValueStrategy;
    binaryDir?: string;
    cmakeExecutable?: string;
    // Make the cache value to be possibly undefined for type checking
    cacheVariables?: { [key: string]: CacheVarType | undefined };
    warnings?: WarningOptions;
    errors?: ErrorOptions;
    debug?: DebugOptions;
    trace?: TraceOptions;
    vendor?: VendorVsSettings | VendorType;
    toolchainFile?: string;
    installDir?: string;
}

export interface InheritsConfigurePreset extends Preset {
    configurePreset?: string;
    inheritConfigureEnvironment?: boolean; // Defaults to true
}

export interface BuildPreset extends InheritsConfigurePreset {
    jobs?: number;
    targets?: string | string[];
    configuration?: string;
    cleanFirst?: boolean;
    verbose?: boolean;
    nativeToolOptions?: string[];

    // Private fields
    __binaryDir?: string; // Getting this from the config preset
    __generator?: string; // Getting this from the config preset
    __targets?: string | string[]; // This field is translated to build args, so we can overwrite the target arguments.
}

/**
 * Should NOT cache anything. Need to make a copy if any fields need to be changed.
 */
export const defaultBuildPreset: BuildPreset = {
    name: '__defaultBuildPreset__',
    displayName: localize('default.build.preset', '[Default]'),
    description: localize('default.build.preset.description', 'An empty build preset that does not add any arguments')
};

export interface OutputOptions {
    shortProgress?: boolean;
    verbosity?: 'default' | 'verbose' | 'extra';
    debug?: boolean;
    outputOnFailure?: boolean;
    quiet?: boolean;
    outputLogFile?: string;
    outputJUnitFile?: string;
    labelSummary?: boolean;
    subprojectSummary?: boolean;
    maxPassedTestOutputSize?: number;
    maxFailedTestOutputSize?: number;
    testOutputTruncation?: 'tail' | 'heads' | 'middle';
    maxTestNameWidth?: number;
}

export interface IncludeFilter {
    name?: string;
    label?: string;
    useUnion?: boolean;
    index?: string | { start?: number; end?: number; stride?: number; specificTests?: number[] };
}

export interface ExcludeFilter {
    name?: string;
    label?: string;
    fixtures?: { any?: string; setup?: string; cleanup?: string };
}

export interface TestFilter {
    include?: IncludeFilter;
    exclude?: ExcludeFilter;
}

export interface ExecutionOptions {
    stopOnFailure?: boolean;
    enableFailover?: boolean;
    jobs?: number;
    resourceSpecFile?: string;
    testLoad?: number;
    showOnly?: 'human' | 'json-v1';
    repeat?: { mode: 'until-fail' | 'until-pass' | 'after-timeout'; count: number };
    interactiveDebugging?: boolean;
    scheduleRandom?: boolean;
    timeout?: number;
    noTestsAction?: 'default' | 'error' | 'ignore';
}

export interface TestPreset extends InheritsConfigurePreset {
    configuration?: string;
    overwriteConfigurationFile?: string[];
    output?: OutputOptions;
    filter?: TestFilter;
    execution?: ExecutionOptions;

    // Private fields
    __binaryDir?: string; // Getting this from the config preset
    __generator?: string; // Getting this from the config preset
}

export interface PackageOutputOptions {
    debug?: boolean;
    verbose?: boolean;
}

export interface PackagePreset extends InheritsConfigurePreset {
    configurations?: string[];
    generators?: string[];
    variables?: { [key: string]: string | null | undefined };
    configFile?: string;
    output?: PackageOutputOptions;
    packageName?: string;
    packageVersion?: string;
    packageDirectory?: string;
    vendorName?: string;

    // Private fields
    __binaryDir?: string; // Getting this from the config preset
    __generator?: string; // Getting this from the config preset
}

export interface WorkflowStepsOptions {
    type: string;
    name: string;
}

export interface WorkflowPreset {
    name: string;
    displayName?: string;
    description?: string;
    vendor?: VendorType;
    isUserPreset?: boolean;
    steps: WorkflowStepsOptions[];

    __vsDevEnvApplied?: boolean; // Private field to indicate if we have already applied the VS Dev Env.
    __expanded?: boolean; // Private field to indicate if we have already expanded this preset.
    __file?: PresetsFile; // Private field to indicate the file where this preset was defined.

}

// Interface for toolset options specified here: https://cmake.org/cmake/help/latest/variable/CMAKE_GENERATOR_TOOLSET.html
// The key names (left of '=') are removed and just the values are stored.
interface Toolset {
    name?: string;          // 'toolset', e.g. 'v141'
    cuda?: string;          // 'cuda=<version>|<path>'
    host?: string;          // 'host=<arch>'
    version?: string;       // 'version=<version>'
    VCTargetsPath?: string; // 'VCTargetsPath=<path>'
}

/**
 * Should NOT cache anything. Need to make a copy if any fields need to be changed.
 */

export const defaultTestPreset: TestPreset = {
    name: '__defaultTestPreset__',
    displayName: localize('default.test.preset', '[Default]'),
    description: localize('default.test.preset.description', 'An empty test preset that does not add any arguments')
};
export const defaultPackagePreset: PackagePreset = {
    name: '__defaultPackagePreset__',
    displayName: localize('default.package.preset', '[Default]'),
    description: localize('default.package.preset.description', 'An empty package preset that does not add any arguments')
};
export const defaultWorkflowPreset: WorkflowPreset = {
    name: '__defaultWorkflowPreset__',
    steps: [{type: "configure", name: "_placeholder_"}],
    displayName: localize('default.workflow.preset', '[Default]'),
    description: localize('default.workflow.preset.description', 'An empty workflow preset that does not add any arguments')
};

// presetsFiles are stored here because expansions require access to other presets.
// Change event emitters are in presetsController.

// original*PresetsFile's are each used to keep a copy by **value**. They are used to update
// the presets files. non-original's are also used for caching during various expansions.
// Map<fsPath, PresetsFile | undefined>
const originalPresetsFiles: Map<string, PresetsFile | undefined> = new Map();
const originalUserPresetsFiles: Map<string, PresetsFile | undefined> = new Map();
const presetsFiles: Map<string, PresetsFile | undefined> = new Map();
const userPresetsFiles: Map<string, PresetsFile | undefined> = new Map();

export function getOriginalPresetsFile(folder: string) {
    return originalPresetsFiles.get(folder);
}

export function getOriginalUserPresetsFile(folder: string) {
    return originalUserPresetsFiles.get(folder);
}

export function setOriginalPresetsFile(folder: string, presets: PresetsFile | undefined) {
    originalPresetsFiles.set(folder, presets);
}

export function setOriginalUserPresetsFile(folder: string, presets: PresetsFile | undefined) {
    originalUserPresetsFiles.set(folder, presets);
}

export function setPresetsFile(folder: string, presets: PresetsFile | undefined) {
    presetsFiles.set(folder, presets);
}

export function setUserPresetsFile(folder: string, presets: PresetsFile | undefined) {
    if (presets) {
        if (presets.configurePresets) {
            for (const configPreset of presets.configurePresets) {
                configPreset.isUserPreset = true;
            }
        }
        if (presets.buildPresets) {
            for (const buildPreset of presets.buildPresets) {
                buildPreset.isUserPreset = true;
            }
        }
        if (presets.testPresets) {
            for (const testPreset of presets.testPresets) {
                testPreset.isUserPreset = true;
            }
        }
    }
    userPresetsFiles.set(folder, presets);
}

export function minCMakeVersion(folder: string) {
    const min1 = presetsFiles.get(folder)?.cmakeMinimumRequired;
    const min2 = userPresetsFiles.get(folder)?.cmakeMinimumRequired;
    if (!min1) {
        return min2;
    }
    if (!min2) {
        return min1;
    }
    // The combined minimum version is the higher version of the two
    return util.versionLess(min1, min2) ? min2 : min1;
}

export function configurePresets(folder: string) {
    return presetsFiles.get(folder)?.configurePresets || [];
}

export function userConfigurePresets(folder: string) {
    return userPresetsFiles.get(folder)?.configurePresets || [];
}

/**
 * Don't use this function if you need to keep any changes in the presets
 */
export function allConfigurePresets(folder: string) {
    return configurePresets(folder).concat(userConfigurePresets(folder));
}

export function buildPresets(folder: string) {
    return presetsFiles.get(folder)?.buildPresets || [];
}

export function userBuildPresets(folder: string) {
    return userPresetsFiles.get(folder)?.buildPresets || [];
}

/**
 * Don't use this function if you need to keep any changes in the presets
 */
export function allBuildPresets(folder: string) {
    return buildPresets(folder).concat(userBuildPresets(folder));
}

export function testPresets(folder: string) {
    return presetsFiles.get(folder)?.testPresets || [];
}

export function userTestPresets(folder: string) {
    return userPresetsFiles.get(folder)?.testPresets || [];
}

/**
 * Don't use this function if you need to keep any changes in the presets
 */
export function allTestPresets(folder: string) {
    return testPresets(folder).concat(userTestPresets(folder));
}

export function packagePresets(folder: string) {
    return presetsFiles.get(folder)?.packagePresets || [];
}

export function userPackagePresets(folder: string) {
    return userPresetsFiles.get(folder)?.packagePresets || [];
}

/**
* Don't use this function if you need to keep any changes in the presets
*/
export function allPackagePresets(folder: string) {
    return packagePresets(folder).concat(userPackagePresets(folder));
}

export function workflowPresets(folder: string) {
    return presetsFiles.get(folder)?.workflowPresets || [];
}

export function userWorkflowPresets(folder: string) {
    return userPresetsFiles.get(folder)?.workflowPresets || [];
}

/**
* Don't use this function if you need to keep any changes in the presets
*/
export function allWorkflowPresets(folder: string) {
    return workflowPresets(folder).concat(userWorkflowPresets(folder));
}

export function getPresetByName<T extends Preset>(presets: T[], name: string): T | null {
    return presets.find(preset => preset.name === name) ?? null;
}

function isInheritable(key: keyof ConfigurePreset | keyof BuildPreset | keyof TestPreset | keyof PackagePreset | keyof WorkflowPreset) {
    return key !== 'name' && key !== 'hidden' && key !== 'inherits' && key !== 'description' && key !== 'displayName';
}

export function inheritsFromUserPreset(preset: ConfigurePreset | BuildPreset | TestPreset | PackagePreset | WorkflowPreset,
    presetType: 'configurePresets' | 'buildPresets' | 'testPresets' | 'packagePresets' | 'workflowPresets', folderPath: string): boolean {

    const originalUserPresetsFile: PresetsFile = getOriginalUserPresetsFile(folderPath) || { version: 8 };
    const presetInherits = (presets: Preset[] | undefined, inherits: string | string[] | undefined) => presets?.find(p =>
        Array.isArray(inherits)
            ? inherits.some(inherit => inherit === p.name)
            : inherits === p.name
    );

    if (presetType !== 'workflowPresets' && (preset as Preset).inherits &&
        presetInherits(originalUserPresetsFile[presetType], (preset as Preset).inherits)) {
        return true;
    }

    // first step of a Workflow Preset must be a configure preset
    const inheritedConfigurePreset = presetType === 'workflowPresets' ? (preset as WorkflowPreset).steps[0]?.name :
        presetType !== 'configurePresets' ? (preset as InheritsConfigurePreset).configurePreset : undefined;

    return inheritedConfigurePreset ?
        !!originalUserPresetsFile.configurePresets?.find(p => p.name === inheritedConfigurePreset) : false;
}

/**
 * Shallow copy if a key in base doesn't exist in target
 */
function merge<T extends Object>(target: T, base: T) {
    Object.keys(base).forEach(key => {
        const field = key as keyof T;
        if (!target.hasOwnProperty(field)) {
            target[field] = base[field] as never;
        }
    });
}

/**
 * Used for both expandConfigurePreset and expandVendorForConfigurePreset
 * Map<fsPath, Set<referencedPresets>>
 */
const referencedConfigurePresets: Map<string, Set<string>> = new Map();

/**
 * This is actually a very limited version of expandConfigurePreset.
 * Build/test presets currently don't need this, but We could extend this
 * to work with build/test presets in the future.
 * Use expandVendorPreset if other fields are needed.
 * They should NOT be used together.
 * They should Not call each other.
 */
export async function expandVendorForConfigurePresets(folder: string, sourceDir: string, workspaceFolder: string, errorHandler?: ExpansionErrorHandler): Promise<void> {
    for (const preset of configurePresets(folder)) {
        await getVendorForConfigurePreset(folder, preset.name, sourceDir, workspaceFolder, errorHandler);
    }
    for (const preset of userConfigurePresets(folder)) {
        await getVendorForConfigurePreset(folder, preset.name, sourceDir, workspaceFolder, errorHandler);
    }
}

async function getVendorForConfigurePreset(folder: string, name: string, sourceDir: string, workspaceFolder: string, errorHandler?: ExpansionErrorHandler): Promise<VendorType | VendorVsSettings | null> {
    const refs = referencedConfigurePresets.get(folder);
    if (!refs) {
        referencedConfigurePresets.set(folder, new Set());
    } else {
        refs.clear();
    }
    return getVendorForConfigurePresetImpl(folder, name, sourceDir, workspaceFolder, false, errorHandler);
}

async function getVendorForConfigurePresetImpl(folder: string, name: string, sourceDir: string, workspaceFolder: string, allowUserPreset: boolean = false, errorHandler?: ExpansionErrorHandler): Promise<VendorType | VendorVsSettings | null> {
    let preset = getPresetByName(configurePresets(folder), name);
    if (preset) {
        const expandedPreset = await expandConfigurePreset(folder, name, workspaceFolder, sourceDir, false, false, errorHandler);
        if (expandedPreset) {
            return getVendorForConfigurePresetHelper(folder, expandedPreset, sourceDir, workspaceFolder, false, errorHandler);
        }
    }

    if (allowUserPreset) {
        preset = getPresetByName(userConfigurePresets(folder), name);
        if (preset) {
            const expandedPreset = await expandConfigurePreset(folder, name, workspaceFolder, sourceDir, allowUserPreset, false, errorHandler);
            if (expandedPreset) {
                return getVendorForConfigurePresetHelper(folder, expandedPreset, sourceDir, workspaceFolder, allowUserPreset, errorHandler);
            }
        }
    }

    return null;
}

async function getVendorForConfigurePresetHelper(folder: string, preset: ConfigurePreset, sourceDir: string, workspaceFolder: string, allowUserPreset: boolean = false, errorHandler?: ExpansionErrorHandler): Promise<VendorType | VendorVsSettings | null> {
    if (preset.__expanded) {
        return preset.vendor || null;
    }

    const refs = referencedConfigurePresets.get(folder)!;

    if (refs.has(preset.name)) {
        // Referenced this preset before, but it doesn't have a configure preset. This is a circular inheritance.
        log.error(localize('circular.inherits.in.config.preset', 'Circular inherits in configure preset {0}', preset.name));
        errorHandler?.errorList.push([localize('circular.inherits.in.config.preset', 'Circular inherits in configure preset'), preset.name]);
        return null;
    }

    refs.add(preset.name);

    preset.vendor = preset.vendor || {};

    if (preset.inherits) {
        if (util.isString(preset.inherits)) {
            preset.inherits = [preset.inherits];
        }
        for (const parent of preset.inherits) {
            const parentVendor = await getVendorForConfigurePresetImpl(folder, parent, sourceDir, workspaceFolder, allowUserPreset);
            if (parentVendor) {
                for (const key in parentVendor) {
                    if (preset.vendor[key] === undefined) {
                        preset.vendor[key] = parentVendor[key];
                    }
                }
            }
        }
    }

    return preset.vendor || null;
}

async function getExpansionOptions(workspaceFolder: string, sourceDir: string, preset: ConfigurePreset | BuildPreset | TestPreset, penvOverride?: EnvironmentWithNull) {
    const generator = 'generator' in preset
        ? preset.generator
        : ('__generator' in preset ? preset.__generator : undefined);

    const expansionOpts: ExpansionOptions = {
        vars: {
            generator: generator || 'null',
            workspaceFolder,
            workspaceFolderBasename: path.basename(workspaceFolder),
            workspaceHash: util.makeHashString(workspaceFolder),
            workspaceRoot: workspaceFolder,
            workspaceRootFolderName: path.dirname(workspaceFolder),
            userHome: paths.userHome,
            sourceDir,
            sourceParentDir: path.dirname(sourceDir),
            sourceDirName: path.basename(sourceDir),
            presetName: preset.name
        },
        envOverride: preset.environment,
        penvOverride: penvOverride,
        recursive: true,
        // Don't support commands since expansion might be called on activation. If there is
        // an extension depending on us, and there is a command in this extension is invoked,
        // this would be a deadlock. This could be avoided but at a huge cost.
        doNotSupportCommands: true
    };

    if (preset.__file && preset.__file.version >= 3) {
        expansionOpts.vars['hostSystemName'] = await util.getHostSystemNameMemo();
    }
    if (preset.__file && preset.__file.version >= 4) {
        expansionOpts.vars['fileDir'] = path.dirname(preset.__file!.__path!);
    }
    if (preset.__file && preset.__file.version >= 5) {
        expansionOpts.vars['pathListSep'] = path.delimiter;
    }

    return expansionOpts;
}

async function expandCondition(condition: boolean | Condition | null | undefined, expansionOpts: ExpansionOptions, errorHandler?: ExpansionErrorHandler): Promise<boolean | Condition | undefined> {
    if (util.isNullOrUndefined(condition)) {
        return undefined;
    }
    if (util.isBoolean(condition)) {
        return condition;
    }
    if (condition.type) {
        const result: Condition = { type: condition.type };
        if (condition.lhs) {
            result.lhs = await expandString(condition.lhs, expansionOpts, errorHandler);
        }
        if (condition.rhs) {
            result.rhs = await expandString(condition.rhs, expansionOpts, errorHandler);
        }
        if (condition.string) {
            result.string = await expandString(condition.string, expansionOpts, errorHandler);
        }
        if (condition.list) {
            result.list = [];
            for (const value of condition.list) {
                result.list.push(await expandString(value, expansionOpts, errorHandler));
            }
        }
        if (condition.condition) {
            const expanded = await expandCondition(condition.condition, expansionOpts);
            if (!util.isBoolean(expanded)) {
                result.condition = expanded;
            }
        }
        if (condition.conditions) {
            result.conditions = [];
            for (const value of condition.conditions) {
                const expanded = await expandCondition(value, expansionOpts);
                if (expanded && !util.isBoolean(expanded)) {
                    result.conditions.push(expanded);
                }
            }
        }
        merge(result, condition); // Copy the remaining fields;
        return result;
    }
    return undefined;
}

export async function expandConditionsForPresets(folder: string, sourceDir: string, workspaceFolder: string, errorHandler?: ExpansionErrorHandler) {
    for (const preset of allConfigurePresets(folder)) {
        if (preset.condition) {
            const expandedPreset = await expandConfigurePreset(folder, preset.name, sourceDir, workspaceFolder, true, false, errorHandler);
            if (expandedPreset) {
                const opts = await getExpansionOptions('${workspaceFolder}', sourceDir, expandedPreset);
                preset.condition = await expandCondition(preset.condition, opts, errorHandler);
            }
        }
    }
    for (const preset of allBuildPresets(folder)) {
        if (preset.condition) {
            const expandedPreset = await expandBuildPreset(folder, preset.name, workspaceFolder, sourceDir, undefined, undefined, true, preset.configurePreset, false);
            if (expandedPreset) {
                const opts = await getExpansionOptions('${workspaceFolder}', sourceDir, expandedPreset);
                preset.condition = await expandCondition(preset.condition, opts, errorHandler);
            }
        }
    }
    for (const preset of allTestPresets(folder)) {
        if (preset.condition) {
            const expandedPreset = await expandTestPreset(folder, preset.name, workspaceFolder, sourceDir, undefined, true, preset.configurePreset, false);
            if (expandedPreset) {
                const opts = await getExpansionOptions('${workspaceFolder}', sourceDir, expandedPreset);
                preset.condition = await expandCondition(preset.condition, opts, errorHandler);
            }
        }
    }
}

export async function expandConfigurePreset(folder: string, name: string, workspaceFolder: string, sourceDir: string, allowUserPreset: boolean = false, enableTryApplyDevEnv: boolean = true, errorHandler?: ExpansionErrorHandler): Promise<ConfigurePreset | null> {

    // TODO: We likely need to refactor to include these refs, for configure, build, test, etc Presets.
    const refs = referencedConfigurePresets.get(folder);
    if (!refs) {
        referencedConfigurePresets.set(folder, new Set());
    } else {
        refs.clear();
    }

<<<<<<< HEAD
    let preset = await expandConfigurePresetImpl(folder, name, allowUserPreset, errorHandler);
    if (!preset) {
        return null;
    }
    if (enableTryApplyDevEnv) {
        preset = await tryApplyVsDevEnv(preset);
    }
=======
    const preset = await expandConfigurePresetImpl(folder, name, workspaceFolder, sourceDir, allowUserPreset);

    if (!preset) {
        return null;
    }
>>>>>>> bdc9f5f0

    // modify the preset parent environment, in certain cases, to apply the Vs Dev Env on top of process.env.
    await tryApplyVsDevEnv(preset, workspaceFolder, sourceDir);

    // Put the preset.environment on top of combined environment in the `__parentEnvironment` field.
    // If for some reason the preset.__parentEnvironment is undefined, default to process.env.
    // NOTE: Based on logic in `tryApplyVsDevEnv`, `preset.__parentEnvironment` should never be undefined at this point.
    preset.environment = EnvironmentUtils.mergePreserveNull([preset.__parentEnvironment ?? process.env, preset.environment]);

    // Expand strings under the context of current preset, also, pass preset.__parentEnvironment as a penvOverride so we include devenv if present.
    // `preset.__parentEnvironment` is allowed to be undefined here because in expansion, it will default to process.env.
    const expandedPreset: ConfigurePreset = { name };
    const expansionOpts: ExpansionOptions = await getExpansionOptions(workspaceFolder, sourceDir, preset, preset.__parentEnvironment);

    // Expand environment vars first since other fields may refer to them
    if (preset.environment) {
        expandedPreset.environment = EnvironmentUtils.createPreserveNull();
        for (const key in preset.environment) {
            if (preset.environment[key]) {
                expandedPreset.environment[key] = await expandString(preset.environment[key]!, expansionOpts, errorHandler);
            }
        }
    }

    expansionOpts.envOverride = expandedPreset.environment;

    if (preset.__file && preset.__file.version >= 3) {
        // For presets v3+ binaryDir is optional, but cmake-tools needs a value. Default to something reasonable.
        if (!preset.binaryDir) {
            const defaultValue = '${sourceDir}/out/build/${presetName}';

            log.debug(localize('binaryDir.undefined', 'Configure preset {0}: No binaryDir specified, using default value {1}', preset.name, `"${defaultValue}"`));
            preset.binaryDir = defaultValue;
        }
    }

    // Expand other fields
    if (preset.binaryDir) {
        expandedPreset.binaryDir = util.lightNormalizePath(await expandString(preset.binaryDir, expansionOpts, errorHandler));
        if (!path.isAbsolute(expandedPreset.binaryDir)) {
            expandedPreset.binaryDir = util.resolvePath(expandedPreset.binaryDir, sourceDir);
        }
    }

    if (preset.cmakeExecutable) {
        expandedPreset.cmakeExecutable = util.lightNormalizePath(await expandString(preset.cmakeExecutable, expansionOpts, errorHandler));
    }

    if (preset.installDir) {
        expandedPreset.installDir = util.resolvePath(await expandString(preset.installDir, expansionOpts), sourceDir);
    }

    if (preset.toolchainFile) {
        expandedPreset.toolchainFile = util.lightNormalizePath(await expandString(preset.toolchainFile, expansionOpts, errorHandler));
    }

    if (preset.cacheVariables) {
        expandedPreset.cacheVariables = {};
        for (const cacheVarName in preset.cacheVariables) {
            const cacheVar = preset.cacheVariables[cacheVarName];
            if (typeof cacheVar === 'boolean') {
                expandedPreset.cacheVariables[cacheVarName] = cacheVar;
            } else if (cacheVar || cacheVar === "") {
                if (util.isString(cacheVar)) {
                    expandedPreset.cacheVariables[cacheVarName] = await expandString(cacheVar, expansionOpts, errorHandler);
                } else if (util.isString(cacheVar.value)) {
                    expandedPreset.cacheVariables[cacheVarName] = { type: cacheVar.type, value: await expandString(cacheVar.value, expansionOpts, errorHandler) };
                } else {
                    expandedPreset.cacheVariables[cacheVarName] = { type: cacheVar.type, value: cacheVar.value };
                }
            }
        }
    }

    if (preset.condition) {
        expandedPreset.condition = await expandCondition(expandedPreset.condition, expansionOpts, errorHandler);
    }

    if (errorHandler) {
        for (const error of errorHandler.tempErrorList || []) {
            errorHandler.errorList.push([error[0], `'${error[1]}' in preset '${preset.name}'`]);
        }
        errorHandler.tempErrorList = [];
    }

    // Other fields can be copied by reference for simplicity
    merge(expandedPreset, preset);

    return expandedPreset;
}

export function getArchitecture(preset: ConfigurePreset) {
    if (util.isString(preset.architecture)) {
        return preset.architecture;
    } else if (preset.architecture && preset.architecture.value) {
        return preset.architecture.value;
    }
    const fallbackArchitecture = util.getHostArchitecture();
    log.warning(localize('no.cl.arch', 'Configure preset {0}: No architecture specified for cl.exe, using {1} by default', preset.name, fallbackArchitecture));
    return fallbackArchitecture;
}

export function getToolset(preset: ConfigurePreset): Toolset {
    let result: Toolset | undefined;
    if (util.isString(preset.toolset)) {
        result = parseToolset(preset.toolset);
    } else if (preset.toolset && util.isString(preset.toolset.value)) {
        result = parseToolset(preset.toolset.value);
    }

    const fallbackArchitecture = util.getHostArchitecture();
    const noToolsetArchWarning = localize('no.cl.toolset.arch', "Configure preset {0}: No toolset architecture specified for cl.exe, using {1} by default", preset.name, `"host=${fallbackArchitecture}"`);
    if (result) {
        if (result.name === 'x86' || result.name === 'x64') {
            log.warning(localize('invalid.cl.toolset.arch', "Configure preset {0}: Unexpected toolset architecture specified {1}, did you mean {2}?", preset.name, `"${result.name}"`, `"host=${result.name}"`));
        }
        if (!result.host) {
            log.warning(noToolsetArchWarning);
            result.host = fallbackArchitecture;
        }
        if (!result.version && result.name !== latestToolsetName) {
            log.warning(localize('no.cl.toolset.version', 'Configure preset {0}: No toolset version specified for cl.exe, using latest by default', preset.name));
        }
    } else {
        log.warning(noToolsetArchWarning);
        result = { host: fallbackArchitecture };
    }
    return result;
}

const toolsetToVersion: { [key: string]: string } = {
    'v100': '10.0',
    'v110': '11.0',
    'v120': '12.0',
    'v140': '14.0',
    'v141': '14.16',
    'v142': '14.29'
    // don't include the latest version - the compiler version changes frequently and it will be picked by default anyway.
    // NOTE: the latest toolset name (below) should be kept up to date.
};
const latestToolsetName = 'v143';

// We don't support all of these options for Kit lookup right now, but might in the future.
function parseToolset(toolset: string): Toolset {
    const toolsetOptions = toolset.split(',');

    const result: Toolset = {};
    for (const option of toolsetOptions) {
        if (option.indexOf('=') < 0) {
            const version = toolsetToVersion[option];
            if (version) {
                result.version = version;
            } else {
                result.name = option;
            }
        } else {
            const keyValue = option.split('=');
            switch (keyValue[0].toLowerCase()) {
                case 'cuda':
                    result.cuda = keyValue[1];
                    break;
                case 'host':
                    result.host = keyValue[1];
                    break;
                case 'version':
                    result.version = keyValue[1];
                    break;
                case 'vctargetspath':
                    result.VCTargetsPath = keyValue[1];
                    break;
                default:
                    log.warning(localize('unknown.toolset.option', "Unrecognized toolset option will be ignored: {0}", option));
                    break;
            }
        }
    }
    return result;
}

async function expandConfigurePresetImpl(folder: string, name: string, allowUserPreset: boolean = false, errorHandler?: ExpansionErrorHandler): Promise<ConfigurePreset | null> {
    let preset = getPresetByName(configurePresets(folder), name);
    if (preset) {
        return expandConfigurePresetHelper(folder, preset, false, errorHandler);
    }

    if (allowUserPreset) {
        preset = getPresetByName(userConfigurePresets(folder), name);
        if (preset) {
            return expandConfigurePresetHelper(folder, preset, true, errorHandler);
        }
    }

    log.error(localize('config.preset.not.found.full', 'Could not find configure preset with name {0}', name));
    errorHandler?.tempErrorList.push([localize('config.preset.not.found', 'Could not find configure preset'), name]);
    return null;
}

export interface VsDevEnvOptions {
    preset: ConfigurePreset;
    shouldInterrogateForNinja: boolean;
    compilerName?: string; // Only will have a value when `useVsDeveloperEnvironmentMode` is "auto"
}

/**
 * @param opts Options to control the behavior of obtaining the VS developer environment.
 * @returns Either the VS developer environment or undefined if it could not be obtained.
 */
async function getVsDevEnv(opts: VsDevEnvOptions): Promise<EnvironmentWithNull | undefined> {
    const arch = getArchitecture(opts.preset);
    const toolset = getToolset(opts.preset);

    // Get version info for all VS instances.
    const vsInstalls = await vsInstallations();

    // The VS installation to grab developer environment from.
    let vsInstall: VSInstallation | undefined;

    // VS generators starting with Visual Studio 15 2017 support CMAKE_GENERATOR_INSTANCE.
    // If supported, we should respect this value when defined. If not defined, we should
    // set it to ensure CMake chooses the same VS instance as we use here.
    // Note that if the user sets this in a toolchain file we won't know about it,
    // which could cause configuration to fail. However the user can workaround this by launching
    // vscode from the dev prompt of their desired instance.
    // https://cmake.org/cmake/help/latest/variable/CMAKE_GENERATOR_INSTANCE.html
    let vsGeneratorVersion: number | undefined;
    const matches = opts.preset.generator?.match(/Visual Studio (?<version>\d+)/);
    if (opts.preset.cacheVariables && matches && matches.groups?.version) {
        vsGeneratorVersion = parseInt(matches.groups.version);
        const useCMakeGeneratorInstance = !isNaN(vsGeneratorVersion) && vsGeneratorVersion >= 15;
        const cmakeGeneratorInstance = getStringValueFromCacheVar(opts.preset.cacheVariables['CMAKE_GENERATOR_INSTANCE']);
        if (useCMakeGeneratorInstance && cmakeGeneratorInstance) {
            const cmakeGeneratorInstanceNormalized = path.normalize(cmakeGeneratorInstance);
            vsInstall = vsInstalls.find((vs) => vs.installationPath
                                        && path.normalize(vs.installationPath) === cmakeGeneratorInstanceNormalized);

            if (!vsInstall) {
                log.warning(localize('specified.vs.not.found',
                    "Configure preset {0}: Visual Studio instance specified by {1} was not found, falling back on default instance lookup behavior.",
                    opts.preset.name, `CMAKE_GENERATOR_INSTANCE="${cmakeGeneratorInstance}"`));
            }
        }
    }

    // If VS instance wasn't chosen using CMAKE_GENERATOR_INSTANCE, look up a matching instance
    // that supports the specified toolset.
    if (!vsInstall) {
        // sort VS installs in order of descending version. This ensures we choose the latest supported install first.
        vsInstalls.sort((a, b) => {
            if (a.isPrerelease && !b.isPrerelease) {
                return 1;
            } else if (!a.isPrerelease && b.isPrerelease) {
                return -1;
            }
            return -compareVersions(a.installationVersion, b.installationVersion);
        });

        for (const vs of vsInstalls) {
            // Check for existence of vcvars script to determine whether desired host/target architecture is supported.
            // toolset.host will be set by getToolset.
            if (await getVcVarsBatScript(vs, toolset.host!, arch)) {
                // If a toolset version is specified then check to make sure this vs instance has it installed.
                if (toolset.version) {
                    const availableToolsets = await enumerateMsvcToolsets(vs.installationPath, vs.installationVersion);
                    // forcing non-null due to false positive (toolset.version is checked in conditional)
                    if (availableToolsets?.find(t => t.startsWith(toolset.version!))) {
                        vsInstall = vs;
                        break;
                    }
                } else if (!vsGeneratorVersion || vs.installationVersion.startsWith(vsGeneratorVersion.toString())) {
                    // If no toolset version specified then choose the latest VS instance for the given generator
                    vsInstall = vs;
                    break;
                }
            }
        }
    }

    if (!vsInstall) {
        if (opts.compilerName) {
            log.error(localize('specified.cl.not.found',
                "Configure preset {0}: Compiler {1} with toolset {2} and architecture {3} was not found, you may need to run the 'CMake: Scan for Compilers' command if this toolset exists on your computer.",
                opts.preset.name, `"${opts.compilerName}.exe"`, toolset.version ? `"${toolset.version},${toolset.host}"` : `"${toolset.host}"`, `"${arch}"`));
        } else {
            log.error(localize('vs.not.found', "Configure preset {0}: No Visual Studio installation found that supports the specified toolset {1} and architecture {2}, you may need to run the 'CMake: Scan for Compilers' command if this toolset exists on your computer.",
                opts.preset.name, toolset.version ? `"${toolset.version},${toolset.host}"` : `"${toolset.host}"`, `"${arch}"`));
        }
    } else {
        log.info(localize('using.vs.instance', "Using developer environment from Visual Studio (instance {0}, version {1}, installed at {2})", vsInstall.instanceId, vsInstall.installationVersion, `"${vsInstall.installationPath}"`));
        const vsEnv = await varsForVSInstallation(vsInstall, toolset.host!, arch, toolset.version);
        const compilerEnv = vsEnv ?? EnvironmentUtils.create();

        if (opts.shouldInterrogateForNinja) {
            const vsCMakePaths = await paths.vsCMakePaths(vsInstall.instanceId);
            if (vsCMakePaths.ninja) {
                log.warning(localize('ninja.not.set', 'Ninja is not set on PATH, trying to use {0}', vsCMakePaths.ninja));
                compilerEnv['PATH'] = `${path.dirname(vsCMakePaths.ninja)};${compilerEnv['PATH']}`;
            }
        }

        return compilerEnv;
    }
}

/**
 * This method tries to apply, based on the useVsDeveloperEnvironment setting value and, in "auto" mode, whether certain preset compilers/generators are used and not found, the VS Dev Env.
 * @param preset Preset to modify the parentEnvironment of. If the developer environment should be applied, the preset.environment is modified by reference.
 * @param workspaceFolder The workspace folder of the CMake project.
 * @param sourceDir The source dir of the CMake project.
 * @returns Void. We don't return as we are modifying the preset by reference.
 */
async function tryApplyVsDevEnv(preset: ConfigurePreset, workspaceFolder: string, sourceDir: string): Promise<void> {
    const useVsDeveloperEnvironmentMode = vscode.workspace.getConfiguration("cmake", vscode.Uri.file(workspaceFolder)).get("useVsDeveloperEnvironment") as UseVsDeveloperEnvironment;
    if (useVsDeveloperEnvironmentMode === "never") {
        return;
    }

    let developerEnvironment: EnvironmentWithNull | undefined;
    // [Windows Only] We only support VS Dev Env on Windows.
    if (!preset.__parentEnvironment && process.platform === "win32") {
        if (useVsDeveloperEnvironmentMode === "auto") {
            if (preset.cacheVariables) {
                const cxxCompiler = getStringValueFromCacheVar(preset.cacheVariables['CMAKE_CXX_COMPILER'])?.toLowerCase();
                const cCompiler = getStringValueFromCacheVar(preset.cacheVariables['CMAKE_C_COMPILER'])?.toLowerCase();
                // The env variables for the supported compilers are the same.
                const compilerName: string | undefined = util.isSupportedCompiler(cxxCompiler) || util.isSupportedCompiler(cCompiler);

                // find where.exe using process.env since we're on windows.
                let whereExecutable;
                // assume in this call that it exists
                const whereOutput = await execute('where.exe', ['where.exe'], null, {
                    environment: process.env,
                    silent: true,
                    encoding: 'utf-8',
                    shell: true
                }).result;

                // now we have a valid where.exe

                if (whereOutput.stdout) {
                    const locations = whereOutput.stdout.split('\r\n');
                    if (locations.length > 0) {
                        whereExecutable = locations[0];
                    }
                }

                if (compilerName && whereExecutable) {
                    // We need to construct and temporarily expand the environment in order to accurately determine if this preset has the compiler / ninja on PATH.
                    // This puts the preset.environment on top of process.env, then expands with process.env as the penv and preset.environment as the envOverride
                    const tempPreset = { ...preset};
                    tempPreset.environment = EnvironmentUtils.mergePreserveNull([process.env, tempPreset.environment]);
                    const expansionOpts: ExpansionOptions = await getExpansionOptions(workspaceFolder, sourceDir, tempPreset);
                    const presetEnv = tempPreset.environment;
                    if (presetEnv) {
                        for (const key in presetEnv) {
                            if (presetEnv[key]) {
                                presetEnv[key] = await expandString(presetEnv[key]!, expansionOpts);
                            }
                        }
                    }

                    const compilerLocation = await execute(whereExecutable, [compilerName], null, {
                        environment: EnvironmentUtils.create(presetEnv),
                        silent: true,
                        encoding: 'utf8',
                        shell: true
                    }).result;

                    // if ninja isn't on path, try to look for it in a VS install
                    const ninjaLoc = await execute(whereExecutable, ['ninja'], null, {
                        environment: EnvironmentUtils.create(presetEnv),
                        silent: true,
                        encoding: 'utf8',
                        shell: true
                    }).result;

                    const generatorIsNinja = preset.generator?.toLowerCase().includes("ninja");
                    const shouldInterrogateForNinja = (generatorIsNinja ?? false) && !ninjaLoc.stdout;

                    if (!compilerLocation.stdout || shouldInterrogateForNinja) {
                        developerEnvironment = await getVsDevEnv({
                            preset,
                            shouldInterrogateForNinja,
                            compilerName
                        });
                    }
                }
            }
        } else if (useVsDeveloperEnvironmentMode === "always") {
            developerEnvironment = await getVsDevEnv({
                preset,
                shouldInterrogateForNinja: true
            });
        }
    }

    preset.__parentEnvironment = EnvironmentUtils.mergePreserveNull([process.env, developerEnvironment]);
}

async function expandConfigurePresetHelper(folder: string, preset: ConfigurePreset, allowUserPreset: boolean = false, errorHandler?: ExpansionErrorHandler) {
    if (preset.__expanded) {
        return preset;
    }

    if (preset.__file) {
        if (preset.__file.version <= 2) {
            // toolchainFile and installDir added in presets v3
            if (preset.toolchainFile) {
                log.error(localize('property.unsupported.v2', 'Configure preset {0}: Property {1} is unsupported in presets v2', preset.name, '"toolchainFile"'));
                errorHandler?.errorList.push([localize('property.unsupported.v2', 'Property "toolchainFile" is unsupported in presets v2'), preset.name]);
                return null;
            }
            if (preset.installDir) {
                log.error(localize('property.unsupported.v2', 'Configure preset {0}: Property {1} is unsupported in presets v2', preset.name, '"installDir"'));
                errorHandler?.errorList.push([localize('property.unsupported.v2', 'Configure preset {0}: Property "installDir" is unsupported in presets v2'), preset.name]);
                return null;
            }
        }
    }

    const refs = referencedConfigurePresets.get(folder)!;

    if (refs.has(preset.name) && !preset.__expanded) {
        // Referenced this preset before, but it still hasn't been expanded. So this is a circular inheritance.
        log.error(localize('circular.inherits.in.config.preset', 'Circular inherits in configure preset {0}', preset.name));
        errorHandler?.errorList.push([localize('circular.inherits.in.config.preset', 'Circular inherits in configure preset'), preset.name]);
        return null;
    }

    refs.add(preset.name);

    // Init env and cacheVar to empty if not specified to avoid null checks later
    if (!preset.environment) {
        preset.environment = EnvironmentUtils.createPreserveNull();
    }
    if (!preset.cacheVariables) {
        preset.cacheVariables = {};
    }

    // Expand inherits
    let inheritedEnv = EnvironmentUtils.createPreserveNull();
    if (preset.inherits) {
        if (util.isString(preset.inherits)) {
            preset.inherits = [preset.inherits];
        }
        for (const parentName of preset.inherits) {
            const parent = await expandConfigurePresetImpl(folder, parentName, allowUserPreset, errorHandler);
            if (parent) {
                // Inherit environment
                inheritedEnv = EnvironmentUtils.mergePreserveNull([parent.environment, inheritedEnv]);
                // Inherit cache vars
                for (const name in parent.cacheVariables) {
                    if (preset.cacheVariables[name] === undefined) {
                        preset.cacheVariables[name] = parent.cacheVariables[name];
                    }
                }
                // Inherit other fields
                let key: keyof ConfigurePreset;
                for (key in parent) {
                    if (isInheritable(key) && preset[key] === undefined) {
                        // 'as never' to bypass type check
                        preset[key] = parent[key] as never;
                    }
                }
            }
        }
    }

    preset.environment = EnvironmentUtils.mergePreserveNull([inheritedEnv, preset.environment]);

    preset.__expanded = true;
    return preset;
}

// Used for both getConfigurePreset and expandBuildPreset.
// Map<fsPath, Set<referencedPresets>>
const referencedBuildPresets: Map<string, Set<string>> = new Map();

/**
 * This is actually a very limited version of expandBuildPreset/expandTestPreset.
 * Use expandBuildPreset/expandTestPreset if other fields are needed.
 * They should NOT be used together.
 * They should Not call each other.
 */
export function expandConfigurePresetForPresets(folder: string, presetType: 'build' | 'test' | 'package' | 'workflow'): void {
    if (presetType === 'build') {
        for (const preset of buildPresets(folder)) {
            getConfigurePresetForPreset(folder, preset.name, presetType);
        }
        for (const preset of userBuildPresets(folder)) {
            getConfigurePresetForPreset(folder, preset.name, presetType, true);
        }
    } else if (presetType === 'test') {
        for (const preset of testPresets(folder)) {
            getConfigurePresetForPreset(folder, preset.name, presetType);
        }
        for (const preset of userTestPresets(folder)) {
            getConfigurePresetForPreset(folder, preset.name, presetType, true);
        }
    } else if (presetType === 'package') {
        for (const preset of packagePresets(folder)) {
            getConfigurePresetForPreset(folder, preset.name, presetType);
        }
        for (const preset of userPackagePresets(folder)) {
            getConfigurePresetForPreset(folder, preset.name, presetType, true);
        }
    } else if (presetType === 'workflow') {
        for (const preset of workflowPresets(folder)) {
            getConfigurePresetForPreset(folder, preset.name, presetType);
        }
        for (const preset of userWorkflowPresets(folder)) {
            getConfigurePresetForPreset(folder, preset.name, presetType, true);
        }
    }
}

function getConfigurePresetForPreset(folder: string, name: string, presetType: 'build' | 'test' | 'package' | 'workflow', allowUserPreset: boolean = false): string | null {
    if (presetType === 'build') {
        const refs = referencedBuildPresets.get(folder);
        if (!refs) {
            referencedBuildPresets.set(folder, new Set());
        } else {
            refs.clear();
        }
    } else if (presetType === 'test') {
        const refs = referencedTestPresets.get(folder);
        if (!refs) {
            referencedTestPresets.set(folder, new Set());
        } else {
            refs.clear();
        }
    } else if (presetType === 'package') {
        const refs = referencedPackagePresets.get(folder);
        if (!refs) {
            referencedPackagePresets.set(folder, new Set());
        } else {
            refs.clear();
        }
    } else if (presetType === 'workflow') {
        const refs = referencedWorkflowPresets.get(folder);
        if (!refs) {
            referencedWorkflowPresets.set(folder, new Set());
        } else {
            refs.clear();
        }
    }

    return getConfigurePresetForPresetImpl(folder, name, presetType, allowUserPreset);
}

function getConfigurePresetForPresetImpl(folder: string, name: string, presetType: 'build' | 'test' | 'package' | 'workflow', allowUserPreset: boolean = false): string | null {
    let preset: BuildPreset | TestPreset | PackagePreset | WorkflowPreset | null = null;
    if (presetType === 'build') {
        preset = getPresetByName(buildPresets(folder), name);
    } else if (presetType === 'test') {
        preset = getPresetByName(testPresets(folder), name);
    } else if (presetType === 'package') {
        preset = getPresetByName(packagePresets(folder), name);
    } else if (presetType === 'workflow') {
        preset = getPresetByName(workflowPresets(folder), name);
    }

    if (preset) {
        return getConfigurePresetForPresetHelper(folder, preset, presetType);
    }

    if (allowUserPreset) {
        if (presetType === 'build') {
            preset = getPresetByName(userBuildPresets(folder), name);
        } else {
            preset = getPresetByName(userTestPresets(folder), name);
        }
        if (preset) {
            return getConfigurePresetForPresetHelper(folder, preset, presetType, true);
        }
    }

    return null;
}

function getConfigurePresetForPresetHelper(folder: string, preset: BuildPreset | TestPreset, presetType: 'build' | 'test' | 'package' | 'workflow', allowUserPreset: boolean = false): string | null {
    if (preset.configurePreset) {
        return preset.configurePreset;
    }

    if (preset.__expanded) {
        return preset.configurePreset || null;
    }

    if (presetType === 'build') {
        const refs = referencedBuildPresets.get(folder)!;
        if (refs.has(preset.name)) {
            // Referenced this preset before, but it doesn't have a configure preset. This is a circular inheritance.
            log.error(localize('circular.inherits.in.build.preset', 'Circular inherits in build preset {0}', preset.name));
            return null;
        }

        refs.add(preset.name);
    } else if (presetType === 'test') {
        const refs = referencedTestPresets.get(folder)!;
        if (refs.has(preset.name)) {
            log.error(localize('circular.inherits.in.test.preset', 'Circular inherits in test preset {0}', preset.name));
            return null;
        }

        refs.add(preset.name);
    } else if (presetType === 'package') {
        const refs = referencedPackagePresets.get(folder)!;
        if (refs.has(preset.name)) {
            log.error(localize('circular.inherits.in.package.preset', 'Circular inherits in package preset {0}', preset.name));
            return null;
        }

        refs.add(preset.name);
    } else if (presetType === 'workflow') {
        const refs = referencedWorkflowPresets.get(folder)!;
        if (refs.has(preset.name)) {
            log.error(localize('circular.inherits.in.workflow.preset', 'Circular inherits in workflow preset {0}', preset.name));
            return null;
        }

        refs.add(preset.name);
    }

    if (preset.inherits) {
        if (util.isString(preset.inherits)) {
            preset.inherits = [preset.inherits];
        }
        for (const parent of preset.inherits) {
            const parentConfigurePreset = getConfigurePresetForPresetImpl(folder, parent, presetType, allowUserPreset);
            if (parentConfigurePreset) {
                preset.configurePreset = parentConfigurePreset;
                return parentConfigurePreset;
            }
        }
    }

    return null;
}

export async function expandBuildPreset(folder: string, name: string, workspaceFolder: string, sourceDir: string, parallelJobs?: number, preferredGeneratorName?: string, allowUserPreset: boolean = false, configurePreset?: string, enableTryApplyDevEnv: boolean = true, errorHandler?: ExpansionErrorHandler): Promise<BuildPreset | null> {
    const refs = referencedBuildPresets.get(folder);
    if (!refs) {
        referencedBuildPresets.set(folder, new Set());
    } else {
        refs.clear();
    }

    const preset = await expandBuildPresetImpl(folder, name, workspaceFolder, sourceDir, parallelJobs, preferredGeneratorName, allowUserPreset, configurePreset, enableTryApplyDevEnv, errorHandler);
    if (!preset) {
        return null;
    }

    // Expand strings under the context of current preset
    const expandedPreset: BuildPreset = { name };
    const expansionOpts: ExpansionOptions = await getExpansionOptions(workspaceFolder, sourceDir, preset);

    // Expand environment vars first since other fields may refer to them
    if (preset.environment) {
        expandedPreset.environment = EnvironmentUtils.createPreserveNull();
        for (const key in preset.environment) {
            if (preset.environment[key]) {
                expandedPreset.environment[key] = await expandString(preset.environment[key]!, expansionOpts, errorHandler);
            }
        }
    }

    expansionOpts.envOverride = expandedPreset.environment;

    // Expand other fields
    if (preset.targets) {
        if (util.isString(preset.targets)) {
            expandedPreset.targets = await expandString(preset.targets, expansionOpts, errorHandler);
        } else {
            expandedPreset.targets = [];
            for (let index = 0; index < preset.targets.length; index++) {
                expandedPreset.targets[index] = await expandString(preset.targets[index], expansionOpts, errorHandler);
            }
        }
    }
    if (preset.nativeToolOptions) {
        expandedPreset.nativeToolOptions = [];
        for (let index = 0; index < preset.nativeToolOptions.length; index++) {
            expandedPreset.nativeToolOptions[index] = await expandString(preset.nativeToolOptions[index], expansionOpts, errorHandler);
        }
    }

    // Other fields can be copied by reference for simplicity
    merge(expandedPreset, preset);

    if (errorHandler) {
        for (const error of errorHandler.tempErrorList || []) {
            errorHandler.errorList.push([error[0], `'${error[1]}' in preset '${preset.name}'`]);
        }
        errorHandler.tempErrorList = [];
    }

    return expandedPreset;
}

async function expandBuildPresetImpl(folder: string, name: string, workspaceFolder: string, sourceDir: string, parallelJobs?: number, preferredGeneratorName?: string, allowUserPreset: boolean = false, configurePreset?: string, enableTryApplyDevEnv: boolean = true, errorHandler?: ExpansionErrorHandler): Promise<BuildPreset | null> {
    let preset = getPresetByName(buildPresets(folder), name);
    if (preset) {
        return expandBuildPresetHelper(folder, preset, workspaceFolder, sourceDir, parallelJobs, preferredGeneratorName, false, enableTryApplyDevEnv, errorHandler);
    }

    if (allowUserPreset) {
        preset = getPresetByName(userBuildPresets(folder), name);
        if (preset) {
            return expandBuildPresetHelper(folder, preset, workspaceFolder, sourceDir, parallelJobs, preferredGeneratorName, true, enableTryApplyDevEnv, errorHandler);
        }
    }

    if (name === defaultBuildPreset.name) {
        // Construct the default build preset every time since it should NOT be cached
        preset = {
            name: defaultBuildPreset.name,
            displayName: defaultBuildPreset.displayName,
            description: defaultBuildPreset.description,
            jobs: parallelJobs || defaultNumJobs(),
            configurePreset
        };
        return expandBuildPresetHelper(folder, preset, workspaceFolder, sourceDir, parallelJobs, preferredGeneratorName, true, enableTryApplyDevEnv, errorHandler);
    }

    log.error(localize('build.preset.not.found.full', 'Could not find build preset with name {0}', name));
    errorHandler?.tempErrorList.push([localize('build.preset.not.found', 'Could not find build preset'), name]);
    return null;
}

async function expandBuildPresetHelper(folder: string, preset: BuildPreset, workspaceFolder: string, sourceDir: string, parallelJobs?: number, preferredGeneratorName?: string, allowUserPreset: boolean = false, enableTryApplyDevEnv: boolean = true, errorHandler?: ExpansionErrorHandler) {
    if (preset.__expanded) {
        return preset;
    }

    const refs = referencedBuildPresets.get(folder)!;

    if (refs.has(preset.name) && !preset.__expanded) {
        // Referenced this preset before, but it still hasn't been expanded. So this is a circular inheritance.
        // Notice that we check !preset.__expanded here but not in getConfigurePresetForBuildPresetHelper because
        // multiple parents could all point to the same parent.
        log.error(localize('circular.inherits.in.build.preset', 'Circular inherits in build preset {0}', preset.name));
        errorHandler?.errorList.push([localize('circular.inherits.in.build.preset', 'Circular inherits in build preset'), preset.name]);
        return null;
    }

    refs.add(preset.name);

    // Init env to empty if not specified to avoid null checks later
    if (!preset.environment) {
        preset.environment = EnvironmentUtils.createPreserveNull();
    }
    let inheritedEnv = EnvironmentUtils.createPreserveNull();

    // Expand inherits
    if (preset.inherits) {
        if (util.isString(preset.inherits)) {
            preset.inherits = [preset.inherits];
        }
        for (const parentName of preset.inherits) {
            const parent = await expandBuildPresetImpl(folder, parentName, workspaceFolder, sourceDir, parallelJobs, preferredGeneratorName, allowUserPreset, undefined, enableTryApplyDevEnv, errorHandler);
            if (parent) {
                // Inherit environment
                inheritedEnv = EnvironmentUtils.mergePreserveNull([parent.environment, inheritedEnv]);
                // Inherit other fields
                let key: keyof BuildPreset;
                for (key in parent) {
                    if (isInheritable(key) && preset[key] === undefined) {
                        // 'as never' to bypass type check
                        preset[key] = parent[key] as never;
                    }
                }
            }
        }
    }

    // Expand configure preset. Evaluate this after inherits since it may come from parents
    if (preset.configurePreset && enableTryApplyDevEnv) {
        const configurePreset = await expandConfigurePreset(folder, preset.configurePreset, workspaceFolder, sourceDir, allowUserPreset, enableTryApplyDevEnv, errorHandler);
        if (configurePreset) {
            preset.__binaryDir = configurePreset.binaryDir;
            preset.__generator = configurePreset.generator;

            if (preset.inheritConfigureEnvironment !== false) { // Check false explicitly since defaults to true
                inheritedEnv = EnvironmentUtils.mergePreserveNull([inheritedEnv, configurePreset.environment]);
            }
        } else {
            return null;
        }
    }

    preset.environment = EnvironmentUtils.mergePreserveNull([process.env, inheritedEnv, preset.environment]);

    preset.__expanded = true;
    return preset;
}

// Map<fsPath, Set<referencedPresets>>
const referencedTestPresets: Map<string, Set<string>> = new Map();

export async function expandTestPreset(folder: string, name: string, workspaceFolder: string, sourceDir: string, preferredGeneratorName?: string, allowUserPreset: boolean = false, configurePreset?: string, enableTryApplyDevEnv: boolean = true, errorHandler?: ExpansionErrorHandler): Promise<TestPreset | null> {
    const refs = referencedTestPresets.get(folder);
    if (!refs) {
        referencedTestPresets.set(folder, new Set());
    } else {
        refs.clear();
    }

    const preset = await expandTestPresetImpl(folder, name, workspaceFolder, sourceDir, preferredGeneratorName, allowUserPreset, configurePreset, enableTryApplyDevEnv, errorHandler);
    if (!preset) {
        return null;
    }

    const expandedPreset: TestPreset = { name };
    const expansionOpts: ExpansionOptions = await getExpansionOptions(workspaceFolder, sourceDir, preset);

    // Expand environment vars first since other fields may refer to them
    if (preset.environment) {
        expandedPreset.environment = EnvironmentUtils.createPreserveNull();
        for (const key in preset.environment) {
            if (preset.environment[key]) {
                expandedPreset.environment[key] = await expandString(preset.environment[key]!, expansionOpts, errorHandler);
            }
        }
    }

    expansionOpts.envOverride = expandedPreset.environment;

    // Expand other fields
    if (preset.overwriteConfigurationFile) {
        expandedPreset.overwriteConfigurationFile = [];
        for (let index = 0; index < preset.overwriteConfigurationFile.length; index++) {
            expandedPreset.overwriteConfigurationFile[index] = await expandString(preset.overwriteConfigurationFile[index], expansionOpts, errorHandler);
        }
    }
    if (preset.output?.outputLogFile) {
        expandedPreset.output = { outputLogFile: util.lightNormalizePath(await expandString(preset.output.outputLogFile, expansionOpts, errorHandler)) };
        merge(expandedPreset.output, preset.output);
    }
    if (preset.output?.outputJUnitFile) {
        expandedPreset.output = { outputJUnitFile: util.lightNormalizePath(await expandString(preset.output.outputJUnitFile, expansionOpts, errorHandler)) };
        merge(expandedPreset.output, preset.output);
    }
    if (preset.filter) {
        expandedPreset.filter = {};
        if (preset.filter.include) {
            expandedPreset.filter.include = {};
            if (preset.filter.include.name) {
                expandedPreset.filter.include.name = await expandString(preset.filter.include.name, expansionOpts, errorHandler);
            }
            if (util.isString(preset.filter.include.index)) {
                expandedPreset.filter.include.index = await expandString(preset.filter.include.index, expansionOpts, errorHandler);
            }
            merge(expandedPreset.filter.include, preset.filter.include);
        }
        if (preset.filter.exclude) {
            expandedPreset.filter.exclude = {};
            if (preset.filter.exclude.label) {
                expandedPreset.filter.exclude.label = await expandString(preset.filter.exclude.label, expansionOpts, errorHandler);
            }
            if (preset.filter.exclude.name) {
                expandedPreset.filter.exclude.name = await expandString(preset.filter.exclude.name, expansionOpts, errorHandler);
            }
            if (preset.filter.exclude.fixtures) {
                expandedPreset.filter.exclude.fixtures = {};
                if (preset.filter.exclude.fixtures.any) {
                    expandedPreset.filter.exclude.fixtures.any = await expandString(preset.filter.exclude.fixtures.any, expansionOpts, errorHandler);
                }
                if (preset.filter.exclude.fixtures.setup) {
                    expandedPreset.filter.exclude.fixtures.setup = await expandString(preset.filter.exclude.fixtures.setup, expansionOpts, errorHandler);
                }
                if (preset.filter.exclude.fixtures.cleanup) {
                    expandedPreset.filter.exclude.fixtures.cleanup = await expandString(preset.filter.exclude.fixtures.cleanup, expansionOpts, errorHandler);
                }
                merge(expandedPreset.filter.exclude.fixtures, preset.filter.exclude.fixtures);
            }
            merge(expandedPreset.filter.exclude, preset.filter.exclude);
        }
        merge(expandedPreset.filter, preset.filter);
    }
    if (preset.execution?.resourceSpecFile) {
        expandedPreset.execution = { resourceSpecFile: util.lightNormalizePath(await expandString(preset.execution.resourceSpecFile, expansionOpts, errorHandler)) };
        merge(expandedPreset.execution, preset.execution);
    }

    merge(expandedPreset, preset);

    if (errorHandler) {
        for (const error of errorHandler.tempErrorList || []) {
            errorHandler.errorList.push([error[0], `'${error[1]}' in preset '${preset.name}'`]);
        }
        errorHandler.tempErrorList = [];
    }

    return expandedPreset;
}

async function expandTestPresetImpl(folder: string, name: string, workspaceFolder: string, sourceDir: string, preferredGeneratorName?: string, allowUserPreset: boolean = false, configurePreset?: string, enableTryApplyDevEnv: boolean = true, errorHandler?: ExpansionErrorHandler): Promise<TestPreset | null> {
    let preset = getPresetByName(testPresets(folder), name);
    if (preset) {
        return expandTestPresetHelper(folder, preset, workspaceFolder, sourceDir, preferredGeneratorName, false, enableTryApplyDevEnv, errorHandler);
    }

    if (allowUserPreset) {
        preset = getPresetByName(userTestPresets(folder), name);
        if (preset) {
            return expandTestPresetHelper(folder, preset, workspaceFolder, sourceDir, preferredGeneratorName, true, enableTryApplyDevEnv, errorHandler);
        }
    }

    if (name === defaultTestPreset.name) {
        // Construct the default test preset every time since it should NOT be cached
        preset = {
            name: defaultTestPreset.name,
            displayName: defaultTestPreset.displayName,
            description: defaultTestPreset.description,
            configurePreset
        };
        return expandTestPresetHelper(folder, preset, workspaceFolder, sourceDir, preferredGeneratorName, true, enableTryApplyDevEnv, errorHandler);
    }

    log.error(localize('test.preset.not.found.full', 'Could not find test preset with name {0}', name));
    errorHandler?.tempErrorList.push([localize('test.preset.not.found', 'Could not find test preset'), name]);
    return null;
}

async function expandTestPresetHelper(folder: string, preset: TestPreset, workspaceFolder: string, sourceDir: string, preferredGeneratorName: string | undefined, allowUserPreset: boolean = false, enableTryApplyDevEnv: boolean = true, errorHandler?: ExpansionErrorHandler) {
    if (preset.__expanded) {
        return preset;
    }

    const refs = referencedTestPresets.get(folder)!;

    if (refs.has(preset.name) && !preset.__expanded) {
        // Referenced this preset before, but it still hasn't been expanded. So this is a circular inheritance.
        log.error(localize('circular.inherits.in.test.preset', 'Circular inherits in test preset {0}', preset.name));
        errorHandler?.errorList.push([localize('circular.inherits.in.test.preset', 'Circular inherits in test preset'), preset.name]);
        return null;
    }

    refs.add(preset.name);

    // Init env to empty if not specified to avoid null checks later
    if (!preset.environment) {
        preset.environment = EnvironmentUtils.createPreserveNull();
    }
    let inheritedEnv = EnvironmentUtils.createPreserveNull();

    // Expand inherits
    if (preset.inherits) {
        if (util.isString(preset.inherits)) {
            preset.inherits = [preset.inherits];
        }
        for (const parentName of preset.inherits) {
            const parent = await expandTestPresetImpl(folder, parentName, workspaceFolder, sourceDir, preferredGeneratorName, allowUserPreset,  undefined, false, errorHandler);
            if (parent) {
                // Inherit environment
                inheritedEnv = EnvironmentUtils.mergePreserveNull([parent.environment, inheritedEnv]);
                // Inherit other fields
                let key: keyof TestPreset;
                for (key in parent) {
                    if (isInheritable(key) && preset[key] === undefined) {
                        // 'as never' to bypass type check
                        preset[key] = parent[key] as never;
                    }
                }
            }
        }
    }

    // Expand configure preset. Evaluate this after inherits since it may come from parents
    if (preset.configurePreset && enableTryApplyDevEnv) { // TODO: check if all changes like this are valid
        const configurePreset = await expandConfigurePreset(folder, preset.configurePreset, workspaceFolder, sourceDir, allowUserPreset, enableTryApplyDevEnv, errorHandler);
        if (configurePreset) {
            preset.__binaryDir = configurePreset.binaryDir;
            preset.__generator = configurePreset.generator;

            if (preset.inheritConfigureEnvironment !== false) { // Check false explicitly since defaults to true
                inheritedEnv = EnvironmentUtils.mergePreserveNull([inheritedEnv, configurePreset.environment]);
            }
        } else {
            return null;
        }
    }

    preset.environment = EnvironmentUtils.mergePreserveNull([process.env, inheritedEnv, preset.environment]);

    preset.__expanded = true;
    return preset;
}

// Map<fsPath, Set<referencedPresets>>
const referencedPackagePresets: Map<string, Set<string>> = new Map();

export async function expandPackagePreset(folder: string, name: string, workspaceFolder: string, sourceDir: string, preferredGeneratorName?: string, allowUserPreset: boolean = false, configurePreset?: string, enableTryApplyDevEnv: boolean = true, errorHandler?: ExpansionErrorHandler): Promise<PackagePreset | null> {
    const refs = referencedPackagePresets.get(folder);
    if (!refs) {
        referencedPackagePresets.set(folder, new Set());
    } else {
        refs.clear();
    }

    const preset = await expandPackagePresetImpl(folder, name, workspaceFolder, sourceDir, preferredGeneratorName, allowUserPreset, configurePreset, enableTryApplyDevEnv, errorHandler);
    if (!preset) {
        return null;
    }

    const expandedPreset: PackagePreset = { name };
    const expansionOpts: ExpansionOptions = await getExpansionOptions(workspaceFolder, sourceDir, preset);

    // Expand environment vars first since other fields may refer to them
    if (preset.environment) {
        expandedPreset.environment = EnvironmentUtils.createPreserveNull();
        for (const key in preset.environment) {
            if (preset.environment[key]) {
                expandedPreset.environment[key] = await expandString(preset.environment[key]!, expansionOpts, errorHandler);
            }
        }
    }

    expansionOpts.envOverride = expandedPreset.environment;

    if (errorHandler) {
        for (const error of errorHandler.tempErrorList || []) {
            errorHandler.errorList.push([error[0], `'${error[1]}' in preset '${preset.name}'`]);
        }
        errorHandler.tempErrorList = [];
    }

    // According to CMake docs, no other fields support macro expansion in a package preset.
    merge(expandedPreset, preset);
    return expandedPreset;
}

async function expandPackagePresetImpl(folder: string, name: string, workspaceFolder: string, sourceDir: string, preferredGeneratorName?: string, allowUserPreset: boolean = false, configurePreset?: string, enableTryApplyDevEnv: boolean = true, errorHandler?: ExpansionErrorHandler): Promise<PackagePreset | null> {
    let preset = getPresetByName(packagePresets(folder), name);
    if (preset) {
        return expandPackagePresetHelper(folder, preset, workspaceFolder, sourceDir, preferredGeneratorName, false, enableTryApplyDevEnv, errorHandler);
    }

    if (allowUserPreset) {
        preset = getPresetByName(userPackagePresets(folder), name);
        if (preset) {
            return expandPackagePresetHelper(folder, preset, workspaceFolder, sourceDir, preferredGeneratorName, true, enableTryApplyDevEnv, errorHandler);
        }
    }

    if (name === defaultPackagePreset.name) {
        // Construct the default package preset every time since it should NOT be cached
        preset = {
            name: defaultPackagePreset.name,
            displayName: defaultPackagePreset.displayName,
            description: defaultPackagePreset.description,
            configurePreset
        };
        return expandPackagePresetHelper(folder, preset, workspaceFolder, sourceDir, preferredGeneratorName, true, enableTryApplyDevEnv, errorHandler);
    }

    log.error(localize('package.preset.not.found.full', 'Could not find package preset with name {0}', name));
    errorHandler?.errorList.push([localize('package.preset.not.found', 'Could not find package preset'), name]);
    return null;
}

async function expandPackagePresetHelper(folder: string, preset: PackagePreset, workspaceFolder: string, sourceDir: string, preferredGeneratorName: string | undefined, allowUserPreset: boolean = false, enableTryApplyDevEnv: boolean = true, errorHandler?: ExpansionErrorHandler) {
    if (preset.__expanded) {
        return preset;
    }

    const refs = referencedPackagePresets.get(folder)!;

    if (refs.has(preset.name) && !preset.__expanded) {
        // Referenced this preset before, but it still hasn't been expanded. So this is a circular inheritance.
        log.error(localize('circular.inherits.in.package.preset', 'Circular inherits in package preset {0}', preset.name));
        errorHandler?.errorList.push([localize('circular.inherits.in.package.preset', 'Circular inherits in package preset'), preset.name]);
        return null;
    }

    refs.add(preset.name);

    // Init env to empty if not specified to avoid null checks later
    if (!preset.environment) {
        preset.environment = EnvironmentUtils.createPreserveNull();
    }
    let inheritedEnv = EnvironmentUtils.createPreserveNull();

    // Expand inherits
    if (preset.inherits) {
        if (util.isString(preset.inherits)) {
            preset.inherits = [preset.inherits];
        }
        for (const parentName of preset.inherits) {
            const parent = await expandPackagePresetImpl(folder, parentName, workspaceFolder, sourceDir, preferredGeneratorName, allowUserPreset, undefined, enableTryApplyDevEnv, errorHandler);
            if (parent) {
                // Inherit environment
                inheritedEnv = EnvironmentUtils.mergePreserveNull([parent.environment, inheritedEnv]);
                // Inherit other fields
                let key: keyof PackagePreset;
                for (key in parent) {
                    if (isInheritable(key) && preset[key] === undefined) {
                        // 'as never' to bypass type check
                        preset[key] = parent[key] as never;
                    }
                }
            }
        }
    }

    // Expand configure preset. Evaluate this after inherits since it may come from parents
    if (preset.configurePreset && enableTryApplyDevEnv) {
        const configurePreset = await expandConfigurePreset(folder, preset.configurePreset, workspaceFolder, sourceDir, allowUserPreset, enableTryApplyDevEnv, errorHandler); // TODO: i dont think i need to pass error handler here?
        if (configurePreset) {
            preset.__binaryDir = configurePreset.binaryDir;
            preset.__generator = configurePreset.generator;

            if (preset.inheritConfigureEnvironment !== false) { // Check false explicitly since defaults to true
                inheritedEnv = EnvironmentUtils.mergePreserveNull([inheritedEnv, configurePreset.environment]);
            }
        } else {
            return null;
        }
    }

    preset.environment = EnvironmentUtils.mergePreserveNull([process.env, inheritedEnv, preset.environment]);

    preset.__expanded = true;
    return preset;
}

// Map<fsPath, Set<referencedPresets>>
const referencedWorkflowPresets: Map<string, Set<string>> = new Map();

export async function expandWorkflowPreset(folder: string, name: string, workspaceFolder: string, sourceDir: string, allowUserPreset: boolean = false, configurePreset?: string, enableTryApplyDevEnv: boolean = true, errorHandler?: ExpansionErrorHandler): Promise<WorkflowPreset | null> {
    const refs = referencedWorkflowPresets.get(folder);
    if (!refs) {
        referencedWorkflowPresets.set(folder, new Set());
    } else {
        refs.clear();
    }

    const preset = await expandWorkflowPresetImpl(folder, name, workspaceFolder, sourceDir, allowUserPreset, configurePreset, enableTryApplyDevEnv, errorHandler);
    if (!preset) {
        return null;
    }

    const expandedPreset: WorkflowPreset = { name, steps: [{type: "configure", name: "_placeholder_"}] };

    if (errorHandler) {
        for (const error of errorHandler.tempErrorList || []) {
            errorHandler.errorList.push([error[0], `'${error[1]}' in preset '${preset.name}'`]);
        }
        errorHandler.tempErrorList = [];
    }

    // According to CMake docs, no other fields support macro expansion in a workflow preset.
    merge(expandedPreset, preset);
    expandedPreset.steps = preset.steps;
    return expandedPreset;
}

async function expandWorkflowPresetImpl(folder: string, name: string, workspaceFolder: string, sourceDir: string, allowUserPreset: boolean = false, configurePreset?: string, enableTryApplyDevEnv: boolean = true, errorHandler?: ExpansionErrorHandler): Promise<WorkflowPreset | null> {
    let preset = getPresetByName(workflowPresets(folder), name);
    if (preset) {
        return expandWorkflowPresetHelper(folder, preset, workspaceFolder, sourceDir, false, enableTryApplyDevEnv, errorHandler);
    }

    if (allowUserPreset) {
        preset = getPresetByName(userWorkflowPresets(folder), name);
        if (preset) {
            return expandWorkflowPresetHelper(folder, preset, workspaceFolder, sourceDir, true, enableTryApplyDevEnv, errorHandler);
        }
    }

    if (name === defaultWorkflowPreset.name) {
        // Construct the default workflow preset every time since it should NOT be cached
        preset = {
            name: defaultWorkflowPreset.name,
            displayName: defaultWorkflowPreset.displayName,
            description: defaultWorkflowPreset.description,
            steps: [
                {
                    type: "Configure",
                    name: configurePreset ? configurePreset : "_placeholder_configure_preset_"
                }
            ]
        };
        return expandWorkflowPresetHelper(folder, preset, workspaceFolder, sourceDir, true, enableTryApplyDevEnv, errorHandler);
    }

    log.error(localize('workflow.preset.not.found', 'Could not find workflow preset with name {0}', name));
    errorHandler?.tempErrorList.push([localize('workflow.preset.not.found', 'Could not find workflow preset'), name]);
    return null;
}

async function expandWorkflowPresetHelper(folder: string, preset: WorkflowPreset, workspaceFolder: string, sourceDir: string, allowUserPreset: boolean = false, enableTryApplyDevEnv: boolean = true, errorHandler?: ExpansionErrorHandler) {
    if (preset.__expanded) {
        return preset;
    }

    const refs = referencedWorkflowPresets.get(folder)!;

    if (refs.has(preset.name) && !preset.__expanded) {
        // Referenced this preset before, but it still hasn't been expanded. So this is a circular inheritance.
        log.error(localize('circular.inherits.in.workflow.preset', 'Circular inherits in workflow preset {0}', preset.name));
        errorHandler?.errorList.push([localize('circular.inherits.in.workflow.preset', 'Circular inherits in workflow preset'), preset.name]);
        return null;
    }

    refs.add(preset.name);

    // Expand configure preset. Evaluate this after inherits since it may come from parents
    const workflowConfigurePreset = preset.steps[0].name;
    if (workflowConfigurePreset) {
        const configurePreset = await expandConfigurePreset(folder, workflowConfigurePreset, workspaceFolder, sourceDir, allowUserPreset, enableTryApplyDevEnv, errorHandler);
        if (configurePreset) {
            // The below is critical when the workflow step0 configure preset is different than the
            // configure preset selected for the project.
            // Something that occurs during the usual configure of the project does not happen
            // when we configure on the fly and temporary for step0.
            for (const step of preset.steps) {
                switch (step.type) {
                    case "build":
                        const buildStepPr = getPresetByName(allBuildPresets(folder), step.name);
                        if (buildStepPr) {
                            buildStepPr.__binaryDir = configurePreset.binaryDir;
                            buildStepPr.__generator = configurePreset.generator;
                        }
                        break;
                    case "test":
                        const testStepPr = getPresetByName(allTestPresets(folder), step.name);
                        if (testStepPr) {
                            testStepPr.__binaryDir = configurePreset.binaryDir;
                            testStepPr.__generator = configurePreset.generator;
                        }
                        break;
                    case "package":
                        const packageStepPr = getPresetByName(allPackagePresets(folder), step.name);
                        if (packageStepPr) {
                            packageStepPr.__binaryDir = configurePreset.binaryDir;
                            packageStepPr.__generator = configurePreset.generator;
                        }
                        break;
                }
            };
        } else {
            return null;
        }
    }

    preset.__expanded = true;
    return preset;
}

export function configureArgs(preset: ConfigurePreset): string[] {
    const result: string[] = [];

    // CacheVariables
    if (preset.cacheVariables) {
        util.objectPairs(preset.cacheVariables).forEach(([key, value]) => {
            if (util.isString(value) || typeof value === 'boolean') {
                result.push(`-D${key}=${value}`);
            } else if (value) {
                result.push(`-D${key}:${value.type}=${value.value}`);
            }
        });
    }

    if (preset.toolchainFile) {
        result.push(`-DCMAKE_TOOLCHAIN_FILE=${preset.toolchainFile}`);
    }
    if (preset.installDir) {
        result.push(`-DCMAKE_INSTALL_PREFIX=${preset.installDir}`);
    }

    // Warnings
    if (preset.warnings) {
        if (preset.warnings.dev !== undefined) {
            result.push(preset.warnings.dev ? '-Wdev' : '-Wno-dev');
        }
        if (preset.warnings.deprecated !== undefined) {
            result.push(preset.warnings.deprecated ? '-Wdeprecated' : '-Wno-deprecated');
        }

        preset.warnings.uninitialized && result.push('--warn-uninitialized');
        preset.warnings.unusedCli === false && result.push('--no-warn-unused-cli');
        preset.warnings.systemVars && result.push('--check-system-vars');
    }

    // Errors
    if (preset.errors) {
        if (preset.errors.dev !== undefined) {
            result.push(preset.errors.dev ? '-Werror=dev' : '-Wno-error=dev');
        }
        if (preset.errors.deprecated !== undefined) {
            result.push(preset.errors.deprecated ? '-Werror=deprecated' : '-Wno-error=deprecated');
        }
    }

    // Debug
    if (preset.debug) {
        preset.debug.output && result.push('--debug-output');
        preset.debug.tryCompile && result.push('--debug-trycompile');
        preset.debug.find && result.push('--debug-find');
    }

    // Trace
    if (preset.trace) {
        preset.trace.mode && (preset.trace.mode === TraceMode.On ? result.push('--trace') : preset.trace.mode === TraceMode.Expand ? result.push('--trace-expand') : false);
        preset.trace.format && (preset.trace.format === FormatMode.Human ? result.push('--trace-format=human') : preset.trace.format === FormatMode.Json ? result.push('--trace-format=json-v1') : false);
        preset.trace.source && preset.trace.source.length > 0 && preset.trace.source.forEach(s => {
            if (s.trim().length > 0) {
                result.push(`--trace-source=${s}`);
            }
        });
        preset.trace.redirect && preset.trace.redirect.length > 0 && result.push(`--trace-redirect=${preset.trace.redirect}`);
    }

    return result;
}

export function buildArgs(preset: BuildPreset, tempOverrideArgs?: string[], tempOverrideBuildToolArgs?: string[]): string[] {
    const result: string[] = [];

    preset.__binaryDir && result.push('--build', preset.__binaryDir);
    preset.jobs && result.push('--parallel', preset.jobs.toString());
    preset.configuration && result.push('--config', preset.configuration);
    preset.cleanFirst && result.push('--clean-first');
    preset.verbose && result.push('--verbose');

    if (util.isString(preset.__targets)) {
        result.push('--target', preset.__targets);
    } else if (util.isArrayOfString(preset.__targets)) {
        result.push('--target', ...preset.__targets);
    }

    tempOverrideArgs && result.push(...tempOverrideArgs);
    if (preset.nativeToolOptions || tempOverrideBuildToolArgs) {
        result.push('--');
        preset.nativeToolOptions && result.push(...preset.nativeToolOptions);
        tempOverrideBuildToolArgs && result.push(...tempOverrideBuildToolArgs);
    }

    return result;
}

export function testArgs(preset: TestPreset): string[] {
    const result: string[] = [];

    preset.configuration && result.push('--build-config', preset.configuration);
    if (preset.overwriteConfigurationFile) {
        for (const config of preset.overwriteConfigurationFile) {
            result.push('--overwrite', config);
        }
    }

    // Output
    if (preset.output) {
        preset.output.shortProgress && result.push('--progress');
        preset.output.verbosity === 'verbose' && result.push('--verbose');
        preset.output.verbosity === 'extra' && result.push('--extra-verbose');
        preset.output.debug && result.push('--debug');
        preset.output.outputOnFailure && result.push('--output-on-failure');
        preset.output.quiet && result.push('--quiet');
        preset.output.outputLogFile && result.push('--output-log', preset.output.outputLogFile);
        preset.output.outputJUnitFile && result.push('--output-junit', preset.output.outputJUnitFile);
        preset.output.labelSummary === false && result.push('--no-label-summary');
        preset.output.subprojectSummary === false && result.push('--no-subproject-summary');
        preset.output.maxPassedTestOutputSize && result.push('--test-output-size-passed', preset.output.maxPassedTestOutputSize.toString());
        preset.output.maxFailedTestOutputSize && result.push('--test-output-size-failed', preset.output.maxFailedTestOutputSize.toString());
        preset.output.testOutputTruncation && result.push('--test-output-truncation', preset.output.testOutputTruncation.toString());
        preset.output.maxTestNameWidth && result.push('--max-width', preset.output.maxTestNameWidth.toString());
    }

    // Filter
    if (preset.filter?.include) {
        preset.filter.include.name && result.push('--tests-regex', preset.filter.include.name);
        preset.filter.include.label && result.push('--label-regex', preset.filter.include.label);
        preset.filter.include.useUnion && result.push('--union');
        if (preset.filter.include.index) {
            if (util.isString(preset.filter.include.index)) {
                result.push('--tests-information', preset.filter.include.index);
            } else {
                const start = preset.filter.include.index.start || '';
                const end = preset.filter.include.index.end || '';
                const stride = preset.filter.include.index.stride || '';
                const specificTests = preset.filter.include.index.specificTests ? `,${preset.filter.include.index.specificTests.join(',')}` : '';
                result.push(`--tests-information ${start},${end},${stride}${specificTests}`);
            }
        }
    }
    if (preset.filter?.exclude) {
        preset.filter.exclude.name && result.push('--exclude-regex', preset.filter.exclude.name);
        preset.filter.exclude.label && result.push('--label-exclude', preset.filter.exclude.label);
        preset.filter.exclude.fixtures?.any && result.push('--fixture-exclude-any', preset.filter.exclude.fixtures.any);
        preset.filter.exclude.fixtures?.setup && result.push('--fixture-exclude-setup', preset.filter.exclude.fixtures.setup);
        preset.filter.exclude.fixtures?.cleanup && result.push('--fixture-exclude-cleanup', preset.filter.exclude.fixtures.cleanup);
    }
    if (preset.execution) {
        preset.execution.stopOnFailure && result.push('--stop-on-failure');
        preset.execution.enableFailover && result.push('-F');
        preset.execution.jobs && result.push('--parallel', preset.execution.jobs.toString());
        preset.execution.resourceSpecFile && result.push('--resource-spec-file', preset.execution.resourceSpecFile);
        preset.execution.testLoad && result.push('--test-load', preset.execution.testLoad.toString());
        preset.execution.showOnly && result.push('--show-only', preset.execution.showOnly);
        preset.execution.repeat && result.push(`--repeat ${preset.execution.repeat.mode}:${preset.execution.repeat.count}`);
        preset.execution.interactiveDebugging && result.push('--interactive-debug-mode 1');
        preset.execution.interactiveDebugging === false && result.push('--interactive-debug-mode 0');
        preset.execution.scheduleRandom && result.push('--schedule-random');
        preset.execution.timeout && result.push('--timeout', preset.execution.timeout.toString());
        preset.execution.noTestsAction && preset.execution.noTestsAction !== 'default' && result.push('--no-tests=' + preset.execution.noTestsAction);
    }

    return result;
}

export function packageArgs(preset: PackagePreset): string[] {
    const result: string[] = [];

    // -C semicolon;separated;list;of;configurations;to;pack
    const configurations: string | undefined = preset.configurations?.join(";");
    configurations && result.push(`-C ${configurations}`); // should this be 2 args or 1 with space in between -C and configurations list?
    // -G semicolon;separated;list;of;generators;used
    const generators: string | undefined = preset.generators?.join(";");
    generators && result.push(`-G ${generators}`); // should this be 2 args or 1 with space in between -G and generators list?

    // cpack variables: -D var=val
    if (preset.variables) {
        util.objectPairs(preset.variables).forEach(([key, value]) => {
            result.push(`-D ${key}=${value}`);
        });
    }

    preset.configFile && result.push('--config', preset.configFile);
    preset.packageName && result.push('-P', preset.packageName);
    preset.packageVersion && result.push('-R', preset.packageVersion);
    preset.packageDirectory && result.push('-B', preset.packageDirectory);

    // Output
    if (preset.output) {
        preset.output.verbose && result.push('-V');
        preset.output.debug && result.push('--debug');
    }

    return result;
}

export function configurePresetChangeNeedsClean(newPreset: ConfigurePreset, oldPreset: ConfigurePreset | null): boolean {
    if (!oldPreset) {
        // First configure preset? We never clean
        log.debug(localize('clean.not.needed.no.prior.config.preset', 'Clean not needed: No prior configure preset selected'));
        return false;
    }
    const important_params = (preset: ConfigurePreset) => ({
        preferredGenerator: preset.generator
    });
    const new_imp = important_params(newPreset);
    const old_imp = important_params(oldPreset);
    if (util.compare(new_imp, old_imp) !== util.Ordering.Equivalent) {
        log.debug(localize('clean.needed.config.preset.changed', 'Need clean: configure preset changed'));
        return true;
    } else {
        return false;
    }
}

export function getValue(value: string | ValueStrategy): string | undefined {
    if (util.isString(value)) {
        return value;
    } else if (value.strategy === 'set') {
        return value.value;
    }
}

export function getStringValueFromCacheVar(variable?: CacheVarType): string | null {
    if (util.isString(variable)) {
        return variable;
    } else if (variable && typeof variable === 'object') {
        return util.isString(variable.value) ? variable.value : null;
    }
    return null;
};<|MERGE_RESOLUTION|>--- conflicted
+++ resolved
@@ -823,24 +823,16 @@
         refs.clear();
     }
 
-<<<<<<< HEAD
-    let preset = await expandConfigurePresetImpl(folder, name, allowUserPreset, errorHandler);
+    const preset = await expandConfigurePresetImpl(folder, name, allowUserPreset, errorHandler);
+
     if (!preset) {
         return null;
     }
+
     if (enableTryApplyDevEnv) {
-        preset = await tryApplyVsDevEnv(preset);
-    }
-=======
-    const preset = await expandConfigurePresetImpl(folder, name, workspaceFolder, sourceDir, allowUserPreset);
-
-    if (!preset) {
-        return null;
-    }
->>>>>>> bdc9f5f0
-
-    // modify the preset parent environment, in certain cases, to apply the Vs Dev Env on top of process.env.
-    await tryApplyVsDevEnv(preset, workspaceFolder, sourceDir);
+        // modify the preset parent environment, in certain cases, to apply the Vs Dev Env on top of process.env.
+        await tryApplyVsDevEnv(preset, workspaceFolder, sourceDir);
+    }
 
     // Put the preset.environment on top of combined environment in the `__parentEnvironment` field.
     // If for some reason the preset.__parentEnvironment is undefined, default to process.env.
