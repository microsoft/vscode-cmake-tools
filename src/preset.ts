/* eslint-disable no-unused-expressions */
import * as nls from 'vscode-nls';
import * as path from 'path';

import * as util from '@cmt/util';
import * as logging from '@cmt/logging';
import { execute } from '@cmt/proc';
import { expandString, ExpansionErrorHandler, ExpansionOptions } from '@cmt/expand';
import paths from '@cmt/paths';
import { compareVersions, VSInstallation, vsInstallations, enumerateMsvcToolsets, varsForVSInstallation, getVcVarsBatScript } from '@cmt/installs/visualStudio';
import { EnvironmentUtils, EnvironmentWithNull } from './environmentVariables';
import { defaultNumJobs } from './config';

nls.config({ messageFormat: nls.MessageFormat.bundle, bundleFormat: nls.BundleFormat.standalone })();
const localize: nls.LocalizeFunc = nls.loadMessageBundle();

const log = logging.createLogger('preset');

export interface PresetsFile {
    version: number;
    schema?: string;
    cmakeMinimumRequired?: util.Version;
    include?: string[];
    configurePresets?: ConfigurePreset[];
    buildPresets?: BuildPreset[];
    testPresets?: TestPreset[];
    packagePresets?: PackagePreset[];
    workflowPresets?: WorkflowPreset[];

    __path?: string; // Private field holding the path to the file.
}

export type VendorType = { [key: string]: any };

export interface Preset {
    name: string;
    displayName?: string;
    description?: string;
    hidden?: boolean;
    inherits?: string | string[];
    environment?: EnvironmentWithNull;
    vendor?: VendorType;
    condition?: Condition | boolean | null;
    isUserPreset?: boolean;

    __vsDevEnvApplied?: boolean; // Private field to indicate if we have already applied the VS Dev Env.
    __expanded?: boolean; // Private field to indicate if we have already expanded this preset.
    __inheritedPresetCondition?: boolean; // Private field to indicate the fully evaluated inherited preset condition.
    __file?: PresetsFile; // Private field to indicate the file where this preset was defined.
}

export interface ValueStrategy {
    value?: string;
    strategy?: 'set' | 'external';
}

export interface WarningOptions {
    dev?: boolean;
    deprecated?: boolean;
    uninitialized?: boolean;
    unusedCli?: boolean;
    systemVars?: boolean;
}

export interface ErrorOptions {
    dev?: boolean;
    deprecated?: boolean;
}

export interface DebugOptions {
    output?: boolean;
    tryCompile?: boolean;
    find?: boolean;
}

enum TraceMode {
    On = "on",
    Off = "off",
    Expand = "expand"
}

enum FormatMode {
    Human = "human",
    Json = "json-v1"
}

export interface TraceOptions {
    mode?: string;
    format?: string;
    source?: string[];
    redirect: string;
}

export interface Condition {
    type: 'const' | 'equals' | 'notEquals' | 'inList' | 'notInList' | 'matches' | 'notMatches' | 'anyOf' | 'allOf' | 'not';
    value?: boolean;
    lhs?: string;
    rhs?: string;
    string?: string;
    list?: string[];
    regex?: string;
    conditions?: Condition[];
    condition?: Condition;
}

class MissingConditionPropertyError extends Error {
    propertyName: string;

    constructor(propertyName: string, ...params: any[]) {
        super(...params);

        this.propertyName = propertyName;
    }
}

class InvalidConditionTypeError extends Error {
    type: string;

    constructor(type: string, ...params: any[]) {
        super(...params);

        this.type = type;
    }
}

function validateConditionProperty(condition: Condition, propertyName: keyof Condition) {
    const property: any = condition[propertyName];
    if (property === undefined || property === null) {
        throw new MissingConditionPropertyError(propertyName);
    }
}

export function evaluateCondition(condition: Condition): boolean {
    validateConditionProperty(condition, 'type');

    switch (condition.type) {
        case 'const':
            validateConditionProperty(condition, 'value');
            return condition.value!;
        case 'equals':
        case 'notEquals':
            validateConditionProperty(condition, 'lhs');
            validateConditionProperty(condition, 'rhs');
            const equals = condition.lhs === condition.rhs;
            return condition.type === 'equals' ? equals : !equals;
        case 'inList':
        case 'notInList':
            validateConditionProperty(condition, 'string');
            validateConditionProperty(condition, 'list');
            const inList = condition.list!.includes(condition.string!);
            return condition.type === 'inList' ? inList : !inList;
        case 'matches':
        case 'notMatches':
            validateConditionProperty(condition, 'string');
            validateConditionProperty(condition, 'regex');
            const regex = new RegExp(condition.regex!);
            const matches = regex.test(condition.string!);
            return condition.type === 'matches' ? matches : !matches;
        case 'allOf':
            validateConditionProperty(condition, 'conditions');
            return condition.conditions!.map((c) => evaluateCondition(c)).reduce((prev, current) => prev && current);
        case 'anyOf':
            validateConditionProperty(condition, 'conditions');
            return condition.conditions!.map((c) => evaluateCondition(c)).reduce((prev, current) => prev || current);
        case 'not':
            validateConditionProperty(condition, 'condition');
            return !evaluateCondition(condition.condition!);
        default:
            throw new InvalidConditionTypeError(condition.type);
    }
}

function evaluateInheritedPresetConditions(preset: Preset, allPresets: Preset[], references: Set<string>): boolean | undefined {
    const evaluateParent = (parentName: string) => {
        const parent = getPresetByName(allPresets, parentName);
        // If the child is not a user preset, the parent should not be a user preset.
        // eslint-disable-next-line @typescript-eslint/tslint/config
        if (parent && !preset.isUserPreset && parent.isUserPreset === true) {
            log.error(localize('invalid.user.inherits', 'Preset {0} in CMakePresets.json can\'t inherit from preset {1} in CMakeUserPresets.json', preset.name, parentName));
            return false;
        }
        if (parent && !references.has(parent.name)) {
            parent.__inheritedPresetCondition = evaluatePresetCondition(parent, allPresets, references);
        }

        return parent ? parent.__inheritedPresetCondition : false;
    };

    references.add(preset.name);
    if (preset.inherits) {
        // When looking up inherited presets, default to false if the preset does not exist since this wouldn't
        // be a valid preset to use.
        if (util.isString(preset.inherits)) {
            return evaluateParent(preset.inherits);
        } else if (util.isArrayOfString(preset.inherits)) {
            return preset.inherits.every(parentName => evaluateParent(parentName));
        }
        log.error(localize('invalid.inherits.type', 'Preset {0}: Invalid value for {1}', preset.name, `\"inherits\": "${preset.inherits}"`));
        return false;
    }
    return true;
}

export function evaluatePresetCondition(preset: Preset, allPresets: Preset[], references?: Set<string>): boolean | undefined {
    const condition = preset.condition;

    if (condition === undefined && !evaluateInheritedPresetConditions(preset, allPresets, references || new Set<string>())) {
        return false;
    }

    if (condition === undefined || condition === null) {
        return true;
    } else if (typeof condition === 'boolean') {
        return condition;
    } else if (typeof condition === 'object') {
        try {
            return evaluateCondition(condition);
        } catch (e) {
            if (e instanceof MissingConditionPropertyError) {
                log.error(localize('missing.condition.property', 'Preset {0}: Missing required property {1} on condition object', preset.name, `"${e.propertyName}"`));
            } else if (e instanceof InvalidConditionTypeError) {
                log.error(localize('invalid.condition.type', 'Preset {0}: Invalid condition type {1}', preset.name, `"${e.type}"`));
            } else {
                // unexpected error
                throw e;
            }

            return undefined;
        }
    }

    log.error(localize('invalid.condition', 'Preset {0}: Condition must be null, boolean, or an object.', preset.name));
    return undefined;
}

export type CacheVarType = null | boolean | string | { type: string; value: boolean | string };

export type OsName = "Windows" | "Linux" | "macOS";

export type VendorVsSettings = {
    'microsoft.com/VisualStudioSettings/CMake/1.0': {
        hostOS: OsName | OsName[];
        [key: string]: any;
    };
    [key: string]: any;
};

export interface ConfigurePreset extends Preset {
    generator?: string;
    architecture?: string | ValueStrategy;
    toolset?: string | ValueStrategy;
    binaryDir?: string;
    cmakeExecutable?: string;
    // Make the cache value to be possibly undefined for type checking
    cacheVariables?: { [key: string]: CacheVarType | undefined };
    warnings?: WarningOptions;
    errors?: ErrorOptions;
    debug?: DebugOptions;
    trace?: TraceOptions;
    vendor?: VendorVsSettings | VendorType;
    toolchainFile?: string;
    installDir?: string;
}

export interface InheritsConfigurePreset extends Preset {
    configurePreset?: string;
    inheritConfigureEnvironment?: boolean; // Defaults to true
}

export interface BuildPreset extends InheritsConfigurePreset {
    jobs?: number;
    targets?: string | string[];
    configuration?: string;
    cleanFirst?: boolean;
    verbose?: boolean;
    nativeToolOptions?: string[];

    // Private fields
    __binaryDir?: string; // Getting this from the config preset
    __generator?: string; // Getting this from the config preset
    __targets?: string | string[]; // This field is translated to build args, so we can overwrite the target arguments.
}

/**
 * Should NOT cache anything. Need to make a copy if any fields need to be changed.
 */
export const defaultBuildPreset: BuildPreset = {
    name: '__defaultBuildPreset__',
    displayName: localize('default.build.preset', '[Default]'),
    description: localize('default.build.preset.description', 'An empty build preset that does not add any arguments')
};

export interface OutputOptions {
    shortProgress?: boolean;
    verbosity?: 'default' | 'verbose' | 'extra';
    debug?: boolean;
    outputOnFailure?: boolean;
    quiet?: boolean;
    outputLogFile?: string;
    outputJUnitFile?: string;
    labelSummary?: boolean;
    subprojectSummary?: boolean;
    maxPassedTestOutputSize?: number;
    maxFailedTestOutputSize?: number;
    testOutputTruncation?: 'tail' | 'heads' | 'middle';
    maxTestNameWidth?: number;
}

export interface IncludeFilter {
    name?: string;
    label?: string;
    useUnion?: boolean;
    index?: string | { start?: number; end?: number; stride?: number; specificTests?: number[] };
}

export interface ExcludeFilter {
    name?: string;
    label?: string;
    fixtures?: { any?: string; setup?: string; cleanup?: string };
}

export interface TestFilter {
    include?: IncludeFilter;
    exclude?: ExcludeFilter;
}

export interface ExecutionOptions {
    stopOnFailure?: boolean;
    enableFailover?: boolean;
    jobs?: number;
    resourceSpecFile?: string;
    testLoad?: number;
    showOnly?: 'human' | 'json-v1';
    repeat?: { mode: 'until-fail' | 'until-pass' | 'after-timeout'; count: number };
    interactiveDebugging?: boolean;
    scheduleRandom?: boolean;
    timeout?: number;
    noTestsAction?: 'default' | 'error' | 'ignore';
}

export interface TestPreset extends InheritsConfigurePreset {
    configuration?: string;
    overwriteConfigurationFile?: string[];
    output?: OutputOptions;
    filter?: TestFilter;
    execution?: ExecutionOptions;

    // Private fields
    __binaryDir?: string; // Getting this from the config preset
    __generator?: string; // Getting this from the config preset
}

export interface PackageOutputOptions {
    debug?: boolean;
    verbose?: boolean;
}

export interface PackagePreset extends InheritsConfigurePreset {
    configurations?: string[];
    generators?: string[];
    variables?: { [key: string]: string | null | undefined };
    configFile?: string;
    output?: PackageOutputOptions;
    packageName?: string;
    packageVersion?: string;
    packageDirectory?: string;
    vendorName?: string;

    // Private fields
    __binaryDir?: string; // Getting this from the config preset
    __generator?: string; // Getting this from the config preset
}

export interface WorkflowStepsOptions {
    type: string;
    name: string;
}

export interface WorkflowPreset {
    name: string;
    displayName?: string;
    description?: string;
    vendor?: VendorType;
    isUserPreset?: boolean;
    steps: WorkflowStepsOptions[];

    __vsDevEnvApplied?: boolean; // Private field to indicate if we have already applied the VS Dev Env.
    __expanded?: boolean; // Private field to indicate if we have already expanded this preset.
    __file?: PresetsFile; // Private field to indicate the file where this preset was defined.

}

// Interface for toolset options specified here: https://cmake.org/cmake/help/latest/variable/CMAKE_GENERATOR_TOOLSET.html
// The key names (left of '=') are removed and just the values are stored.
interface Toolset {
    name?: string;          // 'toolset', e.g. 'v141'
    cuda?: string;          // 'cuda=<version>|<path>'
    host?: string;          // 'host=<arch>'
    version?: string;       // 'version=<version>'
    VCTargetsPath?: string; // 'VCTargetsPath=<path>'
}

/**
 * Should NOT cache anything. Need to make a copy if any fields need to be changed.
 */

export const defaultTestPreset: TestPreset = {
    name: '__defaultTestPreset__',
    displayName: localize('default.test.preset', '[Default]'),
    description: localize('default.test.preset.description', 'An empty test preset that does not add any arguments')
};
export const defaultPackagePreset: PackagePreset = {
    name: '__defaultPackagePreset__',
    displayName: localize('default.package.preset', '[Default]'),
    description: localize('default.package.preset.description', 'An empty package preset that does not add any arguments')
};
export const defaultWorkflowPreset: WorkflowPreset = {
    name: '__defaultWorkflowPreset__',
    steps: [{type: "configure", name: "_placeholder_"}],
    displayName: localize('default.workflow.preset', '[Default]'),
    description: localize('default.workflow.preset.description', 'An empty workflow preset that does not add any arguments')
};

// presetsFiles are stored here because expansions require access to other presets.
// Change event emitters are in presetsController.

// original*PresetsFile's are each used to keep a copy by **value**. They are used to update
// the presets files. non-original's are also used for caching during various expansions.
// Map<fsPath, PresetsFile | undefined>
const originalPresetsFiles: Map<string, PresetsFile | undefined> = new Map();
const originalUserPresetsFiles: Map<string, PresetsFile | undefined> = new Map();
const presetsFiles: Map<string, PresetsFile | undefined> = new Map();
const userPresetsFiles: Map<string, PresetsFile | undefined> = new Map();

export function getOriginalPresetsFile(folder: string) {
    return originalPresetsFiles.get(folder);
}

export function getOriginalUserPresetsFile(folder: string) {
    return originalUserPresetsFiles.get(folder);
}

export function setOriginalPresetsFile(folder: string, presets: PresetsFile | undefined) {
    originalPresetsFiles.set(folder, presets);
}

export function setOriginalUserPresetsFile(folder: string, presets: PresetsFile | undefined) {
    originalUserPresetsFiles.set(folder, presets);
}

export function setPresetsFile(folder: string, presets: PresetsFile | undefined) {
    presetsFiles.set(folder, presets);
}

export function setUserPresetsFile(folder: string, presets: PresetsFile | undefined) {
    if (presets) {
        if (presets.configurePresets) {
            for (const configPreset of presets.configurePresets) {
                configPreset.isUserPreset = true;
            }
        }
        if (presets.buildPresets) {
            for (const buildPreset of presets.buildPresets) {
                buildPreset.isUserPreset = true;
            }
        }
        if (presets.testPresets) {
            for (const testPreset of presets.testPresets) {
                testPreset.isUserPreset = true;
            }
        }
    }
    userPresetsFiles.set(folder, presets);
}

export function minCMakeVersion(folder: string) {
    const min1 = presetsFiles.get(folder)?.cmakeMinimumRequired;
    const min2 = userPresetsFiles.get(folder)?.cmakeMinimumRequired;
    if (!min1) {
        return min2;
    }
    if (!min2) {
        return min1;
    }
    // The combined minimum version is the higher version of the two
    return util.versionLess(min1, min2) ? min2 : min1;
}

export function configurePresets(folder: string) {
    return presetsFiles.get(folder)?.configurePresets || [];
}

export function userConfigurePresets(folder: string) {
    return userPresetsFiles.get(folder)?.configurePresets || [];
}

/**
 * Don't use this function if you need to keep any changes in the presets
 */
export function allConfigurePresets(folder: string) {
    return configurePresets(folder).concat(userConfigurePresets(folder));
}

export function buildPresets(folder: string) {
    return presetsFiles.get(folder)?.buildPresets || [];
}

export function userBuildPresets(folder: string) {
    return userPresetsFiles.get(folder)?.buildPresets || [];
}

/**
 * Don't use this function if you need to keep any changes in the presets
 */
export function allBuildPresets(folder: string) {
    return buildPresets(folder).concat(userBuildPresets(folder));
}

export function testPresets(folder: string) {
    return presetsFiles.get(folder)?.testPresets || [];
}

export function userTestPresets(folder: string) {
    return userPresetsFiles.get(folder)?.testPresets || [];
}

/**
 * Don't use this function if you need to keep any changes in the presets
 */
export function allTestPresets(folder: string) {
    return testPresets(folder).concat(userTestPresets(folder));
}

export function packagePresets(folder: string) {
    return presetsFiles.get(folder)?.packagePresets || [];
}

export function userPackagePresets(folder: string) {
    return userPresetsFiles.get(folder)?.packagePresets || [];
}

/**
* Don't use this function if you need to keep any changes in the presets
*/
export function allPackagePresets(folder: string) {
    return packagePresets(folder).concat(userPackagePresets(folder));
}

export function workflowPresets(folder: string) {
    return presetsFiles.get(folder)?.workflowPresets || [];
}

export function userWorkflowPresets(folder: string) {
    return userPresetsFiles.get(folder)?.workflowPresets || [];
}

/**
* Don't use this function if you need to keep any changes in the presets
*/
export function allWorkflowPresets(folder: string) {
    return workflowPresets(folder).concat(userWorkflowPresets(folder));
}

export function getPresetByName<T extends Preset>(presets: T[], name: string): T | null {
    return presets.find(preset => preset.name === name) ?? null;
}

function isInheritable(key: keyof ConfigurePreset | keyof BuildPreset | keyof TestPreset | keyof PackagePreset | keyof WorkflowPreset) {
    return key !== 'name' && key !== 'hidden' && key !== 'inherits' && key !== 'description' && key !== 'displayName';
}

export function inheritsFromUserPreset(preset: ConfigurePreset | BuildPreset | TestPreset | PackagePreset | WorkflowPreset,
    presetType: 'configurePresets' | 'buildPresets' | 'testPresets' | 'packagePresets' | 'workflowPresets', folderPath: string): boolean {

    const originalUserPresetsFile: PresetsFile = getOriginalUserPresetsFile(folderPath) || { version: 8 };
    const presetInherits = (presets: Preset[] | undefined, inherits: string | string[] | undefined) => presets?.find(p =>
        Array.isArray(inherits)
            ? inherits.some(inherit => inherit === p.name)
            : inherits === p.name
    );

    if (presetType !== 'workflowPresets' && (preset as Preset).inherits &&
        presetInherits(originalUserPresetsFile[presetType], (preset as Preset).inherits)) {
        return true;
    }

    // first step of a Workflow Preset must be a configure preset
    const inheritedConfigurePreset = presetType === 'workflowPresets' ? (preset as WorkflowPreset).steps[0]?.name :
        presetType !== 'configurePresets' ? (preset as InheritsConfigurePreset).configurePreset : undefined;

    return inheritedConfigurePreset ?
        !!originalUserPresetsFile.configurePresets?.find(p => p.name === inheritedConfigurePreset) : false;
}

/**
 * Shallow copy if a key in base doesn't exist in target
 */
function merge<T extends Object>(target: T, base: T) {
    Object.keys(base).forEach(key => {
        const field = key as keyof T;
        if (!target.hasOwnProperty(field)) {
            target[field] = base[field] as never;
        }
    });
}

/**
 * Used for both expandConfigurePreset and expandVendorForConfigurePreset
 * Map<fsPath, Set<referencedPresets>>
 */
const referencedConfigurePresets: Map<string, Set<string>> = new Map();

/**
 * This is actually a very limited version of expandConfigurePreset.
 * Build/test presets currently don't need this, but We could extend this
 * to work with build/test presets in the future.
 * Use expandVendorPreset if other fields are needed.
 * They should NOT be used together.
 * They should Not call each other.
 */
export async function expandVendorForConfigurePresets(folder: string, sourceDir: string, workspaceFolder: string, errorHandler?: ExpansionErrorHandler): Promise<void> {
    for (const preset of configurePresets(folder)) {
        await getVendorForConfigurePreset(folder, preset.name, sourceDir, workspaceFolder, errorHandler);
    }
    for (const preset of userConfigurePresets(folder)) {
        await getVendorForConfigurePreset(folder, preset.name, sourceDir, workspaceFolder, errorHandler);
    }
}

async function getVendorForConfigurePreset(folder: string, name: string, sourceDir: string, workspaceFolder: string, errorHandler?: ExpansionErrorHandler): Promise<VendorType | VendorVsSettings | null> {
    const refs = referencedConfigurePresets.get(folder);
    if (!refs) {
        referencedConfigurePresets.set(folder, new Set());
    } else {
        refs.clear();
    }
    return getVendorForConfigurePresetImpl(folder, name, sourceDir, workspaceFolder, false, errorHandler);
}

async function getVendorForConfigurePresetImpl(folder: string, name: string, sourceDir: string, workspaceFolder: string, allowUserPreset: boolean = false, errorHandler?: ExpansionErrorHandler): Promise<VendorType | VendorVsSettings | null> {
    let preset = getPresetByName(configurePresets(folder), name);
    if (preset) {
        const expandedPreset = await expandConfigurePreset(folder, name, workspaceFolder, sourceDir, false, false, errorHandler);
        if (expandedPreset) {
            return getVendorForConfigurePresetHelper(folder, expandedPreset, sourceDir, workspaceFolder, false, errorHandler);
        }
    }

    if (allowUserPreset) {
        preset = getPresetByName(userConfigurePresets(folder), name);
        if (preset) {
            const expandedPreset = await expandConfigurePreset(folder, name, workspaceFolder, sourceDir, allowUserPreset, false, errorHandler);
            if (expandedPreset) {
                return getVendorForConfigurePresetHelper(folder, expandedPreset, sourceDir, workspaceFolder, allowUserPreset, errorHandler);
            }
        }
    }

    return null;
}

async function getVendorForConfigurePresetHelper(folder: string, preset: ConfigurePreset, sourceDir: string, workspaceFolder: string, allowUserPreset: boolean = false, errorHandler?: ExpansionErrorHandler): Promise<VendorType | VendorVsSettings | null> {
    if (preset.__expanded) {
        return preset.vendor || null;
    }

    const refs = referencedConfigurePresets.get(folder)!;

    if (refs.has(preset.name)) {
        // Referenced this preset before, but it doesn't have a configure preset. This is a circular inheritance.
        log.error(localize('circular.inherits.in.config.preset', 'Circular inherits in configure preset {0}', preset.name));
        errorHandler?.errorList.push([localize('circular.inherits.in.config.preset', 'Circular inherits in configure preset'), preset.name]);
        return null;
    }

    refs.add(preset.name);

    preset.vendor = preset.vendor || {};

    if (preset.inherits) {
        if (util.isString(preset.inherits)) {
            preset.inherits = [preset.inherits];
        }
        for (const parent of preset.inherits) {
            const parentVendor = await getVendorForConfigurePresetImpl(folder, parent, sourceDir, workspaceFolder, allowUserPreset);
            if (parentVendor) {
                for (const key in parentVendor) {
                    if (preset.vendor[key] === undefined) {
                        preset.vendor[key] = parentVendor[key];
                    }
                }
            }
        }
    }

    return preset.vendor || null;
}

async function getExpansionOptions(workspaceFolder: string, sourceDir: string, preset: ConfigurePreset | BuildPreset | TestPreset) {
    const generator = 'generator' in preset
        ? preset.generator
        : ('__generator' in preset ? preset.__generator : undefined);

    const expansionOpts: ExpansionOptions = {
        vars: {
            generator: generator || 'null',
            workspaceFolder,
            workspaceFolderBasename: path.basename(workspaceFolder),
            workspaceHash: util.makeHashString(workspaceFolder),
            workspaceRoot: workspaceFolder,
            workspaceRootFolderName: path.dirname(workspaceFolder),
            userHome: paths.userHome,
            sourceDir,
            sourceParentDir: path.dirname(sourceDir),
            sourceDirName: path.basename(sourceDir),
            presetName: preset.name
        },
        envOverride: preset.environment,
        recursive: true,
        // Don't support commands since expansion might be called on activation. If there is
        // an extension depending on us, and there is a command in this extension is invoked,
        // this would be a deadlock. This could be avoided but at a huge cost.
        doNotSupportCommands: true
    };

    if (preset.__file && preset.__file.version >= 3) {
        expansionOpts.vars['hostSystemName'] = await util.getHostSystemNameMemo();
    }
    if (preset.__file && preset.__file.version >= 4) {
        expansionOpts.vars['fileDir'] = path.dirname(preset.__file!.__path!);
    }
    if (preset.__file && preset.__file.version >= 5) {
        expansionOpts.vars['pathListSep'] = path.delimiter;
    }

    return expansionOpts;
}

async function expandCondition(condition: boolean | Condition | null | undefined, expansionOpts: ExpansionOptions, errorHandler?: ExpansionErrorHandler): Promise<boolean | Condition | undefined> {
    if (util.isNullOrUndefined(condition)) {
        return undefined;
    }
    if (util.isBoolean(condition)) {
        return condition;
    }
    if (condition.type) {
        const result: Condition = { type: condition.type };
        if (condition.lhs) {
            result.lhs = await expandString(condition.lhs, expansionOpts, errorHandler);
        }
        if (condition.rhs) {
            result.rhs = await expandString(condition.rhs, expansionOpts, errorHandler);
        }
        if (condition.string) {
            result.string = await expandString(condition.string, expansionOpts, errorHandler);
        }
        if (condition.list) {
            result.list = [];
            for (const value of condition.list) {
                result.list.push(await expandString(value, expansionOpts, errorHandler));
            }
        }
        if (condition.condition) {
            const expanded = await expandCondition(condition.condition, expansionOpts);
            if (!util.isBoolean(expanded)) {
                result.condition = expanded;
            }
        }
        if (condition.conditions) {
            result.conditions = [];
            for (const value of condition.conditions) {
                const expanded = await expandCondition(value, expansionOpts);
                if (expanded && !util.isBoolean(expanded)) {
                    result.conditions.push(expanded);
                }
            }
        }
        merge(result, condition); // Copy the remaining fields;
        return result;
    }
    return undefined;
}

export async function expandConditionsForPresets(folder: string, sourceDir: string, workspaceFolder: string, errorHandler?: ExpansionErrorHandler) {
    for (const preset of allConfigurePresets(folder)) {
        if (preset.condition) {
            const expandedPreset = await expandConfigurePreset(folder, preset.name, sourceDir, workspaceFolder, true, false, errorHandler);
            if (expandedPreset) {
                const opts = await getExpansionOptions('${workspaceFolder}', sourceDir, expandedPreset);
                preset.condition = await expandCondition(preset.condition, opts, errorHandler);
            }
        }
    }
    for (const preset of allBuildPresets(folder)) {
        if (preset.condition) {
            const expandedPreset = await expandBuildPreset(folder, preset.name, workspaceFolder, sourceDir, undefined, undefined, true, preset.configurePreset, false);
            if (expandedPreset) {
                const opts = await getExpansionOptions('${workspaceFolder}', sourceDir, expandedPreset);
                preset.condition = await expandCondition(preset.condition, opts, errorHandler);
            }
        }
    }
    for (const preset of allTestPresets(folder)) {
        if (preset.condition) {
            const expandedPreset = await expandTestPreset(folder, preset.name, workspaceFolder, sourceDir, undefined, true, preset.configurePreset, false);
            if (expandedPreset) {
                const opts = await getExpansionOptions('${workspaceFolder}', sourceDir, expandedPreset);
                preset.condition = await expandCondition(preset.condition, opts, errorHandler);
            }
        }
    }
}

export async function expandConfigurePreset(folder: string, name: string, workspaceFolder: string, sourceDir: string, allowUserPreset: boolean = false, enableTryApplyDevEnv: boolean = true, errorHandler?: ExpansionErrorHandler): Promise<ConfigurePreset | null> {

    // TODO: We likely need to refactor to include these refs, for configure, build, test, etc Presets.
    const refs = referencedConfigurePresets.get(folder);
    if (!refs) {
        referencedConfigurePresets.set(folder, new Set());
    } else {
        refs.clear();
    }

    let preset = await expandConfigurePresetImpl(folder, name, allowUserPreset, errorHandler);
    if (!preset) {
        return null;
    }
    if (enableTryApplyDevEnv) {
        preset = await tryApplyVsDevEnv(preset);
    }

    preset.environment = EnvironmentUtils.mergePreserveNull([process.env, preset.environment]);

    // Expand strings under the context of current preset
    const expandedPreset: ConfigurePreset = { name };
    const expansionOpts: ExpansionOptions = await getExpansionOptions(workspaceFolder, sourceDir, preset);

    // Expand environment vars first since other fields may refer to them
    if (preset.environment) {
        expandedPreset.environment = EnvironmentUtils.createPreserveNull();
        for (const key in preset.environment) {
            if (preset.environment[key]) {
                expandedPreset.environment[key] = await expandString(preset.environment[key]!, expansionOpts, errorHandler);
            }
        }
    }

    expansionOpts.envOverride = expandedPreset.environment;

    if (preset.__file && preset.__file.version >= 3) {
        // For presets v3+ binaryDir is optional, but cmake-tools needs a value. Default to something reasonable.
        if (!preset.binaryDir) {
            const defaultValue = '${sourceDir}/out/build/${presetName}';

            log.debug(localize('binaryDir.undefined', 'Configure preset {0}: No binaryDir specified, using default value {1}', preset.name, `"${defaultValue}"`));
            preset.binaryDir = defaultValue;
        }
    }

    // Expand other fields
    if (preset.binaryDir) {
        expandedPreset.binaryDir = util.lightNormalizePath(await expandString(preset.binaryDir, expansionOpts, errorHandler));
        if (!path.isAbsolute(expandedPreset.binaryDir)) {
            expandedPreset.binaryDir = util.resolvePath(expandedPreset.binaryDir, sourceDir);
        }
    }

    if (preset.cmakeExecutable) {
        expandedPreset.cmakeExecutable = util.lightNormalizePath(await expandString(preset.cmakeExecutable, expansionOpts, errorHandler));
    }

    if (preset.installDir) {
<<<<<<< HEAD
        expandedPreset.installDir = util.lightNormalizePath(await expandString(preset.installDir, expansionOpts, errorHandler));
=======
        expandedPreset.installDir = util.resolvePath(await expandString(preset.installDir, expansionOpts), sourceDir);
>>>>>>> a63562f0
    }

    if (preset.toolchainFile) {
        expandedPreset.toolchainFile = util.lightNormalizePath(await expandString(preset.toolchainFile, expansionOpts, errorHandler));
    }

    if (preset.cacheVariables) {
        expandedPreset.cacheVariables = {};
        for (const cacheVarName in preset.cacheVariables) {
            const cacheVar = preset.cacheVariables[cacheVarName];
            if (typeof cacheVar === 'boolean') {
                expandedPreset.cacheVariables[cacheVarName] = cacheVar;
            } else if (cacheVar || cacheVar === "") {
                if (util.isString(cacheVar)) {
                    expandedPreset.cacheVariables[cacheVarName] = await expandString(cacheVar, expansionOpts, errorHandler);
                } else if (util.isString(cacheVar.value)) {
                    expandedPreset.cacheVariables[cacheVarName] = { type: cacheVar.type, value: await expandString(cacheVar.value, expansionOpts, errorHandler) };
                } else {
                    expandedPreset.cacheVariables[cacheVarName] = { type: cacheVar.type, value: cacheVar.value };
                }
            }
        }
    }

    if (preset.condition) {
        expandedPreset.condition = await expandCondition(expandedPreset.condition, expansionOpts, errorHandler);
    }

    if (errorHandler) {
        for (const error of errorHandler.tempErrorList || []) {
            errorHandler.errorList.push([error[0], `'${error[1]}' in preset '${preset.name}'`]);
        }
        errorHandler.tempErrorList = [];
    }

    // Other fields can be copied by reference for simplicity
    merge(expandedPreset, preset);

    return expandedPreset;
}

export function getArchitecture(preset: ConfigurePreset) {
    if (util.isString(preset.architecture)) {
        return preset.architecture;
    } else if (preset.architecture && preset.architecture.value) {
        return preset.architecture.value;
    }
    log.warning(localize('no.cl.arch', 'Configure preset {0}: No architecture specified for cl.exe, using x86 by default', preset.name));
    return 'x86';
}

export function getToolset(preset: ConfigurePreset): Toolset {
    let result: Toolset | undefined;
    if (util.isString(preset.toolset)) {
        result = parseToolset(preset.toolset);
    } else if (preset.toolset && util.isString(preset.toolset.value)) {
        result = parseToolset(preset.toolset.value);
    }

    const noToolsetArchWarning = localize('no.cl.toolset.arch', "Configure preset {0}: No toolset architecture specified for cl.exe, using {1} by default", preset.name, '"host=x86"');
    if (result) {
        if (result.name === 'x86' || result.name === 'x64') {
            log.warning(localize('invalid.cl.toolset.arch', "Configure preset {0}: Unexpected toolset architecture specified {1}, did you mean {2}?", preset.name, `"${result.name}"`, `"host=${result.name}"`));
        }
        if (!result.host) {
            log.warning(noToolsetArchWarning);
            result.host = 'x86';
        }
        if (!result.version && result.name !== latestToolsetName) {
            log.warning(localize('no.cl.toolset.version', 'Configure preset {0}: No toolset version specified for cl.exe, using latest by default', preset.name));
        }
    } else {
        log.warning(noToolsetArchWarning);
        result = { host: 'x86' };
    }
    return result;
}

const toolsetToVersion: { [key: string]: string } = {
    'v100': '10.0',
    'v110': '11.0',
    'v120': '12.0',
    'v140': '14.0',
    'v141': '14.16',
    'v142': '14.29'
    // don't include the latest version - the compiler version changes frequently and it will be picked by default anyway.
    // NOTE: the latest toolset name (below) should be kept up to date.
};
const latestToolsetName = 'v143';

// We don't support all of these options for Kit lookup right now, but might in the future.
function parseToolset(toolset: string): Toolset {
    const toolsetOptions = toolset.split(',');

    const result: Toolset = {};
    for (const option of toolsetOptions) {
        if (option.indexOf('=') < 0) {
            const version = toolsetToVersion[option];
            if (version) {
                result.version = version;
            } else {
                result.name = option;
            }
        } else {
            const keyValue = option.split('=');
            switch (keyValue[0].toLowerCase()) {
                case 'cuda':
                    result.cuda = keyValue[1];
                    break;
                case 'host':
                    result.host = keyValue[1];
                    break;
                case 'version':
                    result.version = keyValue[1];
                    break;
                case 'vctargetspath':
                    result.VCTargetsPath = keyValue[1];
                    break;
                default:
                    log.warning(localize('unknown.toolset.option', "Unrecognized toolset option will be ignored: {0}", option));
                    break;
            }
        }
    }
    return result;
}

async function expandConfigurePresetImpl(folder: string, name: string, allowUserPreset: boolean = false, errorHandler?: ExpansionErrorHandler): Promise<ConfigurePreset | null> {
    let preset = getPresetByName(configurePresets(folder), name);
    if (preset) {
        return expandConfigurePresetHelper(folder, preset, false, errorHandler);
    }

    if (allowUserPreset) {
        preset = getPresetByName(userConfigurePresets(folder), name);
        if (preset) {
            return expandConfigurePresetHelper(folder, preset, true, errorHandler);
        }
    }

    log.error(localize('config.preset.not.found.full', 'Could not find configure preset with name {0}', name));
    errorHandler?.tempErrorList.push([localize('config.preset.not.found', 'Could not find configure preset'), name]);
    return null;
}

async function tryApplyVsDevEnv(preset: ConfigurePreset) {
    if (!preset.__vsDevEnvApplied) {
        let compilerEnv = EnvironmentUtils.createPreserveNull();
        // [Windows Only] If CMAKE_CXX_COMPILER or CMAKE_C_COMPILER is set as cl, clang, clang-cl, clang-cpp and clang++,
        // but they are not on PATH, then set the env automatically.
        if (process.platform === 'win32') {
            if (preset.cacheVariables) {
                const cxxCompiler = getStringValueFromCacheVar(preset.cacheVariables['CMAKE_CXX_COMPILER'])?.toLowerCase();
                const cCompiler = getStringValueFromCacheVar(preset.cacheVariables['CMAKE_C_COMPILER'])?.toLowerCase();
                // The env variables for the supported compilers are the same.
                const compilerName: string | undefined = util.isSupportedCompiler(cxxCompiler) || util.isSupportedCompiler(cCompiler);

                // find where.exe using process.env since we're on windows.
                let whereExecutable;
                // assume in this call that it exists
                const whereOutput = await execute('where.exe', ['where.exe'], null, {
                    environment: process.env,
                    silent: true,
                    encoding: 'utf-8',
                    shell: true
                }).result;

                // now we have a valid where.exe

                if (whereOutput.stdout) {
                    const locations = whereOutput.stdout.split('\r\n');
                    if (locations.length > 0) {
                        whereExecutable = locations[0];
                    }
                }

                if (compilerName && whereExecutable) {
                    const compilerLocation = await execute(whereExecutable, [compilerName], null, {
                        environment: EnvironmentUtils.create(preset.environment),
                        silent: true,
                        encoding: 'utf8',
                        shell: true
                    }).result;

                    if (!compilerLocation.stdout) {
                        // Not on PATH, need to set env
                        const arch = getArchitecture(preset);
                        const toolset = getToolset(preset);

                        // Get version info for all VS instances.
                        const vsInstalls = await vsInstallations();

                        // The VS installation to grab developer environment from.
                        let vsInstall: VSInstallation | undefined;

                        // VS generators starting with Visual Studio 15 2017 support CMAKE_GENERATOR_INSTANCE.
                        // If supported, we should respect this value when defined. If not defined, we should
                        // set it to ensure CMake chooses the same VS instance as we use here.
                        // Note that if the user sets this in a toolchain file we won't know about it,
                        // which could cause configuration to fail. However the user can workaround this by launching
                        // vscode from the dev prompt of their desired instance.
                        // https://cmake.org/cmake/help/latest/variable/CMAKE_GENERATOR_INSTANCE.html
                        let vsGeneratorVersion: number | undefined;
                        const matches = preset.generator?.match(/Visual Studio (?<version>\d+)/);
                        if (matches && matches.groups?.version) {
                            vsGeneratorVersion = parseInt(matches.groups.version);
                            const useCMakeGeneratorInstance = !isNaN(vsGeneratorVersion) && vsGeneratorVersion >= 15;
                            const cmakeGeneratorInstance = getStringValueFromCacheVar(preset.cacheVariables['CMAKE_GENERATOR_INSTANCE']);
                            if (useCMakeGeneratorInstance && cmakeGeneratorInstance) {
                                const cmakeGeneratorInstanceNormalized = path.normalize(cmakeGeneratorInstance);
                                vsInstall = vsInstalls.find((vs) => vs.installationPath
                                        && path.normalize(vs.installationPath) === cmakeGeneratorInstanceNormalized);

                                if (!vsInstall) {
                                    log.warning(localize('specified.vs.not.found',
                                        "Configure preset {0}: Visual Studio instance specified by {1} was not found, falling back on default instance lookup behavior.",
                                        preset.name, `CMAKE_GENERATOR_INSTANCE="${cmakeGeneratorInstance}"`));
                                }
                            }
                        }

                        // If VS instance wasn't chosen using CMAKE_GENERATOR_INSTANCE, look up a matching instance
                        // that supports the specified toolset.
                        if (!vsInstall) {
                            // sort VS installs in order of descending version. This ensures we choose the latest supported install first.
                            vsInstalls.sort((a, b) => {
                                if (a.isPrerelease && !b.isPrerelease) {
                                    return 1;
                                } else if (!a.isPrerelease && b.isPrerelease) {
                                    return -1;
                                }
                                return -compareVersions(a.installationVersion, b.installationVersion);
                            });

                            for (const vs of vsInstalls) {
                                // Check for existence of vcvars script to determine whether desired host/target architecture is supported.
                                // toolset.host will be set by getToolset.
                                if (await getVcVarsBatScript(vs, toolset.host!, arch)) {
                                    // If a toolset version is specified then check to make sure this vs instance has it installed.
                                    if (toolset.version) {
                                        const availableToolsets = await enumerateMsvcToolsets(vs.installationPath, vs.installationVersion);
                                        // forcing non-null due to false positive (toolset.version is checked in conditional)
                                        if (availableToolsets?.find(t => t.startsWith(toolset.version!))) {
                                            vsInstall = vs;
                                            break;
                                        }
                                    } else if (!vsGeneratorVersion || vs.installationVersion.startsWith(vsGeneratorVersion.toString())) {
                                        // If no toolset version specified then choose the latest VS instance for the given generator
                                        vsInstall = vs;
                                        break;
                                    }
                                }
                            }
                        }

                        if (!vsInstall) {
                            log.error(localize('specified.cl.not.found',
                                "Configure preset {0}: Compiler {1} with toolset {2} and architecture {3} was not found, you may need to run the 'CMake: Scan for Compilers' command if this toolset exists on your computer.",
                                preset.name, `"${compilerName}.exe"`, toolset.version ? `"${toolset.version},${toolset.host}"` : `"${toolset.host}"`, `"${arch}"`));
                        } else {
                            log.info(localize('using.vs.instance', "Using developer environment from Visual Studio (instance {0}, version {1}, installed at {2})", vsInstall.instanceId, vsInstall.installationVersion, `"${vsInstall.installationPath}"`));
                            const vsEnv = await varsForVSInstallation(vsInstall, toolset.host!, arch, toolset.version);
                            compilerEnv = vsEnv ?? EnvironmentUtils.create();

                            // if ninja isn't on path, try to look for it in a VS install
                            const ninjaLoc = await execute(whereExecutable, ['ninja'], null, {
                                environment: EnvironmentUtils.create(preset.environment),
                                silent: true,
                                encoding: 'utf8',
                                shell: true
                            }).result;
                            if (!ninjaLoc.stdout) {
                                const vsCMakePaths = await paths.vsCMakePaths(vsInstall.instanceId);
                                if (vsCMakePaths.ninja) {
                                    log.warning(localize('ninja.not.set', 'Ninja is not set on PATH, trying to use {0}', vsCMakePaths.ninja));
                                    compilerEnv['PATH'] = `${path.dirname(vsCMakePaths.ninja)};${compilerEnv['PATH']}`;
                                }
                            }

                            preset.environment = EnvironmentUtils.mergePreserveNull([preset.environment, compilerEnv]);
                        }
                    }
                }
            }
        }

        preset.__vsDevEnvApplied = true;
    }

    return preset;
}

async function expandConfigurePresetHelper(folder: string, preset: ConfigurePreset, allowUserPreset: boolean = false, errorHandler?: ExpansionErrorHandler) {
    if (preset.__expanded) {
        return preset;
    }

    if (preset.__file) {
        if (preset.__file.version <= 2) {
            // toolchainFile and installDir added in presets v3
            if (preset.toolchainFile) {
                log.error(localize('property.unsupported.v2', 'Configure preset {0}: Property {1} is unsupported in presets v2', preset.name, '"toolchainFile"'));
                errorHandler?.errorList.push([localize('property.unsupported.v2', 'Property "toolchainFile" is unsupported in presets v2'), preset.name]);
                return null;
            }
            if (preset.installDir) {
                log.error(localize('property.unsupported.v2', 'Configure preset {0}: Property {1} is unsupported in presets v2', preset.name, '"installDir"'));
                errorHandler?.errorList.push([localize('property.unsupported.v2', 'Configure preset {0}: Property "installDir" is unsupported in presets v2'), preset.name]);
                return null;
            }
        }
    }

    const refs = referencedConfigurePresets.get(folder)!;

    if (refs.has(preset.name) && !preset.__expanded) {
        // Referenced this preset before, but it still hasn't been expanded. So this is a circular inheritance.
        log.error(localize('circular.inherits.in.config.preset', 'Circular inherits in configure preset {0}', preset.name));
        errorHandler?.errorList.push([localize('circular.inherits.in.config.preset', 'Circular inherits in configure preset'), preset.name]);
        return null;
    }

    refs.add(preset.name);

    // Init env and cacheVar to empty if not specified to avoid null checks later
    if (!preset.environment) {
        preset.environment = EnvironmentUtils.createPreserveNull();
    }
    if (!preset.cacheVariables) {
        preset.cacheVariables = {};
    }

    // Expand inherits
    let inheritedEnv = EnvironmentUtils.createPreserveNull();
    if (preset.inherits) {
        if (util.isString(preset.inherits)) {
            preset.inherits = [preset.inherits];
        }
        for (const parentName of preset.inherits) {
            const parent = await expandConfigurePresetImpl(folder, parentName, allowUserPreset, errorHandler);
            if (parent) {
                // Inherit environment
                inheritedEnv = EnvironmentUtils.mergePreserveNull([parent.environment, inheritedEnv]);
                // Inherit cache vars
                for (const name in parent.cacheVariables) {
                    if (preset.cacheVariables[name] === undefined) {
                        preset.cacheVariables[name] = parent.cacheVariables[name];
                    }
                }
                // Inherit other fields
                let key: keyof ConfigurePreset;
                for (key in parent) {
                    if (isInheritable(key) && preset[key] === undefined) {
                        // 'as never' to bypass type check
                        preset[key] = parent[key] as never;
                    }
                }
            }
        }
    }

    preset.environment = EnvironmentUtils.mergePreserveNull([inheritedEnv, preset.environment]);

    preset.__expanded = true;
    return preset;
}

// Used for both getConfigurePreset and expandBuildPreset.
// Map<fsPath, Set<referencedPresets>>
const referencedBuildPresets: Map<string, Set<string>> = new Map();

/**
 * This is actually a very limited version of expandBuildPreset/expandTestPreset.
 * Use expandBuildPreset/expandTestPreset if other fields are needed.
 * They should NOT be used together.
 * They should Not call each other.
 */
export function expandConfigurePresetForPresets(folder: string, presetType: 'build' | 'test' | 'package' | 'workflow'): void {
    if (presetType === 'build') {
        for (const preset of buildPresets(folder)) {
            getConfigurePresetForPreset(folder, preset.name, presetType);
        }
        for (const preset of userBuildPresets(folder)) {
            getConfigurePresetForPreset(folder, preset.name, presetType, true);
        }
    } else if (presetType === 'test') {
        for (const preset of testPresets(folder)) {
            getConfigurePresetForPreset(folder, preset.name, presetType);
        }
        for (const preset of userTestPresets(folder)) {
            getConfigurePresetForPreset(folder, preset.name, presetType, true);
        }
    } else if (presetType === 'package') {
        for (const preset of packagePresets(folder)) {
            getConfigurePresetForPreset(folder, preset.name, presetType);
        }
        for (const preset of userPackagePresets(folder)) {
            getConfigurePresetForPreset(folder, preset.name, presetType, true);
        }
    } else if (presetType === 'workflow') {
        for (const preset of workflowPresets(folder)) {
            getConfigurePresetForPreset(folder, preset.name, presetType);
        }
        for (const preset of userWorkflowPresets(folder)) {
            getConfigurePresetForPreset(folder, preset.name, presetType, true);
        }
    }
}

function getConfigurePresetForPreset(folder: string, name: string, presetType: 'build' | 'test' | 'package' | 'workflow', allowUserPreset: boolean = false): string | null {
    if (presetType === 'build') {
        const refs = referencedBuildPresets.get(folder);
        if (!refs) {
            referencedBuildPresets.set(folder, new Set());
        } else {
            refs.clear();
        }
    } else if (presetType === 'test') {
        const refs = referencedTestPresets.get(folder);
        if (!refs) {
            referencedTestPresets.set(folder, new Set());
        } else {
            refs.clear();
        }
    } else if (presetType === 'package') {
        const refs = referencedPackagePresets.get(folder);
        if (!refs) {
            referencedPackagePresets.set(folder, new Set());
        } else {
            refs.clear();
        }
    } else if (presetType === 'workflow') {
        const refs = referencedWorkflowPresets.get(folder);
        if (!refs) {
            referencedWorkflowPresets.set(folder, new Set());
        } else {
            refs.clear();
        }
    }

    return getConfigurePresetForPresetImpl(folder, name, presetType, allowUserPreset);
}

function getConfigurePresetForPresetImpl(folder: string, name: string, presetType: 'build' | 'test' | 'package' | 'workflow', allowUserPreset: boolean = false): string | null {
    let preset: BuildPreset | TestPreset | PackagePreset | WorkflowPreset | null = null;
    if (presetType === 'build') {
        preset = getPresetByName(buildPresets(folder), name);
    } else if (presetType === 'test') {
        preset = getPresetByName(testPresets(folder), name);
    } else if (presetType === 'package') {
        preset = getPresetByName(packagePresets(folder), name);
    } else if (presetType === 'workflow') {
        preset = getPresetByName(workflowPresets(folder), name);
    }

    if (preset) {
        return getConfigurePresetForPresetHelper(folder, preset, presetType);
    }

    if (allowUserPreset) {
        if (presetType === 'build') {
            preset = getPresetByName(userBuildPresets(folder), name);
        } else {
            preset = getPresetByName(userTestPresets(folder), name);
        }
        if (preset) {
            return getConfigurePresetForPresetHelper(folder, preset, presetType, true);
        }
    }

    return null;
}

function getConfigurePresetForPresetHelper(folder: string, preset: BuildPreset | TestPreset, presetType: 'build' | 'test' | 'package' | 'workflow', allowUserPreset: boolean = false): string | null {
    if (preset.configurePreset) {
        return preset.configurePreset;
    }

    if (preset.__expanded) {
        return preset.configurePreset || null;
    }

    if (presetType === 'build') {
        const refs = referencedBuildPresets.get(folder)!;
        if (refs.has(preset.name)) {
            // Referenced this preset before, but it doesn't have a configure preset. This is a circular inheritance.
            log.error(localize('circular.inherits.in.build.preset', 'Circular inherits in build preset {0}', preset.name));
            return null;
        }

        refs.add(preset.name);
    } else if (presetType === 'test') {
        const refs = referencedTestPresets.get(folder)!;
        if (refs.has(preset.name)) {
            log.error(localize('circular.inherits.in.test.preset', 'Circular inherits in test preset {0}', preset.name));
            return null;
        }

        refs.add(preset.name);
    } else if (presetType === 'package') {
        const refs = referencedPackagePresets.get(folder)!;
        if (refs.has(preset.name)) {
            log.error(localize('circular.inherits.in.package.preset', 'Circular inherits in package preset {0}', preset.name));
            return null;
        }

        refs.add(preset.name);
    } else if (presetType === 'workflow') {
        const refs = referencedWorkflowPresets.get(folder)!;
        if (refs.has(preset.name)) {
            log.error(localize('circular.inherits.in.workflow.preset', 'Circular inherits in workflow preset {0}', preset.name));
            return null;
        }

        refs.add(preset.name);
    }

    if (preset.inherits) {
        if (util.isString(preset.inherits)) {
            preset.inherits = [preset.inherits];
        }
        for (const parent of preset.inherits) {
            const parentConfigurePreset = getConfigurePresetForPresetImpl(folder, parent, presetType, allowUserPreset);
            if (parentConfigurePreset) {
                preset.configurePreset = parentConfigurePreset;
                return parentConfigurePreset;
            }
        }
    }

    return null;
}

export async function expandBuildPreset(folder: string, name: string, workspaceFolder: string, sourceDir: string, parallelJobs?: number, preferredGeneratorName?: string, allowUserPreset: boolean = false, configurePreset?: string, enableTryApplyDevEnv: boolean = true, errorHandler?: ExpansionErrorHandler): Promise<BuildPreset | null> {
    const refs = referencedBuildPresets.get(folder);
    if (!refs) {
        referencedBuildPresets.set(folder, new Set());
    } else {
        refs.clear();
    }

    const preset = await expandBuildPresetImpl(folder, name, workspaceFolder, sourceDir, parallelJobs, preferredGeneratorName, allowUserPreset, configurePreset, enableTryApplyDevEnv, errorHandler);
    if (!preset) {
        return null;
    }

    // Expand strings under the context of current preset
    const expandedPreset: BuildPreset = { name };
    const expansionOpts: ExpansionOptions = await getExpansionOptions(workspaceFolder, sourceDir, preset);

    // Expand environment vars first since other fields may refer to them
    if (preset.environment) {
        expandedPreset.environment = EnvironmentUtils.createPreserveNull();
        for (const key in preset.environment) {
            if (preset.environment[key]) {
                expandedPreset.environment[key] = await expandString(preset.environment[key]!, expansionOpts, errorHandler);
            }
        }
    }

    expansionOpts.envOverride = expandedPreset.environment;

    // Expand other fields
    if (preset.targets) {
        if (util.isString(preset.targets)) {
            expandedPreset.targets = await expandString(preset.targets, expansionOpts, errorHandler);
        } else {
            expandedPreset.targets = [];
            for (let index = 0; index < preset.targets.length; index++) {
                expandedPreset.targets[index] = await expandString(preset.targets[index], expansionOpts, errorHandler);
            }
        }
    }
    if (preset.nativeToolOptions) {
        expandedPreset.nativeToolOptions = [];
        for (let index = 0; index < preset.nativeToolOptions.length; index++) {
            expandedPreset.nativeToolOptions[index] = await expandString(preset.nativeToolOptions[index], expansionOpts, errorHandler);
        }
    }

    // Other fields can be copied by reference for simplicity
    merge(expandedPreset, preset);

    if (errorHandler) {
        for (const error of errorHandler.tempErrorList || []) {
            errorHandler.errorList.push([error[0], `'${error[1]}' in preset '${preset.name}'`]);
        }
        errorHandler.tempErrorList = [];
    }

    return expandedPreset;
}

async function expandBuildPresetImpl(folder: string, name: string, workspaceFolder: string, sourceDir: string, parallelJobs?: number, preferredGeneratorName?: string, allowUserPreset: boolean = false, configurePreset?: string, enableTryApplyDevEnv: boolean = true, errorHandler?: ExpansionErrorHandler): Promise<BuildPreset | null> {
    let preset = getPresetByName(buildPresets(folder), name);
    if (preset) {
        return expandBuildPresetHelper(folder, preset, workspaceFolder, sourceDir, parallelJobs, preferredGeneratorName, false, enableTryApplyDevEnv, errorHandler);
    }

    if (allowUserPreset) {
        preset = getPresetByName(userBuildPresets(folder), name);
        if (preset) {
            return expandBuildPresetHelper(folder, preset, workspaceFolder, sourceDir, parallelJobs, preferredGeneratorName, true, enableTryApplyDevEnv, errorHandler);
        }
    }

    if (name === defaultBuildPreset.name) {
        // Construct the default build preset every time since it should NOT be cached
        preset = {
            name: defaultBuildPreset.name,
            displayName: defaultBuildPreset.displayName,
            description: defaultBuildPreset.description,
            jobs: parallelJobs || defaultNumJobs(),
            configurePreset
        };
        return expandBuildPresetHelper(folder, preset, workspaceFolder, sourceDir, parallelJobs, preferredGeneratorName, true, enableTryApplyDevEnv, errorHandler);
    }

    log.error(localize('build.preset.not.found.full', 'Could not find build preset with name {0}', name));
    errorHandler?.tempErrorList.push([localize('build.preset.not.found', 'Could not find build preset'), name]);
    return null;
}

async function expandBuildPresetHelper(folder: string, preset: BuildPreset, workspaceFolder: string, sourceDir: string, parallelJobs?: number, preferredGeneratorName?: string, allowUserPreset: boolean = false, enableTryApplyDevEnv: boolean = true, errorHandler?: ExpansionErrorHandler) {
    if (preset.__expanded) {
        return preset;
    }

    const refs = referencedBuildPresets.get(folder)!;

    if (refs.has(preset.name) && !preset.__expanded) {
        // Referenced this preset before, but it still hasn't been expanded. So this is a circular inheritance.
        // Notice that we check !preset.__expanded here but not in getConfigurePresetForBuildPresetHelper because
        // multiple parents could all point to the same parent.
        log.error(localize('circular.inherits.in.build.preset', 'Circular inherits in build preset {0}', preset.name));
        errorHandler?.errorList.push([localize('circular.inherits.in.build.preset', 'Circular inherits in build preset'), preset.name]);
        return null;
    }

    refs.add(preset.name);

    // Init env to empty if not specified to avoid null checks later
    if (!preset.environment) {
        preset.environment = EnvironmentUtils.createPreserveNull();
    }
    let inheritedEnv = EnvironmentUtils.createPreserveNull();

    // Expand inherits
    if (preset.inherits) {
        if (util.isString(preset.inherits)) {
            preset.inherits = [preset.inherits];
        }
        for (const parentName of preset.inherits) {
            const parent = await expandBuildPresetImpl(folder, parentName, workspaceFolder, sourceDir, parallelJobs, preferredGeneratorName, allowUserPreset, undefined, enableTryApplyDevEnv, errorHandler);
            if (parent) {
                // Inherit environment
                inheritedEnv = EnvironmentUtils.mergePreserveNull([parent.environment, inheritedEnv]);
                // Inherit other fields
                let key: keyof BuildPreset;
                for (key in parent) {
                    if (isInheritable(key) && preset[key] === undefined) {
                        // 'as never' to bypass type check
                        preset[key] = parent[key] as never;
                    }
                }
            }
        }
    }

    // Expand configure preset. Evaluate this after inherits since it may come from parents
    if (preset.configurePreset && enableTryApplyDevEnv) {
        const configurePreset = await expandConfigurePreset(folder, preset.configurePreset, workspaceFolder, sourceDir, allowUserPreset, enableTryApplyDevEnv, errorHandler);
        if (configurePreset) {
            preset.__binaryDir = configurePreset.binaryDir;
            preset.__generator = configurePreset.generator;

            if (preset.inheritConfigureEnvironment !== false) { // Check false explicitly since defaults to true
                inheritedEnv = EnvironmentUtils.mergePreserveNull([inheritedEnv, configurePreset.environment]);
            }
        } else {
            return null;
        }
    }

    preset.environment = EnvironmentUtils.mergePreserveNull([process.env, inheritedEnv, preset.environment]);

    preset.__expanded = true;
    return preset;
}

// Map<fsPath, Set<referencedPresets>>
const referencedTestPresets: Map<string, Set<string>> = new Map();

export async function expandTestPreset(folder: string, name: string, workspaceFolder: string, sourceDir: string, preferredGeneratorName?: string, allowUserPreset: boolean = false, configurePreset?: string, enableTryApplyDevEnv: boolean = true, errorHandler?: ExpansionErrorHandler): Promise<TestPreset | null> {
    const refs = referencedTestPresets.get(folder);
    if (!refs) {
        referencedTestPresets.set(folder, new Set());
    } else {
        refs.clear();
    }

    const preset = await expandTestPresetImpl(folder, name, workspaceFolder, sourceDir, preferredGeneratorName, allowUserPreset, configurePreset, enableTryApplyDevEnv, errorHandler);
    if (!preset) {
        return null;
    }

    const expandedPreset: TestPreset = { name };
    const expansionOpts: ExpansionOptions = await getExpansionOptions(workspaceFolder, sourceDir, preset);

    // Expand environment vars first since other fields may refer to them
    if (preset.environment) {
        expandedPreset.environment = EnvironmentUtils.createPreserveNull();
        for (const key in preset.environment) {
            if (preset.environment[key]) {
                expandedPreset.environment[key] = await expandString(preset.environment[key]!, expansionOpts, errorHandler);
            }
        }
    }

    expansionOpts.envOverride = expandedPreset.environment;

    // Expand other fields
    if (preset.overwriteConfigurationFile) {
        expandedPreset.overwriteConfigurationFile = [];
        for (let index = 0; index < preset.overwriteConfigurationFile.length; index++) {
            expandedPreset.overwriteConfigurationFile[index] = await expandString(preset.overwriteConfigurationFile[index], expansionOpts, errorHandler);
        }
    }
    if (preset.output?.outputLogFile) {
        expandedPreset.output = { outputLogFile: util.lightNormalizePath(await expandString(preset.output.outputLogFile, expansionOpts, errorHandler)) };
        merge(expandedPreset.output, preset.output);
    }
    if (preset.output?.outputJUnitFile) {
        expandedPreset.output = { outputJUnitFile: util.lightNormalizePath(await expandString(preset.output.outputJUnitFile, expansionOpts, errorHandler)) };
        merge(expandedPreset.output, preset.output);
    }
    if (preset.filter) {
        expandedPreset.filter = {};
        if (preset.filter.include) {
            expandedPreset.filter.include = {};
            if (preset.filter.include.name) {
                expandedPreset.filter.include.name = await expandString(preset.filter.include.name, expansionOpts, errorHandler);
            }
            if (util.isString(preset.filter.include.index)) {
                expandedPreset.filter.include.index = await expandString(preset.filter.include.index, expansionOpts, errorHandler);
            }
            merge(expandedPreset.filter.include, preset.filter.include);
        }
        if (preset.filter.exclude) {
            expandedPreset.filter.exclude = {};
            if (preset.filter.exclude.label) {
                expandedPreset.filter.exclude.label = await expandString(preset.filter.exclude.label, expansionOpts, errorHandler);
            }
            if (preset.filter.exclude.name) {
                expandedPreset.filter.exclude.name = await expandString(preset.filter.exclude.name, expansionOpts, errorHandler);
            }
            if (preset.filter.exclude.fixtures) {
                expandedPreset.filter.exclude.fixtures = {};
                if (preset.filter.exclude.fixtures.any) {
                    expandedPreset.filter.exclude.fixtures.any = await expandString(preset.filter.exclude.fixtures.any, expansionOpts, errorHandler);
                }
                if (preset.filter.exclude.fixtures.setup) {
                    expandedPreset.filter.exclude.fixtures.setup = await expandString(preset.filter.exclude.fixtures.setup, expansionOpts, errorHandler);
                }
                if (preset.filter.exclude.fixtures.cleanup) {
                    expandedPreset.filter.exclude.fixtures.cleanup = await expandString(preset.filter.exclude.fixtures.cleanup, expansionOpts, errorHandler);
                }
                merge(expandedPreset.filter.exclude.fixtures, preset.filter.exclude.fixtures);
            }
            merge(expandedPreset.filter.exclude, preset.filter.exclude);
        }
        merge(expandedPreset.filter, preset.filter);
    }
    if (preset.execution?.resourceSpecFile) {
        expandedPreset.execution = { resourceSpecFile: util.lightNormalizePath(await expandString(preset.execution.resourceSpecFile, expansionOpts, errorHandler)) };
        merge(expandedPreset.execution, preset.execution);
    }

    merge(expandedPreset, preset);

    if (errorHandler) {
        for (const error of errorHandler.tempErrorList || []) {
            errorHandler.errorList.push([error[0], `'${error[1]}' in preset '${preset.name}'`]);
        }
        errorHandler.tempErrorList = [];
    }

    return expandedPreset;
}

async function expandTestPresetImpl(folder: string, name: string, workspaceFolder: string, sourceDir: string, preferredGeneratorName?: string, allowUserPreset: boolean = false, configurePreset?: string, enableTryApplyDevEnv: boolean = true, errorHandler?: ExpansionErrorHandler): Promise<TestPreset | null> {
    let preset = getPresetByName(testPresets(folder), name);
    if (preset) {
        return expandTestPresetHelper(folder, preset, workspaceFolder, sourceDir, preferredGeneratorName, false, enableTryApplyDevEnv, errorHandler);
    }

    if (allowUserPreset) {
        preset = getPresetByName(userTestPresets(folder), name);
        if (preset) {
            return expandTestPresetHelper(folder, preset, workspaceFolder, sourceDir, preferredGeneratorName, true, enableTryApplyDevEnv, errorHandler);
        }
    }

    if (name === defaultTestPreset.name) {
        // Construct the default test preset every time since it should NOT be cached
        preset = {
            name: defaultTestPreset.name,
            displayName: defaultTestPreset.displayName,
            description: defaultTestPreset.description,
            configurePreset
        };
        return expandTestPresetHelper(folder, preset, workspaceFolder, sourceDir, preferredGeneratorName, true, enableTryApplyDevEnv, errorHandler);
    }

    log.error(localize('test.preset.not.found.full', 'Could not find test preset with name {0}', name));
    errorHandler?.tempErrorList.push([localize('test.preset.not.found', 'Could not find test preset'), name]);
    return null;
}

async function expandTestPresetHelper(folder: string, preset: TestPreset, workspaceFolder: string, sourceDir: string, preferredGeneratorName: string | undefined, allowUserPreset: boolean = false, enableTryApplyDevEnv: boolean = true, errorHandler?: ExpansionErrorHandler) {
    if (preset.__expanded) {
        return preset;
    }

    const refs = referencedTestPresets.get(folder)!;

    if (refs.has(preset.name) && !preset.__expanded) {
        // Referenced this preset before, but it still hasn't been expanded. So this is a circular inheritance.
        log.error(localize('circular.inherits.in.test.preset', 'Circular inherits in test preset {0}', preset.name));
        errorHandler?.errorList.push([localize('circular.inherits.in.test.preset', 'Circular inherits in test preset'), preset.name]);
        return null;
    }

    refs.add(preset.name);

    // Init env to empty if not specified to avoid null checks later
    if (!preset.environment) {
        preset.environment = EnvironmentUtils.createPreserveNull();
    }
    let inheritedEnv = EnvironmentUtils.createPreserveNull();

    // Expand inherits
    if (preset.inherits) {
        if (util.isString(preset.inherits)) {
            preset.inherits = [preset.inherits];
        }
        for (const parentName of preset.inherits) {
            const parent = await expandTestPresetImpl(folder, parentName, workspaceFolder, sourceDir, preferredGeneratorName, allowUserPreset,  undefined, false, errorHandler);
            if (parent) {
                // Inherit environment
                inheritedEnv = EnvironmentUtils.mergePreserveNull([parent.environment, inheritedEnv]);
                // Inherit other fields
                let key: keyof TestPreset;
                for (key in parent) {
                    if (isInheritable(key) && preset[key] === undefined) {
                        // 'as never' to bypass type check
                        preset[key] = parent[key] as never;
                    }
                }
            }
        }
    }

    // Expand configure preset. Evaluate this after inherits since it may come from parents
    if (preset.configurePreset && enableTryApplyDevEnv) { // TODO: check if all changes like this are valid
        const configurePreset = await expandConfigurePreset(folder, preset.configurePreset, workspaceFolder, sourceDir, allowUserPreset, enableTryApplyDevEnv, errorHandler);
        if (configurePreset) {
            preset.__binaryDir = configurePreset.binaryDir;
            preset.__generator = configurePreset.generator;

            if (preset.inheritConfigureEnvironment !== false) { // Check false explicitly since defaults to true
                inheritedEnv = EnvironmentUtils.mergePreserveNull([inheritedEnv, configurePreset.environment]);
            }
        } else {
            return null;
        }
    }

    preset.environment = EnvironmentUtils.mergePreserveNull([process.env, inheritedEnv, preset.environment]);

    preset.__expanded = true;
    return preset;
}

// Map<fsPath, Set<referencedPresets>>
const referencedPackagePresets: Map<string, Set<string>> = new Map();

export async function expandPackagePreset(folder: string, name: string, workspaceFolder: string, sourceDir: string, preferredGeneratorName?: string, allowUserPreset: boolean = false, configurePreset?: string, enableTryApplyDevEnv: boolean = true, errorHandler?: ExpansionErrorHandler): Promise<PackagePreset | null> {
    const refs = referencedPackagePresets.get(folder);
    if (!refs) {
        referencedPackagePresets.set(folder, new Set());
    } else {
        refs.clear();
    }

    const preset = await expandPackagePresetImpl(folder, name, workspaceFolder, sourceDir, preferredGeneratorName, allowUserPreset, configurePreset, enableTryApplyDevEnv, errorHandler);
    if (!preset) {
        return null;
    }

    const expandedPreset: PackagePreset = { name };
    const expansionOpts: ExpansionOptions = await getExpansionOptions(workspaceFolder, sourceDir, preset);

    // Expand environment vars first since other fields may refer to them
    if (preset.environment) {
        expandedPreset.environment = EnvironmentUtils.createPreserveNull();
        for (const key in preset.environment) {
            if (preset.environment[key]) {
                expandedPreset.environment[key] = await expandString(preset.environment[key]!, expansionOpts, errorHandler);
            }
        }
    }

    expansionOpts.envOverride = expandedPreset.environment;

    if (errorHandler) {
        for (const error of errorHandler.tempErrorList || []) {
            errorHandler.errorList.push([error[0], `'${error[1]}' in preset '${preset.name}'`]);
        }
        errorHandler.tempErrorList = [];
    }

    // According to CMake docs, no other fields support macro expansion in a package preset.
    merge(expandedPreset, preset);
    return expandedPreset;
}

async function expandPackagePresetImpl(folder: string, name: string, workspaceFolder: string, sourceDir: string, preferredGeneratorName?: string, allowUserPreset: boolean = false, configurePreset?: string, enableTryApplyDevEnv: boolean = true, errorHandler?: ExpansionErrorHandler): Promise<PackagePreset | null> {
    let preset = getPresetByName(packagePresets(folder), name);
    if (preset) {
        return expandPackagePresetHelper(folder, preset, workspaceFolder, sourceDir, preferredGeneratorName, false, enableTryApplyDevEnv, errorHandler);
    }

    if (allowUserPreset) {
        preset = getPresetByName(userPackagePresets(folder), name);
        if (preset) {
            return expandPackagePresetHelper(folder, preset, workspaceFolder, sourceDir, preferredGeneratorName, true, enableTryApplyDevEnv, errorHandler);
        }
    }

    if (name === defaultPackagePreset.name) {
        // Construct the default package preset every time since it should NOT be cached
        preset = {
            name: defaultPackagePreset.name,
            displayName: defaultPackagePreset.displayName,
            description: defaultPackagePreset.description,
            configurePreset
        };
        return expandPackagePresetHelper(folder, preset, workspaceFolder, sourceDir, preferredGeneratorName, true, enableTryApplyDevEnv, errorHandler);
    }

    log.error(localize('package.preset.not.found.full', 'Could not find package preset with name {0}', name));
    errorHandler?.errorList.push([localize('package.preset.not.found', 'Could not find package preset'), name]);
    return null;
}

async function expandPackagePresetHelper(folder: string, preset: PackagePreset, workspaceFolder: string, sourceDir: string, preferredGeneratorName: string | undefined, allowUserPreset: boolean = false, enableTryApplyDevEnv: boolean = true, errorHandler?: ExpansionErrorHandler) {
    if (preset.__expanded) {
        return preset;
    }

    const refs = referencedPackagePresets.get(folder)!;

    if (refs.has(preset.name) && !preset.__expanded) {
        // Referenced this preset before, but it still hasn't been expanded. So this is a circular inheritance.
        log.error(localize('circular.inherits.in.package.preset', 'Circular inherits in package preset {0}', preset.name));
        errorHandler?.errorList.push([localize('circular.inherits.in.package.preset', 'Circular inherits in package preset'), preset.name]);
        return null;
    }

    refs.add(preset.name);

    // Init env to empty if not specified to avoid null checks later
    if (!preset.environment) {
        preset.environment = EnvironmentUtils.createPreserveNull();
    }
    let inheritedEnv = EnvironmentUtils.createPreserveNull();

    // Expand inherits
    if (preset.inherits) {
        if (util.isString(preset.inherits)) {
            preset.inherits = [preset.inherits];
        }
        for (const parentName of preset.inherits) {
            const parent = await expandPackagePresetImpl(folder, parentName, workspaceFolder, sourceDir, preferredGeneratorName, allowUserPreset, undefined, enableTryApplyDevEnv, errorHandler);
            if (parent) {
                // Inherit environment
                inheritedEnv = EnvironmentUtils.mergePreserveNull([parent.environment, inheritedEnv]);
                // Inherit other fields
                let key: keyof PackagePreset;
                for (key in parent) {
                    if (isInheritable(key) && preset[key] === undefined) {
                        // 'as never' to bypass type check
                        preset[key] = parent[key] as never;
                    }
                }
            }
        }
    }

    // Expand configure preset. Evaluate this after inherits since it may come from parents
    if (preset.configurePreset && enableTryApplyDevEnv) {
        const configurePreset = await expandConfigurePreset(folder, preset.configurePreset, workspaceFolder, sourceDir, allowUserPreset, enableTryApplyDevEnv, errorHandler); // TODO: i dont think i need to pass error handler here?
        if (configurePreset) {
            preset.__binaryDir = configurePreset.binaryDir;
            preset.__generator = configurePreset.generator;

            if (preset.inheritConfigureEnvironment !== false) { // Check false explicitly since defaults to true
                inheritedEnv = EnvironmentUtils.mergePreserveNull([inheritedEnv, configurePreset.environment]);
            }
        } else {
            return null;
        }
    }

    preset.environment = EnvironmentUtils.mergePreserveNull([process.env, inheritedEnv, preset.environment]);

    preset.__expanded = true;
    return preset;
}

// Map<fsPath, Set<referencedPresets>>
const referencedWorkflowPresets: Map<string, Set<string>> = new Map();

export async function expandWorkflowPreset(folder: string, name: string, workspaceFolder: string, sourceDir: string, allowUserPreset: boolean = false, configurePreset?: string, enableTryApplyDevEnv: boolean = true, errorHandler?: ExpansionErrorHandler): Promise<WorkflowPreset | null> {
    const refs = referencedWorkflowPresets.get(folder);
    if (!refs) {
        referencedWorkflowPresets.set(folder, new Set());
    } else {
        refs.clear();
    }

    const preset = await expandWorkflowPresetImpl(folder, name, workspaceFolder, sourceDir, allowUserPreset, configurePreset, enableTryApplyDevEnv, errorHandler);
    if (!preset) {
        return null;
    }

    const expandedPreset: WorkflowPreset = { name, steps: [{type: "configure", name: "_placeholder_"}] };

    if (errorHandler) {
        for (const error of errorHandler.tempErrorList || []) {
            errorHandler.errorList.push([error[0], `'${error[1]}' in preset '${preset.name}'`]);
        }
        errorHandler.tempErrorList = [];
    }

    // According to CMake docs, no other fields support macro expansion in a workflow preset.
    merge(expandedPreset, preset);
    expandedPreset.steps = preset.steps;
    return expandedPreset;
}

async function expandWorkflowPresetImpl(folder: string, name: string, workspaceFolder: string, sourceDir: string, allowUserPreset: boolean = false, configurePreset?: string, enableTryApplyDevEnv: boolean = true, errorHandler?: ExpansionErrorHandler): Promise<WorkflowPreset | null> {
    let preset = getPresetByName(workflowPresets(folder), name);
    if (preset) {
        return expandWorkflowPresetHelper(folder, preset, workspaceFolder, sourceDir, false, enableTryApplyDevEnv, errorHandler);
    }

    if (allowUserPreset) {
        preset = getPresetByName(userWorkflowPresets(folder), name);
        if (preset) {
            return expandWorkflowPresetHelper(folder, preset, workspaceFolder, sourceDir, true, enableTryApplyDevEnv, errorHandler);
        }
    }

    if (name === defaultWorkflowPreset.name) {
        // Construct the default workflow preset every time since it should NOT be cached
        preset = {
            name: defaultWorkflowPreset.name,
            displayName: defaultWorkflowPreset.displayName,
            description: defaultWorkflowPreset.description,
            steps: [
                {
                    type: "Configure",
                    name: configurePreset ? configurePreset : "_placeholder_configure_preset_"
                }
            ]
        };
        return expandWorkflowPresetHelper(folder, preset, workspaceFolder, sourceDir, true, enableTryApplyDevEnv, errorHandler);
    }

    log.error(localize('workflow.preset.not.found', 'Could not find workflow preset with name {0}', name));
    errorHandler?.tempErrorList.push([localize('workflow.preset.not.found', 'Could not find workflow preset'), name]);
    return null;
}

async function expandWorkflowPresetHelper(folder: string, preset: WorkflowPreset, workspaceFolder: string, sourceDir: string, allowUserPreset: boolean = false, enableTryApplyDevEnv: boolean = true, errorHandler?: ExpansionErrorHandler) {
    if (preset.__expanded) {
        return preset;
    }

    const refs = referencedWorkflowPresets.get(folder)!;

    if (refs.has(preset.name) && !preset.__expanded) {
        // Referenced this preset before, but it still hasn't been expanded. So this is a circular inheritance.
        log.error(localize('circular.inherits.in.workflow.preset', 'Circular inherits in workflow preset {0}', preset.name));
        errorHandler?.errorList.push([localize('circular.inherits.in.workflow.preset', 'Circular inherits in workflow preset'), preset.name]);
        return null;
    }

    refs.add(preset.name);

    // Expand configure preset. Evaluate this after inherits since it may come from parents
    const workflowConfigurePreset = preset.steps[0].name;
    if (workflowConfigurePreset) {
        const configurePreset = await expandConfigurePreset(folder, workflowConfigurePreset, workspaceFolder, sourceDir, allowUserPreset, enableTryApplyDevEnv, errorHandler);
        if (configurePreset) {
            // The below is critical when the workflow step0 configure preset is different than the
            // configure preset selected for the project.
            // Something that occurs during the usual configure of the project does not happen
            // when we configure on the fly and temporary for step0.
            for (const step of preset.steps) {
                switch (step.type) {
                    case "build":
                        const buildStepPr = getPresetByName(allBuildPresets(folder), step.name);
                        if (buildStepPr) {
                            buildStepPr.__binaryDir = configurePreset.binaryDir;
                            buildStepPr.__generator = configurePreset.generator;
                        }
                        break;
                    case "test":
                        const testStepPr = getPresetByName(allTestPresets(folder), step.name);
                        if (testStepPr) {
                            testStepPr.__binaryDir = configurePreset.binaryDir;
                            testStepPr.__generator = configurePreset.generator;
                        }
                        break;
                    case "package":
                        const packageStepPr = getPresetByName(allPackagePresets(folder), step.name);
                        if (packageStepPr) {
                            packageStepPr.__binaryDir = configurePreset.binaryDir;
                            packageStepPr.__generator = configurePreset.generator;
                        }
                        break;
                }
            };
        } else {
            return null;
        }
    }

    preset.__expanded = true;
    return preset;
}

export function configureArgs(preset: ConfigurePreset): string[] {
    const result: string[] = [];

    // CacheVariables
    if (preset.cacheVariables) {
        util.objectPairs(preset.cacheVariables).forEach(([key, value]) => {
            if (util.isString(value) || typeof value === 'boolean') {
                result.push(`-D${key}=${value}`);
            } else if (value) {
                result.push(`-D${key}:${value.type}=${value.value}`);
            }
        });
    }

    if (preset.toolchainFile) {
        result.push(`-DCMAKE_TOOLCHAIN_FILE=${preset.toolchainFile}`);
    }
    if (preset.installDir) {
        result.push(`-DCMAKE_INSTALL_PREFIX=${preset.installDir}`);
    }

    // Warnings
    if (preset.warnings) {
        if (preset.warnings.dev !== undefined) {
            result.push(preset.warnings.dev ? '-Wdev' : '-Wno-dev');
        }
        if (preset.warnings.deprecated !== undefined) {
            result.push(preset.warnings.deprecated ? '-Wdeprecated' : '-Wno-deprecated');
        }

        preset.warnings.uninitialized && result.push('--warn-uninitialized');
        preset.warnings.unusedCli === false && result.push('--no-warn-unused-cli');
        preset.warnings.systemVars && result.push('--check-system-vars');
    }

    // Errors
    if (preset.errors) {
        if (preset.errors.dev !== undefined) {
            result.push(preset.errors.dev ? '-Werror=dev' : '-Wno-error=dev');
        }
        if (preset.errors.deprecated !== undefined) {
            result.push(preset.errors.deprecated ? '-Werror=deprecated' : '-Wno-error=deprecated');
        }
    }

    // Debug
    if (preset.debug) {
        preset.debug.output && result.push('--debug-output');
        preset.debug.tryCompile && result.push('--debug-trycompile');
        preset.debug.find && result.push('--debug-find');
    }

    // Trace
    if (preset.trace) {
        preset.trace.mode && (preset.trace.mode === TraceMode.On ? result.push('--trace') : preset.trace.mode === TraceMode.Expand ? result.push('--trace-expand') : false);
        preset.trace.format && (preset.trace.format === FormatMode.Human ? result.push('--trace-format=human') : preset.trace.format === FormatMode.Json ? result.push('--trace-format=json-v1') : false);
        preset.trace.source && preset.trace.source.length > 0 && preset.trace.source.forEach(s => {
            if (s.trim().length > 0) {
                result.push(`--trace-source=${s}`);
            }
        });
        preset.trace.redirect && preset.trace.redirect.length > 0 && result.push(`--trace-redirect=${preset.trace.redirect}`);
    }

    return result;
}

export function buildArgs(preset: BuildPreset, tempOverrideArgs?: string[], tempOverrideBuildToolArgs?: string[]): string[] {
    const result: string[] = [];

    preset.__binaryDir && result.push('--build', preset.__binaryDir);
    preset.jobs && result.push('--parallel', preset.jobs.toString());
    preset.configuration && result.push('--config', preset.configuration);
    preset.cleanFirst && result.push('--clean-first');
    preset.verbose && result.push('--verbose');

    if (util.isString(preset.__targets)) {
        result.push('--target', preset.__targets);
    } else if (util.isArrayOfString(preset.__targets)) {
        result.push('--target', ...preset.__targets);
    }

    tempOverrideArgs && result.push(...tempOverrideArgs);
    if (preset.nativeToolOptions || tempOverrideBuildToolArgs) {
        result.push('--');
        preset.nativeToolOptions && result.push(...preset.nativeToolOptions);
        tempOverrideBuildToolArgs && result.push(...tempOverrideBuildToolArgs);
    }

    return result;
}

export function testArgs(preset: TestPreset): string[] {
    const result: string[] = [];

    preset.configuration && result.push('--build-config', preset.configuration);
    if (preset.overwriteConfigurationFile) {
        for (const config of preset.overwriteConfigurationFile) {
            result.push('--overwrite', config);
        }
    }

    // Output
    if (preset.output) {
        preset.output.shortProgress && result.push('--progress');
        preset.output.verbosity === 'verbose' && result.push('--verbose');
        preset.output.verbosity === 'extra' && result.push('--extra-verbose');
        preset.output.debug && result.push('--debug');
        preset.output.outputOnFailure && result.push('--output-on-failure');
        preset.output.quiet && result.push('--quiet');
        preset.output.outputLogFile && result.push('--output-log', preset.output.outputLogFile);
        preset.output.outputJUnitFile && result.push('--output-junit', preset.output.outputJUnitFile);
        preset.output.labelSummary === false && result.push('--no-label-summary');
        preset.output.subprojectSummary === false && result.push('--no-subproject-summary');
        preset.output.maxPassedTestOutputSize && result.push('--test-output-size-passed', preset.output.maxPassedTestOutputSize.toString());
        preset.output.maxFailedTestOutputSize && result.push('--test-output-size-failed', preset.output.maxFailedTestOutputSize.toString());
        preset.output.testOutputTruncation && result.push('--test-output-truncation', preset.output.testOutputTruncation.toString());
        preset.output.maxTestNameWidth && result.push('--max-width', preset.output.maxTestNameWidth.toString());
    }

    // Filter
    if (preset.filter?.include) {
        preset.filter.include.name && result.push('--tests-regex', preset.filter.include.name);
        preset.filter.include.label && result.push('--label-regex', preset.filter.include.label);
        preset.filter.include.useUnion && result.push('--union');
        if (preset.filter.include.index) {
            if (util.isString(preset.filter.include.index)) {
                result.push('--tests-information', preset.filter.include.index);
            } else {
                const start = preset.filter.include.index.start || '';
                const end = preset.filter.include.index.end || '';
                const stride = preset.filter.include.index.stride || '';
                const specificTests = preset.filter.include.index.specificTests ? `,${preset.filter.include.index.specificTests.join(',')}` : '';
                result.push(`--tests-information ${start},${end},${stride}${specificTests}`);
            }
        }
    }
    if (preset.filter?.exclude) {
        preset.filter.exclude.name && result.push('--exclude-regex', preset.filter.exclude.name);
        preset.filter.exclude.label && result.push('--label-exclude', preset.filter.exclude.label);
        preset.filter.exclude.fixtures?.any && result.push('--fixture-exclude-any', preset.filter.exclude.fixtures.any);
        preset.filter.exclude.fixtures?.setup && result.push('--fixture-exclude-setup', preset.filter.exclude.fixtures.setup);
        preset.filter.exclude.fixtures?.cleanup && result.push('--fixture-exclude-cleanup', preset.filter.exclude.fixtures.cleanup);
    }
    if (preset.execution) {
        preset.execution.stopOnFailure && result.push('--stop-on-failure');
        preset.execution.enableFailover && result.push('-F');
        preset.execution.jobs && result.push('--parallel', preset.execution.jobs.toString());
        preset.execution.resourceSpecFile && result.push('--resource-spec-file', preset.execution.resourceSpecFile);
        preset.execution.testLoad && result.push('--test-load', preset.execution.testLoad.toString());
        preset.execution.showOnly && result.push('--show-only', preset.execution.showOnly);
        preset.execution.repeat && result.push(`--repeat ${preset.execution.repeat.mode}:${preset.execution.repeat.count}`);
        preset.execution.interactiveDebugging && result.push('--interactive-debug-mode 1');
        preset.execution.interactiveDebugging === false && result.push('--interactive-debug-mode 0');
        preset.execution.scheduleRandom && result.push('--schedule-random');
        preset.execution.timeout && result.push('--timeout', preset.execution.timeout.toString());
        preset.execution.noTestsAction && preset.execution.noTestsAction !== 'default' && result.push('--no-tests=' + preset.execution.noTestsAction);
    }

    return result;
}

export function packageArgs(preset: PackagePreset): string[] {
    const result: string[] = [];

    // -C semicolon;separated;list;of;configurations;to;pack
    const configurations: string | undefined = preset.configurations?.join(";");
    configurations && result.push(`-C ${configurations}`); // should this be 2 args or 1 with space in between -C and configurations list?
    // -G semicolon;separated;list;of;generators;used
    const generators: string | undefined = preset.generators?.join(";");
    generators && result.push(`-G ${generators}`); // should this be 2 args or 1 with space in between -G and generators list?

    // cpack variables: -D var=val
    if (preset.variables) {
        util.objectPairs(preset.variables).forEach(([key, value]) => {
            result.push(`-D ${key}=${value}`);
        });
    }

    preset.configFile && result.push('--config', preset.configFile);
    preset.packageName && result.push('-P', preset.packageName);
    preset.packageVersion && result.push('-R', preset.packageVersion);
    preset.packageDirectory && result.push('-B', preset.packageDirectory);

    // Output
    if (preset.output) {
        preset.output.verbose && result.push('-V');
        preset.output.debug && result.push('--debug');
    }

    return result;
}

export function configurePresetChangeNeedsClean(newPreset: ConfigurePreset, oldPreset: ConfigurePreset | null): boolean {
    if (!oldPreset) {
        // First configure preset? We never clean
        log.debug(localize('clean.not.needed.no.prior.config.preset', 'Clean not needed: No prior configure preset selected'));
        return false;
    }
    const important_params = (preset: ConfigurePreset) => ({
        preferredGenerator: preset.generator
    });
    const new_imp = important_params(newPreset);
    const old_imp = important_params(oldPreset);
    if (util.compare(new_imp, old_imp) !== util.Ordering.Equivalent) {
        log.debug(localize('clean.needed.config.preset.changed', 'Need clean: configure preset changed'));
        return true;
    } else {
        return false;
    }
}

export function getValue(value: string | ValueStrategy): string | undefined {
    if (util.isString(value)) {
        return value;
    } else if (value.strategy === 'set') {
        return value.value;
    }
}

export function getStringValueFromCacheVar(variable?: CacheVarType): string | null {
    if (util.isString(variable)) {
        return variable;
    } else if (variable && typeof variable === 'object') {
        return util.isString(variable.value) ? variable.value : null;
    }
    return null;
};<|MERGE_RESOLUTION|>--- conflicted
+++ resolved
@@ -870,11 +870,7 @@
     }
 
     if (preset.installDir) {
-<<<<<<< HEAD
-        expandedPreset.installDir = util.lightNormalizePath(await expandString(preset.installDir, expansionOpts, errorHandler));
-=======
         expandedPreset.installDir = util.resolvePath(await expandString(preset.installDir, expansionOpts), sourceDir);
->>>>>>> a63562f0
     }
 
     if (preset.toolchainFile) {
