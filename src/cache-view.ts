--- conflicted
+++ resolved
@@ -427,20 +427,12 @@
         </style>
         <script>
           const vscode = acquireVsCodeApi();
-<<<<<<< HEAD
           function updateCheckboxState(checkbox) {
             checkbox.labels.forEach(label => label.textContent = checkbox.checked ? 'ON' : 'OFF');
           }
           function toggleKey(checkbox) {
             updateCheckboxState(checkbox);
             vscode.postMessage({key: checkbox.id, type: "Bool", value: checkbox.checked});
-=======
-          function toggleKey(id) {
-            const label = document.getElementById('LABEL_' + id);
-            label.textContent = label.textContent === 'ON' ? 'OFF' : 'ON';
-            const checkbox = document.getElementById(id);
-            vscode.postMessage({key: id, type: "Bool", value: checkbox.checked});
->>>>>>> 1aa0fb6a
             document.getElementById('not-saved').classList.remove('invisible');
           }
           function validateInput(editbox) {
