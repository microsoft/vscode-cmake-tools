--- conflicted
+++ resolved
@@ -49,13 +49,6 @@
     return this.value as T;
   }
 
-<<<<<<< HEAD
-=======
-  get advanced() {
-    return this._advanced;
-  }
-
->>>>>>> 1aa0fb6a
   /**
    * Create a new Cache Entry instance. Doesn't modify any files. You probably
    * want to get these from the `CMakeCache` object instead.
