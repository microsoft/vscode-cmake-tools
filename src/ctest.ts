import { DirectoryContext } from '@cmt/workspace';
import * as path from 'path';
import * as vscode from 'vscode';
import * as xml2js from 'xml2js';
import * as zlib from 'zlib';

import * as api from './api';
import { CMakeDriver } from '@cmt/drivers/cmakeDriver';
import * as logging from './logging';
import { fs } from './pr';
import { OutputConsumer } from './proc';
import * as util from './util';
import * as nls from 'vscode-nls';
import { testArgs, TestPreset } from './preset';
import { expandString } from './expand';

nls.config({ messageFormat: nls.MessageFormat.bundle, bundleFormat: nls.BundleFormat.standalone })();
const localize: nls.LocalizeFunc = nls.loadMessageBundle();

const log = logging.createLogger('ctest');

export interface BasicTestResults {
    passing: number;
    total: number;
}

interface SiteAttributes {}

type TestStatus = ('failed' | 'notrun' | 'passed');

export interface FailingTestDecoration {
    fileName: string;
    lineNumber: number;
    hoverMessage: string;
}

export interface TestMeasurement {
    type: string;
    name: string;
    value: any;
}

export interface Test {
    status: TestStatus;
    fullCommandLine: string;
    fullName: string;
    name: string;
    path: string;
    measurements: Map<string, TestMeasurement>;
    output: string;
}

export interface TestingData {
    // Fill out when we need all the attributes
    testList: string[];
    test: Test[];
}

export interface SiteData {
    $: SiteAttributes;
    testing: TestingData;
}

export interface CTestResults { site: SiteData }

interface EncodedMeasurementValue {
    $: { encoding?: BufferEncoding; compression?: string };
    _: string;
}

interface MessyResults {
    site: {
        $: {};
        testing: {
            testList: { test: string[] }[]; endDateTime: string[];
            endTestTime: string[];
            elapsedMinutes: string[];
            test: {
                $: { status: TestStatus };
                fullCommandLine: string[];
                fullName: string[];
                name: string[];
                path: string[];
                results: {
                    namedMeasurement:
                    { $: { type: string; name: string }; value: string[] }[];
                    measurement: { value: [EncodedMeasurementValue | string] }[];
                }[];
            }[];
        }[];
    };
}

function parseXmlString<T>(xml: string): Promise<T> {
    return new Promise((resolve, reject) => {
        xml2js.parseString(xml, (err, result) => {
            if (err) {
                reject(err);
            } else {
                resolve(result);
            }
        });
    });
}

function decodeOutputMeasurement(node: EncodedMeasurementValue | string): string {
    if (typeof node === 'string') {
        return node;
    }
    let buffer = !!node.$.encoding ? Buffer.from(node._, node.$.encoding) : Buffer.from(node._, 'utf-8');
    if (!!node.$.compression) {
        buffer = zlib.unzipSync(buffer);
    }
    return buffer.toString('utf-8');
}

function cleanupResultsXml(messy: MessyResults): CTestResults {
    const testingHead = messy.site.testing[0];
    if (testingHead.testList.length === 1 && (testingHead.testList[0] as any as string) === '') {
        // XML parsing is obnoxious. This condition means that there are no tests,
        // but CTest is still enabled.
        return {
            site: {
                $: messy.site.$,
                testing: {
                    testList: [],
                    test: []
                }
            }
        };
    }
    return {
        site: {
            $: messy.site.$,
            testing: {
                testList: testingHead.testList.map(l => l.test[0]),
                test: testingHead.test.map((test): Test => ({
                    fullName: test.fullName[0],
                    fullCommandLine: test.fullCommandLine[0],
                    name: test.name[0],
                    path: test.path[0],
                    status: test.$.status,
                    measurements: new Map<string, TestMeasurement>(),
                    output: decodeOutputMeasurement(test.results[0].measurement[0].value[0])
                }))
            }
        }
    };
}

export async function readTestResultsFile(testXml: string) {
    const content = (await fs.readFile(testXml)).toString();
    const data = await parseXmlString(content) as MessyResults;
    const clean = cleanupResultsXml(data);
    return clean;
}

export function parseCatchTestOutput(output: string): FailingTestDecoration[] {
    const untrimmedLines = output.split('\n');
    const lines = untrimmedLines.map(l => l.trim());
    const decorations: FailingTestDecoration[] = [];
    for (let cursor = 0; cursor < lines.length; ++cursor) {
        const line = lines[cursor];
        const regex = process.platform === 'win32' ? /^(.*)\((\d+)\): FAILED:/ : /^(.*):(\d+): FAILED:/;
        const result = regex.exec(line);
        if (result) {
            const [, file, arg2] = result;
            const lineNumber = parseInt(arg2) - 1;
            let message = '~~~c++\n';
            for (let i = 0; ; ++i) {
                const untrimmedLine = untrimmedLines[cursor + i];
                if (untrimmedLine.startsWith('======') || untrimmedLine.startsWith('------')) {
                    break;
                }
                message += untrimmedLine + '\n';
            }

            decorations.push({
                fileName: file,
                lineNumber: lineNumber,
                hoverMessage: `${message}\n~~~`
            });
        }
    }
    return decorations;
}

export async function parseTestOutput(output: string): Promise<FailingTestDecoration[]> {
    if (/is a Catch .* host application\./.test(output)) {
        return parseCatchTestOutput(output);
    } else {
        return [];
    }
}

export class DecorationManager {
    constructor() {
        vscode.window.onDidChangeActiveTextEditor(_ => this.refreshActiveEditorDecorations());
    }

    private readonly failingTestDecorationType = vscode.window.createTextEditorDecorationType({
        borderColor: 'rgba(255, 0, 0, 0.2)',
        borderWidth: '1px',
        borderRadius: '3px',
        borderStyle: 'solid',
        cursor: 'pointer',
        backgroundColor: 'rgba(255, 0, 0, 0.1)',
        overviewRulerColor: 'red',
        overviewRulerLane: vscode.OverviewRulerLane.Center,
        after: {
            contentText: 'Failed',
            backgroundColor: 'darkred',
            margin: '10px'
        }
    });

    private _binaryDir: string = '';
    get binaryDir(): string {
        return this._binaryDir;
    }
    set binaryDir(v: string) {
        this._binaryDir = v;
        this.refreshActiveEditorDecorations();
    }

    private _showCoverageData: boolean = false;
    get showCoverageData(): boolean {
        return this._showCoverageData;
    }
    set showCoverageData(v: boolean) {
        this._showCoverageData = v;
        this.refreshAllEditorDecorations();
    }

    private refreshAllEditorDecorations() {
        for (const editor of vscode.window.visibleTextEditors) {
            this.refreshEditorDecorations(editor);
        }
    }

    private refreshActiveEditorDecorations() {
        const editor = vscode.window.activeTextEditor;
        if (editor) {
            // Seems that sometimes the activeTextEditor is undefined. A VSCode bug?
            this.refreshEditorDecorations(editor);
        }
    }

    private refreshEditorDecorations(editor: vscode.TextEditor) {
        const fails: vscode.DecorationOptions[] = [];
        const editorFile = util.lightNormalizePath(editor.document.fileName);
        for (const decor of this.failingTestDecorations) {
            const decoratedFile = util.lightNormalizePath(
                path.isAbsolute(decor.fileName) ? decor.fileName : path.join(this.binaryDir, decor.fileName));
            if (editorFile !== decoratedFile) {
                continue;
            }
            const fileLine = editor.document.lineAt(decor.lineNumber);
            const range = new vscode.Range(decor.lineNumber,
                fileLine.firstNonWhitespaceCharacterIndex,
                decor.lineNumber,
                fileLine.range.end.character);
            fails.push({
                hoverMessage: decor.hoverMessage,
                range
            });
        }
        editor.setDecorations(this.failingTestDecorationType, fails);
    }

    private _failingTestDecorations: FailingTestDecoration[] = [];
    clearFailingTestDecorations() {
        this.failingTestDecorations = [];
    }
    addFailingTestDecoration(dec: FailingTestDecoration) {
        this._failingTestDecorations.push(dec);
        this.refreshActiveEditorDecorations();
    }
    get failingTestDecorations(): FailingTestDecoration[] {
        return this._failingTestDecorations;
    }
    set failingTestDecorations(v: FailingTestDecoration[]) {
        this._failingTestDecorations = v;
        this.refreshAllEditorDecorations();
    }

    // XXX: Revive coverage decorations?
    // private _coverageDecorations : CoverageDecoration[] = [];
    // get coverageDecorations() : CoverageDecoration[] {
    //   return this._coverageDecorations;
    // }
    // set coverageDecorations(v : CoverageDecoration[]) {
    //   this._coverageDecorations = v;
    //   this._refreshAllEditorDecorations();
    // }
}

class CTestOutputLogger implements OutputConsumer {
    output(line: string) {
        log.info(line);
    }
    error(line: string) {
        this.output(line);
    }
}

export class CTestDriver implements vscode.Disposable {
    constructor(readonly ws: DirectoryContext) {}
    private readonly decorationManager = new DecorationManager();

    private _testingEnabled: boolean = false;
    get testingEnabled(): boolean {
        return this._testingEnabled;
    }
    set testingEnabled(v: boolean) {
        this._testingEnabled = v;
        this.testingEnabledEmitter.fire(v);
    }

    private readonly testingEnabledEmitter = new vscode.EventEmitter<boolean>();
    readonly onTestingEnabledChanged = this.testingEnabledEmitter.event;

    dispose() {
        this.testingEnabledEmitter.dispose();
        this.resultsChangedEmitter.dispose();
        this.testsChangedEmitter.dispose();
    }

    /**
     * Holds the most recent test informations
     */
    private _tests: api.Test[] = [];
    get tests(): api.Test[] {
        return this._tests;
    }
    set tests(v: api.Test[]) {
        this._tests = v;
        this.testsChangedEmitter.fire(v);
    }

    private readonly testsChangedEmitter = new vscode.EventEmitter<api.Test[]>();
    readonly onTestsChanged = this.testsChangedEmitter.event;

    private _testResults: CTestResults | null = null;
    get testResults(): CTestResults | null {
        return this._testResults;
    }
    set testResults(v: CTestResults | null) {
        this._testResults = v;
        if (v) {
            const total = v.site.testing.test.length;
            const passing = v.site.testing.test.reduce((acc, test) => acc + (test.status === 'passed' ? 1 : 0), 0);
            this.resultsChangedEmitter.fire({ passing, total });
        } else {
            this.resultsChangedEmitter.fire(null);
        }
    }

    private readonly resultsChangedEmitter = new vscode.EventEmitter<BasicTestResults | null>();
    readonly onResultsChanged = this.resultsChangedEmitter.event;

<<<<<<< HEAD
    public async runCTest(driver: CMakeDriver, customizedTask: boolean = false, testPreset?: TestPreset): Promise<number|null> {
        if (!customizedTask) {
            // We don't want to focus on log channel when running tasks.
            log.showChannel();
        }
        this._decorationManager.clearFailingTestDecorations();
=======
    async runCTest(driver: CMakeDriver): Promise<number> {
        log.showChannel();
        this.decorationManager.clearFailingTestDecorations();
>>>>>>> 0717993a

        const ctestpath = await this.ws.getCTestPath(driver.cmakePathFromPreset);
        if (ctestpath === null) {
            log.info(localize('ctest.path.not.set', 'CTest path is not set'));
            return -2;
        }

        let ctestArgs: string[];
        if (customizedTask && testPreset) {
            ctestArgs = ['-T', 'test'].concat(testArgs(testPreset));
        } else if (!customizedTask && driver.useCMakePresets) {
            if (!driver.testPreset) {
                log.error(localize('test.preset.not.set', 'Test preset is not set'));
                return -3;
            }
            // Add a few more args so we can show the result in status bar
            ctestArgs = ['-T', 'test'].concat(testArgs(driver.testPreset));
        } else {
            const configuration = driver.currentBuildType;
            const opts = driver.expansionOptions;
            const jobs = await expandString(this.ws.config.numCTestJobs, opts);
            const defaultArgs = [];
            for (const value of this.ws.config.ctestDefaultArgs) {
                defaultArgs.push(await expandString(value, opts));
            }
            const args = [];
            for (const value of this.ws.config.ctestArgs) {
                args.push(await expandString(value, opts));
            }
            ctestArgs = [`-j${jobs}`, '-C', configuration].concat(defaultArgs, args);
        }

        const child = driver.executeCommand(
            ctestpath,
            ctestArgs,
            new CTestOutputLogger(),
            { environment: await driver.getCTestCommandEnvironment(), cwd: driver.binaryDir });
        const res = await child.result;
        await this.reloadTests(driver);
        if (!customizedTask) {
            if (res.retc === null) {
                log.info(localize('ctest.run.terminated', 'CTest run was terminated'));
                return -1;
            } else {
                log.info(localize('ctest.finished.with.code', 'CTest finished with return code {0}', res.retc));
            }
        }
        return res.retc;
    }

    /**
     * @brief Reload the list of CTest tests
     */
    async reloadTests(driver: CMakeDriver): Promise<api.Test[]> {
        const ctestFile = path.join(driver.binaryDir, 'CTestTestfile.cmake');
        if (!(await fs.exists(ctestFile))) {
            this.testingEnabled = false;
            return this.tests = [];
        }
        this.decorationManager.binaryDir = driver.binaryDir;
        this.testingEnabled = true;

        const ctestpath = await this.ws.getCTestPath(driver.cmakePathFromPreset);
        if (ctestpath === null) {
            log.info(localize('ctest.path.not.set', 'CTest path is not set'));
            return this.tests = [];
        }

        const buildConfigArgs: string[] = [];
        if (driver.useCMakePresets) {
            const buildConfig = driver.testPreset?.configuration;
            if (buildConfig) {
                buildConfigArgs.push('-C', buildConfig);
            }
        } else {
            buildConfigArgs.push('-C', driver.currentBuildType);
        }
        const result = await driver.executeCommand(ctestpath, ['-N', ...buildConfigArgs], undefined, { cwd: driver.binaryDir, silent: true }).result;
        if (result.retc !== 0) {
            // There was an error running CTest. Odd...
            log.error(localize('ctest.error', 'There was an error running ctest to determine available test executables'));
            return this.tests = [];
        }
        const tests = result.stdout?.split('\n')
            .map(l => l.trim())
            .filter(l => /^Test\s*#(\d+):\s(.*)/.test(l))
            .map(l => /^Test\s*#(\d+):\s(.*)/.exec(l)!)
            .map(([, id, tname]) => ({ id: parseInt(id!), name: tname! })) ?? [];
        const tagFile = path.join(driver.binaryDir, 'Testing', 'TAG');
        const tag = (await fs.exists(tagFile)) ? (await fs.readFile(tagFile)).toString().split('\n')[0].trim() : null;
        const tagDir = tag ? path.join(driver.binaryDir, 'Testing', tag) : null;
        const resultsFile = tagDir ? path.join(tagDir, 'Test.xml') : null;
        this.tests = tests;
        if (resultsFile && await fs.exists(resultsFile)) {
            console.assert(tagDir);
            await this.reloadTestResults(resultsFile);
        } else {
            this.testResults = null;
        }

        return tests;
    }

    private async reloadTestResults(testXml: string): Promise<void> {
        this.testResults = await readTestResultsFile(testXml);
        const failing = this.testResults.site.testing.test.filter(t => t.status === 'failed');
        this.decorationManager.clearFailingTestDecorations();
        const newDecors = [] as FailingTestDecoration[];
        for (const t of failing) {
            newDecors.push(...await parseTestOutput(t.output));
        }
        this.decorationManager.failingTestDecorations = newDecors;
    }

    /**
     * Marks all current tests as not run. Useful in case of build failure, for example.
     */
    markAllCurrentTestsAsNotRun(): void {
        const currentTestResults = this.testResults;
        if (!currentTestResults) {
            return;
        }
        for (const cTestRes of currentTestResults.site.testing.test) {
            cTestRes.status = 'notrun';
        }
        this.testResults = currentTestResults;
    }
}
<|MERGE_RESOLUTION|>--- conflicted
+++ resolved
@@ -359,18 +359,12 @@
     private readonly resultsChangedEmitter = new vscode.EventEmitter<BasicTestResults | null>();
     readonly onResultsChanged = this.resultsChangedEmitter.event;
 
-<<<<<<< HEAD
     public async runCTest(driver: CMakeDriver, customizedTask: boolean = false, testPreset?: TestPreset): Promise<number|null> {
         if (!customizedTask) {
             // We don't want to focus on log channel when running tasks.
             log.showChannel();
         }
-        this._decorationManager.clearFailingTestDecorations();
-=======
-    async runCTest(driver: CMakeDriver): Promise<number> {
-        log.showChannel();
         this.decorationManager.clearFailingTestDecorations();
->>>>>>> 0717993a
 
         const ctestpath = await this.ws.getCTestPath(driver.cmakePathFromPreset);
         if (ctestpath === null) {
