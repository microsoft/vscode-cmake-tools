--- conflicted
+++ resolved
@@ -366,17 +366,12 @@
     } else {
       const configuration = driver.currentBuildType;
       ctestArgs = [`-j${this.ws.config.numCTestJobs}`, '-C', configuration, '-T', 'test', '--output-on-failure'].concat(
-        this.ws.config.ctestArgs);
+        this.ws.config.ctestDefaultArgs, this.ws.config.ctestArgs);
     }
 
     const child = driver.executeCommand(
         ctestpath,
-<<<<<<< HEAD
         ctestArgs,
-=======
-        [`-j${this.ws.config.numCTestJobs}`, '-C', configuration].concat(
-            this.ws.config.ctestDefaultArgs, this.ws.config.ctestArgs),
->>>>>>> 84181ce0
         new CTestOutputLogger(),
         {environment: await driver.getCTestCommandEnvironment(), cwd: driver.binaryDir});
     const res = await child.result;
