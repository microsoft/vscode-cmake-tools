import * as proc from '../proc';
import * as util from '../util';

export interface CMakeExecutable {
  path: string;
  isPresent: boolean;
  isServerModeSupported?: boolean;
  isFileApiModSupported?: boolean;
  version?: util.Version;
  minimalServerModeVersion: util.Version;
  minimalFileApiModeVersion: util.Version;
}

export async function getCMakeExecutableInformation(path: string): Promise<CMakeExecutable> {
  const cmake: CMakeExecutable = {
    path,
    isPresent: false,
    minimalServerModeVersion: util.parseVersion('3.7.1'),
    minimalFileApiModeVersion: util.parseVersion('3.15.0'),
  };

  if (path.length != 0) {
    try {
      const version_ex = await proc.execute(path, ['--version']).result;
      if (version_ex.retc === 0 && version_ex.stdout) {
        console.assert(version_ex.stdout);
        const version_re = /cmake.* version (.*?)\r?\n/;
        cmake.version = util.parseVersion(version_re.exec(version_ex.stdout)![1]);

        // We purposefully exclude versions <3.7.1, which have some major CMake
        // server bugs
        cmake.isServerModeSupported = util.versionGreater(cmake.version, cmake.minimalServerModeVersion);
<<<<<<< HEAD

        // Support for new file based API, it replace the server mode
        cmake.isFileApiModSupported = util.versionGreater(cmake.version, cmake.minimalFileApiModeVersion) ||
            util.versionEquals(cmake.version, cmake.minimalFileApiModeVersion);
=======
        cmake.isPresent = true;
>>>>>>> 72e32f46
      }
    } catch {
    }
  }
  return cmake;
}<|MERGE_RESOLUTION|>--- conflicted
+++ resolved
@@ -30,14 +30,11 @@
         // We purposefully exclude versions <3.7.1, which have some major CMake
         // server bugs
         cmake.isServerModeSupported = util.versionGreater(cmake.version, cmake.minimalServerModeVersion);
-<<<<<<< HEAD
 
         // Support for new file based API, it replace the server mode
         cmake.isFileApiModSupported = util.versionGreater(cmake.version, cmake.minimalFileApiModeVersion) ||
             util.versionEquals(cmake.version, cmake.minimalFileApiModeVersion);
-=======
         cmake.isPresent = true;
->>>>>>> 72e32f46
       }
     } catch {
     }
