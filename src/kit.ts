--- conflicted
+++ resolved
@@ -851,55 +851,38 @@
     const isWin32 = process.platform === 'win32';
 
     pr.report({message: localize('scanning.for.cmake.kits', 'Scanning for CMake kits...')});
-<<<<<<< HEAD
-    let scan_paths = [] as string[];
-=======
+
     const scan_paths = new Set<string>();
->>>>>>> a7b72f2e
 
     // Search directories on `PATH` for compiler binaries
     if (process.env.hasOwnProperty('PATH')) {
       const sep = isWin32 ? ';' : ':';
-<<<<<<< HEAD
-      scan_paths = scan_paths.concat((process.env.PATH as string).split(sep));
-=======
       for (const dir of (process.env.PATH as string).split(sep)) {
         scan_paths.add(dir);
       }
->>>>>>> a7b72f2e
     }
 
     // Search them all in parallel
     let kit_promises = [] as Promise<Kit[]>[];
     if (isWin32 && kit_options.minGWSearchDirs) {
-<<<<<<< HEAD
-      scan_paths = scan_paths.concat(convertMingwDirsToSearchPaths(kit_options.minGWSearchDirs));
-    }
-
-    const compiler_kits = scan_paths.map(path_el => scanDirForCompilerKits(path_el, pr));
+      for (const dir of convertMingwDirsToSearchPaths(kit_options.minGWSearchDirs)) {
+        scan_paths.add(dir);
+      }
+    }
+    
+    const compiler_kits = Array.from(scan_paths).map(path_el => scanDirForCompilerKits(path_el, pr));
     kit_promises = kit_promises.concat(compiler_kits);
-
+    
     if (isWin32) {
       // Prepare clang-cl search paths
       const clang_paths = new Set<string>();
-=======
-      for (const dir of convertMingwDirsToSearchPaths(kit_options.minGWSearchDirs)) {
-        scan_paths.add(dir);
-      }
-    }
-    const compiler_kits = Array.from(scan_paths).map(path_el => scanDirForCompilerKits(path_el, pr));
-    kit_promises = kit_promises.concat(compiler_kits);
-    if (isWin32) {
-      // Prepare clang-cl search paths
-      const clang_cl_paths = new Set<string>();
->>>>>>> a7b72f2e
 
       // LLVM_ROOT environment variable location
       if (process.env.hasOwnProperty('LLVM_ROOT')) {
         const llvm_root = path.normalize(process.env.LLVM_ROOT as string + "\\bin");
-<<<<<<< HEAD
         clang_paths.add(llvm_root);
       }
+      
       // Default installation locations
       clang_paths.add('C:\\Program Files (x86)\\LLVM\\bin');
       clang_paths.add('C:\\Program Files\\LLVM\\bin');
@@ -911,33 +894,12 @@
         return vs_install.installationPath + "\\VC\\Tools\\Llvm\\bin";
       });
       bundled_clang_paths.forEach(path_el => {clang_paths.add(path_el);});
-=======
-        clang_cl_paths.add(llvm_root);
-      }
-      // Default installation locations
-      clang_cl_paths.add('C:\\Program Files (x86)\\LLVM\\bin');
-      clang_cl_paths.add('C:\\Program Files\\LLVM\\bin');
-      // PATH environment variable locations
-      scan_paths.forEach(path_el => clang_cl_paths.add(path_el));
-      // LLVM bundled in VS locations
-      const vs_installs = await vsInstallations();
-      const bundled_clang_cl_paths = vs_installs.map(vs_install => {
-        return vs_install.installationPath + "\\VC\\Tools\\Llvm\\bin";
-      });
-      bundled_clang_cl_paths.forEach(path_ => {clang_cl_paths.add(path_);});
->>>>>>> a7b72f2e
 
       // Scan for kits
       const vs_kits = scanForVSKits(pr);
       kit_promises.push(vs_kits);
-<<<<<<< HEAD
       const clang_kits = await scanForClangForMSVCKits(Array.from(clang_paths), cmakeTools);
       kit_promises = kit_promises.concat(clang_kits);
-=======
-      const cl_paths = Array.from(clang_cl_paths);
-      const clang_cl_kits = await scanForClangCLKits(cl_paths);
-      kit_promises = kit_promises.concat(clang_cl_kits);
->>>>>>> a7b72f2e
     }
 
     const arrays = await Promise.all(kit_promises);
