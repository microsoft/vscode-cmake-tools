/**
 * Module for controlling and working with Kits.
 */ /** */

import rollbar from '@cmt/rollbar';

import * as util from '@cmt/util';
import * as json5 from 'json5';
import * as path from 'path';
import * as vscode from 'vscode';
import * as kitsController from '@cmt/kitsController';

import CMakeTools from './cmakeTools';
import * as expand from './expand';
import { VSInstallation, vsInstallations, getHostTargetArchString, varsForVSInstallation, generatorPlatformFromVSArch } from './installs/visual-studio';
import * as logging from './logging';
import paths from './paths';
import { fs } from './pr';
import * as proc from './proc';
import { loadSchema } from './schema';
import { TargetTriple, findTargetTriple, parseTargetTriple, computeTargetTriple } from './triple';
import { compare, dropNulls, Ordering, versionLess } from './util';
import * as nls from 'vscode-nls';
import { Environment, EnvironmentUtils } from './environmentVariables';

nls.config({ messageFormat: nls.MessageFormat.bundle, bundleFormat: nls.BundleFormat.standalone })();
const localize: nls.LocalizeFunc = nls.loadMessageBundle();

const log = logging.createLogger('kit');

/**
 * Special kit types and names
 */
export enum SpecialKits {
    ScanForKits = '__scanforkits__',
    Unspecified = '__unspec__'
}
export const SpecialKitsCount: number = 2;
export type UnspecifiedKit = SpecialKits.Unspecified;

type ProgressReporter = vscode.Progress<{ message?: string }>;

/**
 * The path to the user-local kits file.
 */
export const USER_KITS_FILEPATH = path.join(paths.dataDir, 'cmake-tools-kits.json');

/**
 * The old path where kits were stored. Upgraded in 1.1.3
 */
export const OLD_USER_KITS_FILEPATH = path.join(process.platform === 'win32' ? paths.roamingDataDir : paths.dataDir, 'cmake-tools.json');

/**
 * Representation of a CMake generator, along with a toolset and platform
 */
export interface CMakeGenerator {
    name: string;
    toolset?: string;
    platform?: string;
}

type CompilerVendorEnum = 'Clang' | 'GCC' | 'MSVC';

export interface KitDetect {
    /**
     * The vendor name of the kit
     */
    vendor?: CompilerVendorEnum;

    /**
     * The triple the kit
     */
    triple?: string;

    /**
     * The version of the kit
     */
    version?: string;

    /**
     * The version of the C runtime for the kit
     * In most case it's equal to version, but for `Clang for MSVC`
     * The Clang version are version
     * The MSVC version are versionRuntime
     */
    versionRuntime?: string;
}

export interface Kit extends KitDetect {
    /**
     * The name of the kit
     */
    name: string;

    /**
     * The preferred CMake generator for this kit
     */
    preferredGenerator?: CMakeGenerator;

    /**
     * Additional settings to pass to CMake
     */
    cmakeSettings?: { [key: string]: string };

    /**
     * Additional environment variables for the kit
     */
    environmentVariables?: Environment;

    /**
     * The language compilers.
     *
     * The key `lang` is the language, as in `CMAKE_<lang>_COMPILER`.
     * The corresponding value is a path to a compiler for that language.
     */
    compilers?: { [lang: string]: string };

    /**
     * The visual studio name. This corresponds to the installationId returned by `vswhere`.
     */
    visualStudio?: string;

    /**
     * The architecture for the kit. This is used when asking for the architecture
     * from the dev environment batch file.
     */
    visualStudioArchitecture?: string;

    /**
     * Filename of a shell script which sets environment variables for the kit
     */
    environmentSetupScript?: string;

    /**
     * Path to a CMake toolchain file.
     */
    toolchainFile?: string;

    /**
     * If `true`, keep this kit around even if it seems out-of-date
     */
    keep?: boolean;
}

interface CompilerVersion {
    vendor: CompilerVendorEnum;
    detectedName: string;
    fullVersion: string;
    version: string;
    target: TargetTriple;
    threadModel?: string;
    installedDir?: string;
}

export async function getCompilerVersion(vendor: CompilerVendorEnum, binPath: string, pr?: ProgressReporter): Promise<CompilerVersion | null> {
    log.debug(localize('testing.compiler.binary', 'Testing {0} binary: {1}', vendor, binPath));
    if (pr) {
        pr.report({ message: localize('getting.compiler.version', 'Getting {0} version for {1}', vendor, binPath) });
    }
    const exec = await proc.execute(binPath, ['-v'], undefined, { overrideLocale: true, timeout: 30000 }).result;
    if (exec.retc !== 0) {
        log.debug(localize('bad.compiler.binary', 'Bad {0} binary ("-v" returns {1}): {2}', vendor, exec.retc, binPath));
        return null;
    }
    let version_re: RegExp;
    let version_match_index;
    if (vendor === 'Clang') {
        version_re = /^(?:Apple LLVM|.*clang) version ([^\s-]+)(?:[\s-]|$)/mgi;
        version_match_index = 1;
    } else {
        version_re = /^gcc(-| )version (.*?) .*/mgi;
        version_match_index = 2;
    }

    let target: TargetTriple | undefined;
    let version: string = "";
    let fullVersion: string = "";
    const lines = exec.stderr.trim().split('\n');
    for (const line of lines) {
        const version_match = version_re.exec(line);
        if (version_match !== null && version === '') {
            version = version_match[version_match_index];
            fullVersion = line;
        }
        const target_triple_match = findTargetTriple(line);
        if (target_triple_match !== null) {
            target = parseTargetTriple(target_triple_match);
        }
    }
    if (version === '' || target === undefined) {
        log.debug(localize('bad.compiler.binary.output', 'Bad {0} binary. {1} reports version: {2} output: {3}', vendor, `"${binPath} -v"`, version, exec.stderr));
        return null;
    }
    const thread_model_mat = /Thread model:\s+(.*)/.exec(exec.stderr);
    let threadModel: string | undefined;
    if (thread_model_mat) {
        threadModel = thread_model_mat[1];
    }
    const install_dir_mat = /InstalledDir:\s+(.*)/.exec(exec.stderr);
    let installedDir: string | undefined;
    if (install_dir_mat && vendor === 'Clang') {
        installedDir = install_dir_mat[1];
    }
    const detectedName = `${vendor} ${version} ${target.triple}`;
    log.debug(localize('detected.compiler', 'Detected {0} compiler: {1}', vendor, binPath));
    return {
        vendor,
        detectedName,
        fullVersion,
        version,
        target,
        threadModel,
        installedDir
    };
}

export async function getKitDetect(kit: Kit): Promise<KitDetect> {
    const c_bin = kit?.compilers?.C;
    /* Special handling of visualStudio */
    if (kit.visualStudio) {
        const vs = await getVSInstallForKit(kit);
        if (!vs) {
            return kit;
        }
        let version: CompilerVersion | null = null;
        if (c_bin) {
            version = await getCompilerVersion('Clang', c_bin);
        }
        let targetArch = kit.preferredGenerator?.platform ?? kit.visualStudioArchitecture ?? 'i686';
        if (targetArch === 'win32') {
            targetArch = 'i686';
        }
        const triple = `${targetArch}-pc-windows-msvc`;
        let versionCompiler = vs.installationVersion;
        let vendor: CompilerVendorEnum;
        if (version !== null) {
            vendor = 'Clang';
            versionCompiler = version.version;
        } else {
            vendor = `MSVC`;
        }
        return {
            vendor,
            triple,
            version: versionCompiler,
            versionRuntime: vs.installationVersion
        };
    } else {
        let vendor: CompilerVendorEnum | undefined;
        if (kit.name.startsWith('GCC ')) {
            vendor = 'GCC';
        } else if (kit.name.startsWith('Clang ')) {
            vendor = 'Clang';
        }
        if (vendor === undefined) {
            return kit;
        }

        let version: CompilerVersion | null = null;
        if (c_bin) {
            version = await getCompilerVersion(vendor, c_bin);
        }
        if (!version) {
            return kit;
        }
        return {
            vendor,
            triple: computeTargetTriple(version.target),
            version: version.version,
            versionRuntime: version.version
        };
    }
}

/**
 * Convert a binary (by path) to a CompilerKit. This checks if the named binary
 * is a GCC or Clang compiler and gets its version. If it is not a compiler,
 * returns `null`.
 * @param bin Path to a binary
 * @returns A CompilerKit, or null if `bin` is not a known compiler
 */
export async function kitIfCompiler(bin: string, pr?: ProgressReporter): Promise<Kit | null> {
    const fname = path.basename(bin);
    // Check by filename what the compiler might be. This is just heuristic.
    const gcc_regex = /^((\w+-)*)gcc(-\d+(\.\d+(\.\d+)?)?)?(\.exe)?$/;
    const clang_regex = /^clang(-\d+(\.\d+(\.\d+)?)?)?(\.exe)?$/;
    const clang_cl_regex = /^clang\-cl(-\d+(\.\d+(\.\d+)?)?)?(\.exe)?$/;
    const gcc_res = gcc_regex.exec(fname);
    const clang_res = clang_regex.exec(fname);
    const clang_cl_res = clang_cl_regex.exec(fname);
    if (gcc_res) {
        const version = await getCompilerVersion('GCC', bin, pr);
        if (version === null) {
            return null;
        }
        const gccCompilers: { [lang: string]: string } = {};
        const gxx_fname1 = fname.replace(/gcc/, 'g++');
        const gxx_bin1 = path.join(path.dirname(bin), gxx_fname1);
        if (await fs.exists(gxx_bin1)) {
            // Names like x86_64-pc-linux-gnu-gcc-11.1.0
            gccCompilers.C = bin;
            // Names like x86_64-pc-linux-gnu-g++-11.1.0
            gccCompilers.CXX = gxx_bin1;
        } else {
            const fname2 = fname.replace(/gcc(-\d+(\.\d+(\.\d+)?)?)/, 'gcc');
            const bin2 = path.join(path.dirname(bin), fname2);
            const gxx_fname2 = fname2.replace(/gcc/, 'g++');
            const gxx_bin2 = path.join(path.dirname(bin), gxx_fname2);
            // Ensure the version is match
            const version2 = await fs.exists(bin2) ? await getCompilerVersion('GCC', bin2, pr) : null;
            const version_is_match = version2 === null ? false : version2.fullVersion === version.fullVersion;
            // For the kits with only `x86_64-pc-linux-gnu-gcc` provided:
            // We will have bin2 === bin1 because the regex did not make a replacement,
            // then version_match will be true, but no C++ compiler will be found,
            // so we will correctly skip setting the CXX compiler.
            if (version_is_match) {
                // Names like x86_64-pc-linux-gnu-gcc
                gccCompilers.C = bin2;
            } else {
                // Names like x86_64-pc-linux-gnu-gcc-11.1.0
                gccCompilers.C = bin;
            }
            if (version_is_match && await fs.exists(gxx_bin2)) {
                // Names like x86_64-pc-linux-gnu-g++
                gccCompilers.CXX = gxx_bin2;
            }
        }
        const gccKit: Kit = {
            name: version.detectedName,
            compilers: gccCompilers
        };

        const isWin32 = process.platform === 'win32';
        if (isWin32 && bin.toLowerCase().includes('mingw')) {
            const binParentPath = path.dirname(bin);
            const mingwMakePath = path.join(binParentPath, 'mingw32-make.exe');
            if (await fs.exists(mingwMakePath)) {
                // During a scan, binParentPath must be a directory already in the PATH.
                // Therefore, we will assume that MinGW will remain in the user's PATH
                // and do not need to record the current state of PATH (leave it to the
                // user to rescan later or specify an explicit path to MinGW if this
                // changes).  Additionally, caching the current state of PATH can cause
                // complications on later invocation when using the kit environment
                // because its PATH will take precedence.  If a user makes changes to
                // their PATH later without rescanning for kits, then the kit's cached
                // PATH will clobber the actual current PATH.  We will, however, record
                // the MinGW path in case we want to use it later.
                const ENV_PATH = `${binParentPath}`;
                // Check for working mingw32-make
                const execMake = await proc.execute(mingwMakePath, ['-v'], null, { environment: { PATH: ENV_PATH }, timeout: 30000 }).result;
                if (execMake.retc !== 0) {
                    log.debug(localize('bad.mingw32-make.binary', 'Bad mingw32-make binary ("-v" returns non-zero): {0}', bin));
                } else {
                    let make_version_output = execMake.stdout;
                    if (make_version_output.length === 0) {
                        make_version_output = execMake.stderr;
                    }
                    const output_line_sep = make_version_output.trim().split('\n');
                    const isMake = output_line_sep[0].includes('Make');
                    const isMingwTool = output_line_sep[1].includes('mingw32');

                    if (isMake && isMingwTool) {
                        gccKit.preferredGenerator = { name: 'MinGW Makefiles' };
                        // save the ENV_PATH as a benign name unlikely to already exist in
                        // the user's environment, like CMT_MINGW_PATH
                        gccKit.environmentVariables = { CMT_MINGW_PATH: ENV_PATH };
                    }
                }
            }
        }
        return gccKit;

    } else if (clang_res || clang_cl_res) {
        const version = await getCompilerVersion('Clang', bin, pr);
        if (version === null) {
            return null;
        }

        if (version.target && version.target.triple.includes('msvc') &&
            version.installedDir && version.installedDir.includes("Microsoft Visual Studio")) {
            // Skip MSVC ABI compatible Clang installations (bundled within VS), which will be handled in 'scanForClangForMSVCKits()' later.
            // But still process any Clang installations outside VS (right in Program Files for example), even if their version
            // mentions msvc.
            return null;
        }

        const clangCompilers: { [lang: string]: string } = {};
        const clangxx_fname = clang_cl_res ? fname : fname.replace(/^clang/, 'clang++');
        const clangxx_bin1 = path.join(path.dirname(bin), clangxx_fname);
        log.debug(localize('detected.clang.compiler', 'Detected Clang compiler: {0}', bin));
        if (await fs.exists(clangxx_bin1)) {
            // Names like clang-13
            clangCompilers.C = bin;
            // Names like clang++-13
            clangCompilers.CXX = clangxx_bin1;
        } else {
            const fname2 = clang_cl_res ? fname.replace(/clang\-cl(-\d+(\.\d+(\.\d+)?)?)/, 'clang-cl') : fname.replace(/clang(-\d+(\.\d+(\.\d+)?)?)/, 'clang');
            const bin2 = path.join(path.dirname(bin), fname2);
            const clangxx_fname2 = clang_cl_res ? fname : fname2.replace(/clang/, 'clang++');
            const clangxx_bin2 = path.join(path.dirname(bin), clangxx_fname2);
            // Ensure the version is match
            const version2 = await fs.exists(bin2) ? await getCompilerVersion('Clang', bin2, pr) : null;
            const version_is_match = version2 === null ? false : version2.fullVersion === version.fullVersion;
            // For the kits with only `clang` provided:
            // We will have bin2 === bin1 because the regex did not make a replacement,
            // then version_match will be true, but no C++ compiler will be found,
            // so we will correctly skip setting the CXX compiler.
            if (version_is_match) {
                // Names like clang
                clangCompilers.C = bin2;
            } else {
                // Names like clang-13
                clangCompilers.C = bin;
            }
            if (version_is_match && await fs.exists(clangxx_bin2)) {
                // Names like clang++
                clangCompilers.CXX = clangxx_bin2;
            }
        }
        return {
            name: clang_cl_res ? version.detectedName.replace(/^Clang/, 'Clang\-cl') : version.detectedName,
            compilers: clangCompilers
        };
    } else {
        return null;
    }
}

async function scanDirectory<Ret>(dir: string, mapper: (filePath: string) => Promise<Ret | null>): Promise<Ret[]> {
    if (util.isTestMode() && process.platform === 'win32' && dir.indexOf('AppData') > 0 && dir.indexOf('Local') > 0) {
        // This folder causes problems with tests on Windows.
        log.debug(localize('skipping.scan.of.appdata', 'Skipping scan of %LocalAppData% folder'));
        return [];
    }
    if (!await fs.exists(dir)) {
        log.debug(localize('skipping.scan.of.not.existing.path', 'Skipping scan of not existing path {0}', dir));
        return [];
    }

    log.debug(localize('scanning.directory.for.compilers', 'Scanning directory {0} for compilers', dir));
    try {
        const stat = await fs.stat(dir);
        if (!stat.isDirectory()) {
            console.log('Skipping scan of non-directory', dir);
            return [];
        }
    } catch (ce) {
        const e = ce as NodeJS.ErrnoException;
        log.warning(localize('failed.to.scan', 'Failed to scan {0} by exception: {1}', dir, util.errorToString(e)));
        if (e.code === 'ENOENT') {
            return [];
        }
        throw e;
    }

    // Get files in the directory
    let bins: string[];
    try {
        bins = (await fs.readdir(dir)).map(f => path.join(dir, f));
    } catch (ce) {
        const e = ce as NodeJS.ErrnoException;
        if (e.code === 'EACCESS' || e.code === 'EPERM') {
            return [];
        }
        console.log('unexpected file system error');
        console.log(e);
        return [];
    }

    const prs = await Promise.all(bins.map(b => mapper(b)));
    return dropNulls(prs);
}

/**
 * Scans a directory for compiler binaries.
 * @param dir Directory containing candidate binaries
 * @returns A list of CompilerKits found
 */
export async function scanDirForCompilerKits(dir: string, pr?: ProgressReporter): Promise<Kit[]> {
    const kits = await scanDirectory(dir, async bin => {
        log.trace(localize('checking.file.for.compiler.features', 'Checking file for compiler features: {0}', bin));
        try {
            const kit: Kit | null = await kitIfCompiler(bin, pr);
            if (kit?.compilers) {
                log.trace(`Kit found: ${kit.name}`);
                log.trace(`        C: ${kit.compilers['C']}`);
                log.trace(`      CXX: ${kit.compilers['CXX']}`);
            }
            return kit;
        } catch (ce) {
            const e = ce as NodeJS.ErrnoException;
            log.warning(localize('filed.to.check.binary', 'Failed to check binary {0} by exception: {1}', bin, util.errorToString(e)));
            if (e.code === 'EACCES') {
                // The binary may not be executable by this user...
                return null;
            } else if (e.code === 'ENOENT') {
                // This will happen on Windows if we try to "execute" a directory
                return null;
            } else if (e.code === 'UNKNOWN' && process.platform === 'win32') {
                // This is when file is not executable (in windows)
                return null;
            }
            const stat = await fs.stat(bin);
            log.debug('File infos: ',
                'Mode',
                stat.mode,
                'isFile',
                stat.isFile(),
                'isDirectory',
                stat.isDirectory(),
                'isSymbolicLink',
                stat.isSymbolicLink());
            rollbar.exception(localize('failed.to.scan.kit', 'Failed to scan a kit file'), e, { bin, exception: e.code, stat });
            return null;
        }
    });
    log.debug(localize('founds.kits.in.directory', 'Found {0} kits in directory {1}', kits.length, dir));
    return kits;
}

/**
 * Construct the Kit.visualStudio property (legacy)
 *
 * @param inst The VSInstallation to use
 */
function legacyKitVSName(inst: VSInstallation): string {
    return `VisualStudio.${parseInt(inst.installationVersion)}.0`;
}

/**
 * Construct the Kit.visualStudio property.
 *
 * @param inst The VSInstallation to use
 */
function kitVSName(inst: VSInstallation): string {
    return `${inst.instanceId}`;
}

/**
 * Construct the Visual Studio version string.
 *
 * @param inst The VSInstallation to use
 */
export function vsVersionName(inst: VSInstallation): string {
    if (!inst.catalog) {
        return inst.instanceId;
    }
    const end = inst.catalog.productDisplayVersion.indexOf('[');
    return end < 0 ? inst.catalog.productDisplayVersion : inst.catalog.productDisplayVersion.substring(0, end - 1);
}

/**
 * Construct the display name (this will be paired with an
 * arch later to construct the Kit.name property).
 *
 * @param inst The VSInstallation to use
 */
export function vsDisplayName(inst: VSInstallation): string {
    if (inst.displayName) {
        if (inst.channelId) {
            const index = inst.channelId.lastIndexOf('.');
            if (index > 0) {
                return `${inst.displayName} ${inst.channelId.substr(index + 1)}`;
            }
        }
        return inst.displayName;
    }
    return inst.instanceId;
}

/**
 * Construct the Kit.name property.
 *
 * @param inst The VSInstallation to use
 * @param hostArch The architecture of the toolset host (e.g. x86, x64|amd64)
 * @param targetArch The architecture of the toolset target (e.g. win32|x86, x64|amd64, arm, arm64)
 */
function vsKitName(inst: VSInstallation, hostArch: string, targetArch?: string): string {
    // We still keep the amd64 alias for x64, only in the name of the detected VS kits,
    // for compatibility reasons. Switching to 'x64' means leaving
    // orphaned 'amd64' kits around ("Scan for kits" does not delete them yet)
    // and also it may require a new kit selection.
    // VS toolsets paths on disk, vcvarsall.bat parameters and CMake arguments are all x64 now.
    // We can revise later whether to change to 'x64' in the VS kit name as well and how to mitigate it.
    return `${vsDisplayName(inst)} - ${getHostTargetArchString(hostArch, targetArch, true)}`;
}

/**
 * Possible msvc host architectures
 */
export const MSVC_HOST_ARCHES: string[] = ['x86', 'x64'];

/**
 * Gets the environment variables set by a shell script.
 * @param kit The kit to get the environment variables for
 */
export async function getShellScriptEnvironment(kit: Kit, opts?: expand.ExpansionOptions): Promise<Environment | undefined> {
    console.assert(kit.environmentSetupScript);
    const filename = Math.random().toString() + (process.platform === 'win32' ? '.bat' : '.sh');
    const script_filename = `vs-cmt-${filename}`;
    const environment_filename = script_filename + '.env';

    // writeFile and unlink don't need quotes (they work just fine with an unquoted path with space)
    // but they might fail sometimes if quotes are present, so remove for now any surrounding quotes
    // that may have been defined by the user (the command prompt experience makes it very likely
    // for the user to use quotes when defining an environment variable with a space containing path).
    let tmpDir: string = paths.tmpDir;
    if (!tmpDir) {
        console.log(`TEMP dir is not set. Shell script "${script_filename}" will not run.`);
        return;
    }

    tmpDir = tmpDir.trim();
    if (tmpDir.startsWith('"') && tmpDir.endsWith('"')) {
        tmpDir = tmpDir.substring(1, tmpDir.length - 1);
    }

    const script_path = path.join(tmpDir, script_filename);
    const environment_path = path.join(tmpDir, environment_filename); // path of temp file in which the script writes the env vars to

    let script = '';
    let run_command = '';

    let environmentSetupScript = kit.environmentSetupScript?.trim();
    if (opts) {
        environmentSetupScript = await expand.expandString(environmentSetupScript!, opts);
    }

    if (process.platform === 'win32') { // windows
        script += `call "${environmentSetupScript}"\r\n`; // call the user batch script
        script += `set >> "${environment_path}"`; // write env vars to temp file
        // Quote the script file path before running it, in case there are spaces.
        run_command = `call "${script_path}"`;
    } else { // non-windows
        script += `source "${environmentSetupScript}"\n`; // run the user shell script
        script += `printenv >> ${environment_path}`; // write env vars to temp file
        run_command = `/bin/bash -c "source ${script_path}"`; // run script in bash to enable bash-builtin commands like 'source'
    }
    try {
        await fs.unlink(environment_path); // delete the temp file if it exists
    } catch (error) {}
    await fs.writeFile(script_path, script); // write batch file

    const res = await proc.execute(run_command, [], null, { shell: true, silent: true }).result; // run script
    await fs.unlink(script_path); // delete script file
    const output = (res.stdout) ? res.stdout + (res.stderr || '') : res.stderr;

    let env = '';
    try {
        /* When the script failed, envpath would not exist */
        env = await fs.readFile(environment_path, 'utf8');
        await fs.unlink(environment_path);
    } catch (error) {
        log.error(error as Error);
    }
    if (!env || env === '') {
        console.log(`Error running ${kit.environmentSetupScript} with:`, output);
        return;
    }

    // split and trim env vars
    const vars = env.split('\n').map(l => l.trim()).filter(l => l.length !== 0).reduce<Environment>((acc, line) => {
        const match = /(\w+)=?(.*)/.exec(line);
        if (match) {
            acc[match[1]] = match[2];
        } else {
            log.error(localize('error.parsing.environment', 'Error parsing environment variable: {0}', line));
        }
        return acc;
    }, EnvironmentUtils.create());
    log.debug(localize('ok.running', 'OK running {0}, env vars: {1}', kit.environmentSetupScript, JSON.stringify(vars)));
    return vars;
}

/**
 * Preferred CMake VS generators by VS version
 */
const VsGenerators: { [key: string]: string } = {
    10: 'Visual Studio 10 2010',
    11: 'Visual Studio 11 2012',
    VS120COMNTOOLS: 'Visual Studio 12 2013',
    12: 'Visual Studio 12 2013',
    VS140COMNTOOLS: 'Visual Studio 14 2015',
    14: 'Visual Studio 14 2015',
    15: 'Visual Studio 15 2017',
    16: 'Visual Studio 16 2019',
    17: 'Visual Studio 17 2022'
};

/**
 * Try to get a VSKit from a VS installation and architecture
 * @param inst A VS installation from vswhere
 * @param hostArch The host architecture
 * @param targetArch The target architecture
 */
async function tryCreateNewVCEnvironment(inst: VSInstallation, hostArch: string, targetArch: string, pr?: ProgressReporter): Promise<Kit | null> {
    const name = vsKitName(inst, hostArch, targetArch);
    log.debug(localize('checking.for.kit', 'Checking for kit: {0}', name));
    if (pr) {
        pr.report({ message: localize('checking', 'Checking {0}', name) });
    }
    const variables = await varsForVSInstallation(inst, hostArch, targetArch);
    if (!variables) {
        return null;
    }

    const kit: Kit = {
        name,
        visualStudio: kitVSName(inst),
        visualStudioArchitecture: hostArch
    };

    const version = /^(\d+)+./.exec(inst.installationVersion);
    log.debug(localize('detected.kit.for.version', 'Detected VsKit for version'));
    log.debug(` DisplayName: ${name}`);
    log.debug(` InstanceId: ${inst.instanceId}`);
    log.debug(` InstallVersion: ${inst.installationVersion}`);
    const majorVersion = parseInt(inst.installationVersion);
    if (version) {
        const generatorName: string | undefined = VsGenerators[version[1]];
        const host: string = hostArch.toLowerCase().replace(/ /g, "").startsWith("host=") ? hostArch : "host=" + hostArch;
        if (generatorName) {
            log.debug(` ${localize('generator.present', 'Generator Present: {0}', generatorName)}`);
            kit.preferredGenerator = {
                name: generatorName,
                platform: generatorPlatformFromVSArch[targetArch] as string || targetArch,
                // CMake generator toolsets support also different versions (via -T version=).
                toolset: majorVersion < 15 ? undefined : host
            };
        }
        log.debug(` ${localize('selected.preferred.generator.name', 'Selected Preferred Generator Name: {0} {1}', generatorName, JSON.stringify(kit.preferredGenerator))}`);
    }

    return kit;
}

/**
 * Scans the system for Visual C++ installations using vswhere
 */
export async function scanForVSKits(pr?: ProgressReporter): Promise<Kit[]> {
    const installs = await vsInstallations();
    const prs = installs.map(async (inst): Promise<Kit[]> => {
        const ret = [] as Kit[];
        const targetArches: string[] = ['x86', 'x64', 'arm', 'arm64'];

        const sub_prs: Promise<Kit | null>[] = [];
        MSVC_HOST_ARCHES.forEach(hostArch => {
            targetArches.forEach(targetArch => {
                sub_prs.push(tryCreateNewVCEnvironment(inst, hostArch, targetArch, pr));
            });
        });

        const maybe_kits = await Promise.all(sub_prs);
        maybe_kits.map(k => k ? ret.push(k) : null);
        return ret;
    });

    const vs_kits = await Promise.all(prs);
    return ([] as Kit[]).concat(...vs_kits);
}

async function scanDirForClangForMSVCKits(dir: string, vsInstalls: VSInstallation[], cmakeTools?: CMakeTools): Promise<Kit[]> {
    const kits = await scanDirectory(dir, async (binPath): Promise<Kit[] | null> => {
        const isClangGNUCLI = (path.basename(binPath, '.exe') === 'clang');
        const isClangCL = (path.basename(binPath, '.exe') === 'clang-cl');
        if (!isClangGNUCLI && !isClangCL) {
            return null;
        }

        const version = await getCompilerVersion('Clang', binPath);
        if (version === null) {
            return null;
        }

        let clang_cli = '(MSVC CLI)';

        // Clang for MSVC ABI with GNU CLI (command line interface) is supported in CMake 3.15.0+
        if (isClangGNUCLI) {
            if (undefined === cmakeTools) {
                log.info(localize("failed.to.scan.for.kits", "Unable to scan for GNU CLI Clang kits: cmakeTools is undefined"));
                return null;
            } else {
                const cmake_executable = await cmakeTools.getCMakeExecutable();
                if (undefined === cmake_executable.version) {
                    return null;
                } else {
                    if (versionLess(cmake_executable.version, '3.15.0')) {
                        // Could not find a supported CMake version
                        return null;
                    }
                }
            }
            // Found a supported CMake version
            clang_cli = '(GNU CLI)';
        }

        const clangKits: Kit[] = [];
<<<<<<< HEAD
        vsInstalls.forEach(async vs => {
=======
        for (const vs of vsInstalls) {
>>>>>>> 376f82f2
            const install_name = vsDisplayName(vs);
            const vs_arch = (version.target && version.target.triple.includes('i686-pc')) ? 'x86' : 'amd64';

            const clangArch = (vs_arch === "amd64") ? "x64\\" : "";
<<<<<<< HEAD
            const useClangVersion: boolean = versionLess(version.version, '14.0.0');
            const clangKitName: string = (isClangCL ? `Clang-cl` : `Clang`) + (useClangVersion ? ` ${version.version}` : "") + ` ${clang_cli} for ${install_name} - ${vs_arch} (MSVC ${vs.installationVersion})`;
            const clangCXX = isClangCL ? binPath : binPath.replace(/^clang/, 'clang++');
            const installationVersion = /^(\d+)+./.exec(vs.installationVersion);
            let generatorName: string | undefined;
            if (installationVersion) {
                generatorName = VsGenerators[installationVersion[1]];
            }
            if (binPath.startsWith(`${vs.installationPath}\\VC\\Tools\\Llvm\\${clangArch}bin`)) {
                if (generatorName) {
                    clangKits.push({
                        name: clangKitName,
                        visualStudio: kitVSName(vs),
                        visualStudioArchitecture: vs_arch,
                        preferredGenerator: {
                            name: generatorName,
                            platform: vs_arch,
                            toolset: `host=${vs_arch}`
                        },
                        compilers: {
                            C: binPath,
                            CXX: clangCXX
                        }
                    });
                }
=======
            const clangKitName = `Clang ${version.version} ${clang_cli} for MSVC ${vs.installationVersion} (${install_name} - ${vs_arch})`;
            if (binPath.startsWith(`${vs.installationPath}\\VC\\Tools\\Llvm\\${clangArch}bin`) && await util.checkFileExists(util.lightNormalizePath(binPath))) {
                clangKits.push({
                    name: clangKitName,
                    visualStudio: kitVSName(vs),
                    visualStudioArchitecture: vs_arch,
                    compilers: {
                        C: binPath,
                        CXX: binPath
                    }
                });
>>>>>>> 376f82f2
            }
        }
        return clangKits;
    });
    return ([] as Kit[]).concat(...kits);
}

export async function scanForClangForMSVCKits(searchPaths: string[], cmakeTools?: CMakeTools): Promise<Promise<Kit[]>[]> {
    const vs_installs = await vsInstallations();
    const results = searchPaths.map(p => scanDirForClangForMSVCKits(p, vs_installs, cmakeTools));
    return results;
}

async function getVSInstallForKit(kit: Kit): Promise<VSInstallation | undefined> {
    if (process.platform !== "win32") {
        return undefined;
    }

    console.assert(kit.visualStudio);
    console.assert(kit.visualStudioArchitecture);

    const installs = await vsInstallations();
    const match = (inst: VSInstallation) =>
        // old Kit format
        (legacyKitVSName(inst) === kit.visualStudio) ||
        // new Kit format
        (kitVSName(inst) === kit.visualStudio) ||
        // Clang for VS kit format
        (!!kit.compilers && kit.name.indexOf("Clang") >= 0 && kit.name.indexOf(vsDisplayName(inst)) >= 0);

    return installs.find(match);
}

export async function getVSKitEnvironment(kit: Kit): Promise<Environment | null> {
    const requested = await getVSInstallForKit(kit);
    if (!requested) {
        return null;
    }

    return varsForVSInstallation(requested, kit.visualStudioArchitecture!, kit.preferredGenerator?.platform);
}

/**
 * kit.environmentVariables have higher priority, we expand `Environment` with
 * `environmentSetupScript` first, then expand and update `Environment` with`environmentVariables`
 * @param kit The kit for evaluate `Environment`
 * @param opts The expand options for evaluate `Environment`
 * @returns `Environment`
 */
export async function effectiveKitEnvironment(kit: Kit, opts?: expand.ExpansionOptions): Promise<Environment> {
    let host_env: Environment = process.env;
    if (kit.environmentSetupScript) {
        const shell_vars = await getShellScriptEnvironment(kit, opts);
        if (shell_vars) {
            host_env = shell_vars;
        }
    }
    let env = EnvironmentUtils.create(host_env);
    const kit_env = EnvironmentUtils.create(kit.environmentVariables);
    const expandOptions: expand.ExpansionOptions = {
        vars: {} as expand.KitContextVars,
        envOverride: host_env
    };
    for (const env_var of Object.keys(kit_env)) {
        env[env_var] = await expand.expandString(kit_env[env_var], opts ?? expandOptions);
    }
    if (process.platform === 'win32') {
        if (kit.visualStudio && kit.visualStudioArchitecture) {
            const vs_vars = await getVSKitEnvironment(kit);
            env = EnvironmentUtils.merge([env, vs_vars]);
        } else {
            const path_list: string[] = [];
            const cCompiler = kit.compilers?.C;
            /* Force add the compiler executable dir to the PATH env */
            if (cCompiler) {
                path_list.push(path.dirname(cCompiler));
            }
            const cmt_mingw_path = env['CMT_MINGW_PATH'];
            if (cmt_mingw_path) {
                path_list.push(cmt_mingw_path);
            }
            if (env.hasOwnProperty('PATH')) {
                path_list.unshift(env['PATH'] ?? '');
                env['PATH'] = path_list.join(';');
            }
        }
    }
    log.debug(localize('kit.env', 'The environment for kit {0}: {1}', `'${kit.name}'`, JSON.stringify(env, null, 2)));
    return env;
}

export async function findCLCompilerPath(env?: Environment): Promise<string | null> {
    if (!env) {
        return null;
    }
    const path_val = env['PATH'];
    if (!path_val) {
        return null;
    }
    const path_ext = env['PATHEXT'];
    if (!path_ext) {
        return null;
    }
    for (const dir of path_val.split(';')) {
        for (const ext of path_ext.split(';')) {
            const fname = `cl${ext}`;
            const testpath = path.join(dir, fname);
            const stat = await fs.tryStat(testpath);
            if (stat && !stat.isDirectory()) {
                return testpath;
            }
        }
    }
    return null;
}

export interface KitScanOptions {
    ignorePath?: boolean;
    scanDirs?: string[];
    minGWSearchDirs?: string[];
}

/**
 * Search for Kits available on the platform.
 * @returns A list of Kits.
 */
export async function scanForKits(cmakeTools?: CMakeTools, opt?: KitScanOptions) {
    const kit_options = opt || {};

    log.debug(localize('scanning.for.kits.on.system', 'Scanning for Kits on system'));
    const prog = {
        location: vscode.ProgressLocation.Notification,
        title: localize('scanning.for.kits', 'Scanning for kits')
    };

    return vscode.window.withProgress(prog, async pr => {
        const isWin32 = process.platform === 'win32';

        pr.report({ message: localize('scanning.for.cmake.kits', 'Scanning for CMake kits...') });

        const scan_paths = new Set<string>();

        // Search directories on `PATH` for compiler binaries
        if (process.env.hasOwnProperty('PATH')) {
            if (opt && opt.ignorePath) {
                log.debug(localize('skip.scan.path', 'Skipping scan of PATH'));
            } else {
                const sep = isWin32 ? ';' : ':';
                for (const dir of (process.env.PATH as string).split(sep)) {
                    scan_paths.add(dir);
                }
            }
        }

        if (opt?.scanDirs) {
            for (const dir of opt.scanDirs) {
                scan_paths.add(dir);
            }
        }

        // Search them all in parallel
        let kit_promises = [] as Promise<Kit[]>[];
        if (isWin32 && kit_options.minGWSearchDirs) {
            for (const dir of convertMingwDirsToSearchPaths(kit_options.minGWSearchDirs)) {
                scan_paths.add(dir);
            }
        }

        // Default installation locations
        scan_paths.add(paths.windows.ProgramFilesX86! + '\\LLVM\\bin');
        scan_paths.add(paths.windows.ProgramFiles! + '\\LLVM\\bin');
        const compiler_kits = Array.from(scan_paths).map(path_el => scanDirForCompilerKits(path_el, pr));
        kit_promises = kit_promises.concat(compiler_kits);

        if (isWin32) {
            // Prepare clang-cl search paths
            const clang_paths = new Set<string>();

            // LLVM_ROOT environment variable location
            if (process.env.hasOwnProperty('LLVM_ROOT')) {
                const llvm_root = path.normalize(process.env.LLVM_ROOT as string + "\\bin");
                clang_paths.add(llvm_root);
            }

            // Default installation locations
            clang_paths.add(paths.windows.ProgramFiles! + '\\LLVM\\bin');
            clang_paths.add(paths.windows.ProgramFilesX86! + '\\LLVM\\bin');

            // PATH environment variable locations
            scan_paths.forEach(path_el => clang_paths.add(path_el));
            // LLVM bundled in VS locations
            const vs_installs = await vsInstallations();
            const bundled_clang_paths: string[] = [];
            vs_installs.forEach(vs_install => {
                bundled_clang_paths.push(vs_install.installationPath + "\\VC\\Tools\\Llvm\\bin");
                bundled_clang_paths.push(vs_install.installationPath + "\\VC\\Tools\\Llvm\\x64\\bin");
            });
            bundled_clang_paths.forEach(path_el => clang_paths.add(path_el));

            // Scan for kits
            const vs_kits = scanForVSKits(pr);
            kit_promises.push(vs_kits);
            const clang_kits = await scanForClangForMSVCKits(Array.from(clang_paths), cmakeTools);
            kit_promises = kit_promises.concat(clang_kits);
        }

        const arrays = await Promise.all(kit_promises);
        const kits = ([] as Kit[]).concat(...arrays);
        kits.map(k => log.info(localize('found.kit', 'Found Kit: {0}', k.name)));

        return kits;
    });
}

// Rescan if the kits versions (extension context state var versus value defined for this release) don't match.
export async function scanForKitsIfNeeded(cmt: CMakeTools): Promise<boolean> {
    const kitsVersionSaved = cmt.extensionContext.globalState.get<number>('kitsVersionSaved');
    const kitsVersionCurrent = 2;

    // Scan also when there is no kits version saved in the state.
    if ((!kitsVersionSaved || kitsVersionSaved !== kitsVersionCurrent) && !util.isTestMode() && !kitsController.KitsController.isScanningForKits()) {
        log.info(localize('silent.kits.rescan', 'Detected kits definition version change from {0} to {1}. Silently scanning for kits.', kitsVersionSaved, kitsVersionCurrent));
        await kitsController.KitsController.scanForKits(cmt);
        await cmt.extensionContext.globalState.update('kitsVersionSaved', kitsVersionCurrent);
        return true;
    }

    return false;
}

/**
 * Generates a string description of a kit. This is shown to the user.
 * @param kit The kit to generate a description for
 */
export async function descriptionForKit(kit: Kit, shortVsName: boolean = false): Promise<string> {
    if (kit.toolchainFile) {
        return localize('kit.for.toolchain.file', 'Kit for toolchain file {0}', kit.toolchainFile);
    }
    if (kit.visualStudio) {
        if (kit.compilers) {
            // Clang for MSVC
            const compilers = Object.keys(kit.compilers).map(k => `${k} = ${kit.compilers![k]}`);
            return localize('using.compilers', 'Using compilers: {0}', compilers.join(', '));
        } else if (shortVsName) {
            const hostTargetArch = getHostTargetArchString(kit.visualStudioArchitecture!, kit.preferredGenerator?.platform);
            if (kit.preferredGenerator) {
                return localize('using.compilers.for.VS', 'Using compilers for {0} ({1} architecture)', kit.preferredGenerator?.name, hostTargetArch);
            } else {
                return localize('using.compilers.for.VS2', 'Using compilers for Visual Studio ({0} architecture)', hostTargetArch);
            }
        } else {
            // MSVC
            const vs_install = await getVSInstallForKit(kit);
            if (vs_install) {
                const hostTargetArch = getHostTargetArchString(kit.visualStudioArchitecture!, kit.preferredGenerator?.platform);
                return localize('using.compilers.for.VS', 'Using compilers for {0} ({1} architecture)', vsVersionName(vs_install), hostTargetArch);
            }
            return '';
        }
    }
    if (kit.compilers) {
        const compilers = Object.keys(kit.compilers).map(k => `${k} = ${kit.compilers![k]}`);
        return localize('using.compilers', 'Using compilers: {0}', compilers.join(', '));
    }
    if (kit.name === SpecialKits.ScanForKits) {
        return localize('search.for.compilers', 'Search for compilers on this computer');
    }
    return localize('unspecified.let.cmake.guess', 'Unspecified (Let CMake guess what compilers and environment to use)');
}

async function expandKitVariables(kit: Kit): Promise<Kit> {
    if (kit.toolchainFile) {
        kit.toolchainFile = await expand.expandString(kit.toolchainFile, {
            vars: {
                buildKit: kit.name,
                buildType: '${buildType}',  // Unsupported variable substitutions use identity.
                buildKitVendor: '${buildKitVendor}',
                buildKitTriple: '${buildKitTriple}',
                buildKitVersion: '${buildKitVersion}',
                buildKitHostOs: '${buildKitVendor}',
                buildKitTargetOs: '${buildKitTargetOs}',
                buildKitTargetArch: '${buildKitTargetArch}',
                buildKitVersionMajor: '${buildKitVersionMajor}',
                buildKitVersionMinor: '${buildKitVersionMinor}',
                generator: '${generator}',
                userHome: paths.userHome,
                workspaceFolder: '${workspaceFolder}',
                workspaceFolderBasename: '${workspaceFolderBasename}',
                workspaceHash: '${workspaceHash}',
                workspaceRoot: '${workspaceRoot}',
                workspaceRootFolderName: '${workspaceRootFolderName}'
            }
        });
    }
    return kit;
}

export async function readKitsFile(filepath: string): Promise<Kit[]> {
    const fileStats = await fs.tryStat(filepath);
    if (!fileStats) {
        log.debug(localize('not.reading.nonexistent.kit', 'Not reading non-existent kits file: {0}', filepath));
        return [];
    }
    if (!fileStats.isFile()) {
        log.debug(localize('not.reading.invalid.path', 'Not reading invalid kits file: {0}', filepath));
        return [];
    }
    log.debug(localize('reading.kits.file', 'Reading kits file {0}', filepath));
    const content_str = await fs.readFile(filepath);
    let kits_raw: object[] = [];
    try {
        kits_raw = json5.parse(content_str.toLocaleString());
    } catch (e) {
        log.error(localize('failed.to.parse', 'Failed to parse {0}: {1}', path.basename(filepath), util.errorToString(e)));
        return [];
    }
    const validator = await loadSchema('schemas/kits-schema.json');
    const is_valid = validator(kits_raw);
    if (!is_valid) {
        const errors = validator.errors!;
        log.error(localize('invalid.file.error', 'Invalid kit contents {0} ({1}):', path.basename(filepath), filepath));
        for (const err of errors) {
            log.error(` >> ${err.dataPath}: ${err.message}`);
        }
        return [];
    }
    const kits = kits_raw as Kit[];
    log.info(localize('successfully.loaded.kits', 'Successfully loaded {0} kits from {1}', kits.length, filepath));
    return Promise.all(dropNulls(kits).map(expandKitVariables));
}

function convertMingwDirsToSearchPaths(mingwDirs: string[]): string[] {
    return mingwDirs.map(mingwDir => path.join(mingwDir, 'bin'));
}

/**
 * Get the path to a workspace-specific cmake-kits.json for a given worksapce directory
 * @param dirPath The directory of a workspace
 */
export function kitsPathForWorkspaceDirectoryPath(dirPath: string): string {
    return path.join(dirPath, '.vscode/cmake-kits.json');
}

/**
 * Get the path to the workspace-specific cmake-kits.json for a given WorkspaceFolder object
 * @param ws The workspace folder
 */
export function kitsPathForWorkspaceFolder(ws: vscode.WorkspaceFolder): string {
    return kitsPathForWorkspaceDirectoryPath(ws.uri.fsPath);
}

/**
 * Get the kits declared for the given workspace directory. Looks in `.vscode/cmake-kits.json`.
 * @param dirPath The path to a VSCode workspace directory
 */
export function kitsForWorkspaceDirectory(dirPath: string): Promise<Kit[]> {
    const ws_kits_file = path.join(dirPath, '.vscode/cmake-kits.json');
    return readKitsFile(ws_kits_file);
}

/**
 * Get the kits defined by the user in the files pointed by "cmake.additionalKits".
 */
export async function getAdditionalKits(cmakeTools: CMakeTools): Promise<Kit[]> {
    const additionalKitFiles = await kitsController.KitsController.expandAdditionalKitFiles(cmakeTools);
    let additionalKits: Kit[] = [];
    for (const kitFile of additionalKitFiles) {
        additionalKits = additionalKits.concat(await readKitsFile(kitFile));
    }

    return additionalKits;
}

export function kitChangeNeedsClean(newKit: Kit, oldKit: Kit | null): boolean {
    if (!oldKit) {
        // First kit? We never clean
        log.debug(localize('clean.not.needed', 'Clean not needed: No prior Kit selected'));
        return false;
    }
    const important_params = (k: Kit) => ({
        compilers: k.compilers,
        vs: k.visualStudio,
        vsArch: k.visualStudioArchitecture,
        tc: k.toolchainFile,
        preferredGenerator: k.preferredGenerator ? k.preferredGenerator.name : null
    });
    const new_imp = important_params(newKit);
    const old_imp = important_params(oldKit);
    if (compare(new_imp, old_imp) !== Ordering.Equivalent) {
        log.debug(localize('clean.needed', 'Need clean: Kit changed'));
        return true;
    } else {
        return false;
    }
}<|MERGE_RESOLUTION|>--- conflicted
+++ resolved
@@ -795,16 +795,11 @@
         }
 
         const clangKits: Kit[] = [];
-<<<<<<< HEAD
-        vsInstalls.forEach(async vs => {
-=======
         for (const vs of vsInstalls) {
->>>>>>> 376f82f2
             const install_name = vsDisplayName(vs);
             const vs_arch = (version.target && version.target.triple.includes('i686-pc')) ? 'x86' : 'amd64';
 
             const clangArch = (vs_arch === "amd64") ? "x64\\" : "";
-<<<<<<< HEAD
             const useClangVersion: boolean = versionLess(version.version, '14.0.0');
             const clangKitName: string = (isClangCL ? `Clang-cl` : `Clang`) + (useClangVersion ? ` ${version.version}` : "") + ` ${clang_cli} for ${install_name} - ${vs_arch} (MSVC ${vs.installationVersion})`;
             const clangCXX = isClangCL ? binPath : binPath.replace(/^clang/, 'clang++');
@@ -830,19 +825,6 @@
                         }
                     });
                 }
-=======
-            const clangKitName = `Clang ${version.version} ${clang_cli} for MSVC ${vs.installationVersion} (${install_name} - ${vs_arch})`;
-            if (binPath.startsWith(`${vs.installationPath}\\VC\\Tools\\Llvm\\${clangArch}bin`) && await util.checkFileExists(util.lightNormalizePath(binPath))) {
-                clangKits.push({
-                    name: clangKitName,
-                    visualStudio: kitVSName(vs),
-                    visualStudioArchitecture: vs_arch,
-                    compilers: {
-                        C: binPath,
-                        CXX: binPath
-                    }
-                });
->>>>>>> 376f82f2
             }
         }
         return clangKits;
