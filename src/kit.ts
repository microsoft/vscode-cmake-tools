/**
 * Module for controlling and working with Kits.
 */ /** */

import rollbar from '@cmt/rollbar';
import * as util from '@cmt/util';
import * as json5 from 'json5';
import * as path from 'path';
import * as vscode from 'vscode';
import * as kitsController from '@cmt/kitsController';

import CMakeTools from './cmake-tools';
import * as expand from './expand';
import {VSInstallation, vsInstallations} from './installs/visual-studio';
import * as logging from './logging';
import paths from './paths';
import {fs} from './pr';
import * as proc from './proc';
import {loadSchema} from './schema';
import {compare, dropNulls, objectPairs, Ordering, versionLess} from './util';
import * as nls from 'vscode-nls';

nls.config({ messageFormat: nls.MessageFormat.bundle, bundleFormat: nls.BundleFormat.standalone })();
const localize: nls.LocalizeFunc = nls.loadMessageBundle();

const log = logging.createLogger('kit');

/**
 * Special kit types and names
 */
export enum SpecialKits {
  ScanForKits = '__scanforkits__',
  Unspecified = '__unspec__'
}
export const SpecialKitsCount: number = 2;
export type UnspecifiedKit = SpecialKits.Unspecified;

type ProgressReporter = vscode.Progress<{message?: string}>;

/**
 * The path to the user-local kits file.
 */
export const USER_KITS_FILEPATH = path.join(paths.dataDir, 'cmake-tools-kits.json');

/**
 * The old path where kits were stored. Upgraded in 1.1.3
 */
export const OLD_USER_KITS_FILEPATH
    = path.join(process.platform === 'win32' ? paths.roamingDataDir : paths.dataDir, 'cmake-tools.json');

/**
 * Representation of a CMake generator, along with a toolset and platform
 */
export interface CMakeGenerator {
  name: string;
  toolset?: string;
  platform?: string;
}

export interface Kit {
  /**
   * The name of the kit
   */
  name: string;

  /**
   * The preferred CMake generator for this kit
   */
  preferredGenerator?: CMakeGenerator;

  /**
   * Additional settings to pass to CMake
   */
  cmakeSettings?: {[key: string]: string};

  /**
   * Additional environment variables for the kit
   */
  environmentVariables?: proc.EnvironmentVariables;

  /**
   * The language compilers.
   *
   * The key `lang` is the language, as in `CMAKE_<lang>_COMPILER`.
   * The corresponding value is a path to a compiler for that language.
   */
  compilers?: {[lang: string]: string};

  /**
   * The visual studio name. This corresponds to the major.minor version of
   * the installation returned by `vswhere`.
   */
  visualStudio?: string;

  /**
   * The architecture for the kit. This is used when asking for the architecture
   * from the dev environment batch file.
   */
  visualStudioArchitecture?: string;

  /**
   * Filename of a shell script which sets environment variables for the kit
   */
  environmentSetupScript?: string;

  /**
   * Path to a CMake toolchain file.
   */
  toolchainFile?: string;

  /**
   * If `true`, keep this kit around even if it seems out-of-date
   */
  keep?: boolean;
}

interface ClangVersion {
  fullVersion: string;
  version: string;
  target?: string;
  threadModel?: string;
  installedDir?: string;
}

async function getClangVersion(binPath: string): Promise<ClangVersion|null> {
  log.debug(localize('testing.clang.binary', 'Testing Clang binary: {0}', binPath));
  const exec = await proc.execute(binPath, ['-v']).result;
  if (exec.retc !== 0) {
    log.debug(localize('bad.clang.binary', 'Bad Clang binary ("-v" returns non-zero): {0}', binPath));
    return null;
  }
  const lines = exec.stderr.split('\n');
  const version_re = /^(?:Apple LLVM|.*clang) version ([^\s-]+)[\s-]/;
  let version: string = "";
  let fullVersion: string = "";
  for (const line of lines) {
    const version_match = version_re.exec(line);
    if (version_match !== null) {
      version = version_match[1];
      fullVersion = line;
      break;
    }
  }
  if (!version) {
    log.debug(localize('bad.clang.binary.output', 'Bad Clang binary {0} -v output: {1}', binPath, exec.stderr));
    return null;
  }
  const target_mat = /Target:\s+(.*)/.exec(exec.stderr);
  let target: string|undefined;
  if (target_mat) {
    target = target_mat[1];
  }
  const thread_model_mat = /Thread model:\s+(.*)/.exec(exec.stderr);
  let threadModel: string|undefined;
  if (thread_model_mat) {
    threadModel = thread_model_mat[1];
  }
  const install_dir_mat = /InstalledDir:\s+(.*)/.exec(exec.stderr);
  let installedDir: string|undefined;
  if (install_dir_mat) {
    installedDir = install_dir_mat[1];
  }
  return {
    fullVersion,
    version,
    target,
    threadModel,
    installedDir,
  };
}

/**
 * Convert a binary (by path) to a CompilerKit. This checks if the named binary
 * is a GCC or Clang compiler and gets its version. If it is not a compiler,
 * returns `null`.
 * @param bin Path to a binary
 * @returns A CompilerKit, or null if `bin` is not a known compiler
 */
export async function kitIfCompiler(bin: string, pr?: ProgressReporter): Promise<Kit|null> {
  const fname = path.basename(bin);
  // Check by filename what the compiler might be. This is just heuristic.
  const gcc_regex = /^((\w+-)*)gcc(-\d+(\.\d+(\.\d+)?)?)?(\.exe)?$/;
  const clang_regex = /^clang(-\d+(\.\d+(\.\d+)?)?)?(\.exe)?$/;
  const gcc_res = gcc_regex.exec(fname);
  const clang_res = clang_regex.exec(fname);
  if (gcc_res) {
    log.debug(localize('testing.gcc.binary', 'Testing GCC binary: {0}', bin));
    if (pr)
      pr.report({message: localize('getting.gcc.version', 'Getting GCC version for {0}', bin)});
    const exec = await proc.execute(bin, ['-v']).result;
    if (exec.retc !== 0) {
      log.debug(localize('bad.gcc.binary', 'Bad GCC binary ("-v" returns non-zero): {0}', bin));
      return null;
    }

    const compiler_version_output = exec.stderr.trim().split('\n');
    const version_re = /^gcc version (.*?) .*/;
    let version: string = "";
    for (const line of compiler_version_output) {
      const version_match = version_re.exec(line);
      if (version_match !== null) {
        version = version_match[1];
        break;
      }
    }
    if (!version) {
      log.debug(localize('bad.gcc.binary.output', 'Bad GCC binary {0} -v output: {1}', bin, exec.stderr));
      return null;
    }
    const gxx_fname = fname.replace(/gcc/, 'g++');
    const gxx_bin = path.join(path.dirname(bin), gxx_fname);
    const target_triple_re = /((\w+-)+)gcc.*/;
    const target_triple_match = target_triple_re.exec(fname);
    let description = '';
    if (target_triple_match !== null) {
      description += `for ${target_triple_match[1].slice(0, -1)} `;
    }
    const name = `GCC ${description}${version}`;
    log.debug(localize('detected.gcc.compiler', 'Detected GCC compiler: {0}', bin));
    let gccKit: Kit = {
      name,
      compilers: {
        C: bin,
      }
    };

    if (await fs.exists(gxx_bin)) {
      gccKit = {name, compilers: {C: bin, CXX: gxx_bin}};
    }

    const isWin32 = process.platform === 'win32';
    if (isWin32 && bin.toLowerCase().includes('mingw')) {
      const binParentPath = path.dirname(bin);
      const mingwMakePath = path.join(binParentPath, 'mingw32-make.exe');
      if (await fs.exists(mingwMakePath)) {
        // During a scan, binParentPath must be a directory already in the PATH.
        // Therefore, we will assume that MinGW will remain in the user's PATH
        // and do not need to record the current state of PATH (leave it to the
        // user to rescan later or specify an explicit path to MinGW if this
        // changes).  Additionally, caching the current state of PATH can cause
        // complications on later invocation when using the kit environment
        // because its PATH will take precedence.  If a user makes changes to
        // their PATH later without rescanning for kits, then the kit's cached
        // PATH will clobber the actual current PATH.  We will, however, record
        // the MinGW path in case we want to use it later.
        const ENV_PATH = `${binParentPath}`;
        // Check for working mingw32-make
        const execMake = await proc.execute(mingwMakePath, ['-v'], null, {environment: {PATH: ENV_PATH}}).result;
        if (execMake.retc !== 0) {
          log.debug(localize('bad.mingw32-make.binary', 'Bad mingw32-make binary ("-v" returns non-zero): {0}', bin));
        } else {
          let make_version_output = execMake.stdout;
          if (make_version_output.length === 0)
            make_version_output = execMake.stderr;
          const output_line_sep = make_version_output.trim().split('\n');
          const isMake = output_line_sep[0].includes('Make');
          const isMingwTool = output_line_sep[1].includes('mingw32');

          if (isMake && isMingwTool) {
            gccKit.preferredGenerator = {name: 'MinGW Makefiles'};
            // save the ENV_PATH as a benign name unlikely to already exist in
            // the user's environment, like CMT_MINGW_PATH
            gccKit.environmentVariables = {CMT_MINGW_PATH: ENV_PATH};
          }
        }
      }
    }
    return gccKit;

  } else if (clang_res) {
    log.debug(localize('testing.clang.binary', 'Testing Clang binary: {0}', bin));
    if (pr)
      pr.report({message: localize('getting.clang.version', 'Getting Clang version for {0}', bin)});
    const version = await getClangVersion(bin);
    if (version === null) {
      return null;
    }

    if (version.target && version.target.includes('msvc') &&
      version.installedDir && version.installedDir.includes("Microsoft Visual Studio")) {
      // Skip MSVC ABI compatible Clang installations (bundled within VS), which will be handled in 'scanForClangForMSVCKits()' later.
      // But still process any Clang installations outside VS (right in Program Files for example), even if their version
      // mentions msvc.
      return null;
    }

    const clangxx_fname = fname.replace(/^clang/, 'clang++');
    const clangxx_bin = path.join(path.dirname(bin), clangxx_fname);
    let name = `Clang ${version.version}`;
    // On windows (except MinGW, Cygwin, etc... represented by a non undefined process.env.MSYSTEM),
    // make the distinction between [Program Files]/LLVM and [Program Files(x86)]/LLVM in the kit name,
    // to be able to represent both in the kits file.
    // clang --version returns the same version.version for these 2 different installs,
    // but version.target differs and can be used to ensure name uniqueness.
    if (process.platform === "win32" && process.env.MSYSTEM === undefined) {
      name += ` (${version.target})`;
    }

    log.debug(localize('detected.clang.compiler', 'Detected Clang compiler: {0}', bin));
    if (await fs.exists(clangxx_bin)) {
      return {
        name,
        compilers: {
          C: bin,
          CXX: clangxx_bin,
        },
      };
    } else {
      return {
        name,
        compilers: {
          C: bin,
        },
      };
    }
  } else {
    return null;
  }
}

async function scanDirectory<Ret>(dir: string, mapper: (filePath: string) => Promise<Ret|null>): Promise<Ret[]> {
  if (!await fs.exists(dir)) {
    log.debug(localize('skipping.scan.of.not.existing.path', 'Skipping scan of not existing path {0}', dir));
    return [];
  }

  log.debug(localize('scanning.directory.for.compilers', 'Scanning directory {0} for compilers', dir));
  try {
    const stat = await fs.stat(dir);
    if (!stat.isDirectory()) {
      console.log('Skipping scan of non-directory', dir);
      return [];
    }
  } catch (e) {
    log.warning(localize('failed.to.scan', 'Failed to scan {0} by exception: {1}', dir, util.errorToString(e)));
    if (e.code == 'ENOENT') {
      return [];
    }
    throw e;
  }

  // Get files in the directory
  let bins: string[];
  try {
    bins = (await fs.readdir(dir)).map(f => path.join(dir, f));
  } catch (e) {
    if (e.code == 'EACCESS' || e.code == 'EPERM') {
      return [];
    }
    throw e;
  }

  const prs = await Promise.all(bins.map(b => mapper(b)));
  return dropNulls(prs);
}

/**
 * Scans a directory for compiler binaries.
 * @param dir Directory containing candidate binaries
 * @returns A list of CompilerKits found
 */
export async function scanDirForCompilerKits(dir: string, pr?: ProgressReporter): Promise<Kit[]> {
  const kits = await scanDirectory(dir, async bin => {
    log.trace(localize('checking.file.for.compiler.features', 'Checking file for compiler features: {0}', bin));
    try {
      return await kitIfCompiler(bin, pr);
    } catch (e) {
      log.warning(localize('filed.to.check.binary', 'Failed to check binary {0} by exception: {1}', bin, util.errorToString(e)));
      if (e.code == 'EACCES') {
        // The binary may not be executable by this user...
        return null;
      } else if (e.code == 'ENOENT') {
        // This will happen on Windows if we try to "execute" a directory
        return null;
      } else if (e.code == 'UNKNOWN' && process.platform == 'win32') {
        // This is when file is not executable (in windows)
        return null;
      }
      const stat = await fs.stat(bin);
      log.debug('File infos: ',
                'Mode',
                stat.mode,
                'isFile',
                stat.isFile(),
                'isDirectory',
                stat.isDirectory(),
                'isSymbolicLink',
                stat.isSymbolicLink());
      rollbar.exception(localize('failed.to.scan.kit', 'Failed to scan a kit file'), e, {bin, exception: e.code, stat});
      return null;
    }
  });
  log.debug(localize('founds.kits.in.directory', 'Found {0} kits in directory {1}', kits.length, dir));
  return kits;
}

/**
 * Construct the Kit.visualStudio property (legacy)
 *
 * @param inst The VSInstallation to use
 */
function legacyKitVSName(inst: VSInstallation): string {
  return `VisualStudio.${parseInt(inst.installationVersion)}.0`;
}

/**
 * Construct the Kit.visualStudio property.
 *
 * @param inst The VSInstallation to use
 */
function kitVSName(inst: VSInstallation): string {
  return `${inst.instanceId}`;
}

/**
 * Construct the Visual Studio version string.
 *
 * @param inst The VSInstallation to use
 */
export function vsVersionName(inst: VSInstallation): string {
  if (!inst.catalog) {
    return inst.instanceId;
  }
  const end = inst.catalog.productDisplayVersion.indexOf('[');
  return end < 0 ? inst.catalog.productDisplayVersion : inst.catalog.productDisplayVersion.substring(0, end - 1);
}

/**
 * Construct the display name (this will be paired with an
 * arch later to construct the Kit.name property).
 *
 * @param inst The VSInstallation to use
 */
export function vsDisplayName(inst: VSInstallation): string {
  if (inst.displayName) {
    if (inst.channelId) {
      const index = inst.channelId.lastIndexOf('.');
      if (index > 0) {
        return `${inst.displayName} ${inst.channelId.substr(index + 1)}`;
      }
    }
    return inst.displayName;
  }
  return inst.instanceId;
}

/**
 * Construct the Kit.name property.
 *
 * @param inst The VSInstallation to use
 * @param hostArch The architecture of the toolset host (e.g. x86, x64|amd64)
 * @param targetArch The architecture of the toolset target (e.g. win32|x86, x64|amd64, arm, arm64)
 */
function vsKitName(inst: VSInstallation, hostArch: string, targetArch?: string): string {
  // We still keep the amd64 alias for x64, only in the name of the detected VS kits,
  // for compatibility reasons. Switching to 'x64' means leaving
  // orphaned 'amd64' kits around ("Scan for kits" does not delete them yet)
  // and also it may require a new kit selection.
  // VS toolsets paths on disk, vcvarsall.bat parameters and CMake arguments are all x64 now.
  // We can revise later whether to change to 'x64' in the VS kit name as well and how to mitigate it.
  return `${vsDisplayName(inst)} - ${kitHostTargetArch(hostArch, targetArch, true)}`;
}

/**
 * Create the host-target arch specification of a VS install,
 * from the VS kit architecture (host) and generator platform (target).
 * @param hostArch The architecture of the host toolset
 * @param targetArch The architecture of the target
 * @param amd64Alias Whether amd64 is preferred over x64.
 */
function kitHostTargetArch(hostArch: string, targetArch?: string, amd64Alias: boolean = false): string {
  // There are cases when we don't want to use the 'x64' alias of the 'amd64' architecture,
  // like for older VS installs, for the VS kit names (for compatibility reasons)
  // or for arm/arm64 specific vcvars scripts.
  if (amd64Alias) {
    if (hostArch === "x64") {
      hostArch = "amd64";
    }

    if (targetArch === "x64") {
      targetArch = "amd64";
    }
  }

  if (!targetArch) {
    targetArch = hostArch;
  }

  // CMake preferred generator platform requires 'win32', while vcvars are still using 'x86'.
  // This function is called only for VS generators, so it is safe to overwrite
  // targetArch with the vcvars naming.
  // In case of any future new mismatches, use the vsArchFromGeneratorPlatform table
  // instead of hard coding for win32 and x86.
  // Currently, there is no need of a similar overwrite operation on hostArch,
  // because CMake host target does not have the same name mismatch with VS.
  targetArch = vsArchFromGeneratorPlatform[targetArch] || targetArch;

  return (hostArch === targetArch) ? hostArch : `${hostArch}_${targetArch}`;
}

/**
 * List of environment variables required for Visual C++ to run as expected for
 * a VS installation.
 */
const MSVC_ENVIRONMENT_VARIABLES = [
  'CL',
  '_CL_',
  'INCLUDE',
  'LIBPATH',
  'LINK',
  '_LINK_',
  'LIB',
  'PATH',
  'TMP',
  'FRAMEWORKDIR',
  'FRAMEWORKDIR64',
  'FRAMEWORKVERSION',
  'FRAMEWORKVERSION64',
  'UCRTCONTEXTROOT',
  'UCRTVERSION',
  'UNIVERSALCRTSDKDIR',
  'VCINSTALLDIR',
  'VCTARGETSPATH',
  'WINDOWSLIBPATH',
  'WINDOWSSDKDIR',
  'WINDOWSSDKLIBVERSION',
  'WINDOWSSDKVERSION',
  'VISUALSTUDIOVERSION'
];

/**
 * Get the environment variables corresponding to a VS dev batch file.
 * @param devbat Path to a VS environment batch file
 * @param args List of arguments to pass to the batch file
 */
async function collectDevBatVars(devbat: string, args: string[], major_version: number, common_dir: string):
    Promise<Map<string, string>|undefined> {
  const fname = Math.random().toString() + '.bat';
  const batfname = `vs-cmt-${fname}`;
  const envfname = batfname + '.env';
  const bat = [
    `@echo off`,
    `cd /d "%~dp0"`,
    `set "VS${major_version}0COMNTOOLS=${common_dir}"`,
    `set "INCLUDE="`,
    `call "${devbat}" ${args.join(' ')}`,
    `cd /d "%~dp0"`, /* Switch back to original drive */
  ];
  for (const envvar of MSVC_ENVIRONMENT_VARIABLES) {
    bat.push(`echo ${envvar} := %${envvar}% >> ${envfname}`);
  }

  // writeFile and unlink don't need quotes (they work just fine with an unquoted path with space)
  // but they might fail sometimes if quotes are present, so remove for now any surrounding quotes
  // that may have been defined by the user (the command prompt experience makes it very likely
  // for the user to use quotes when defining an environment variable with a space containing path).
  let tmpDir: string = paths.tmpDir;
  if (!tmpDir) {
    console.log(`TEMP dir is not set. ${devbat} will not run.`);
    return;
  }

  tmpDir = tmpDir.trim();
  if (tmpDir.startsWith('"') && tmpDir.endsWith('"')) {
    tmpDir = tmpDir.substring(1, tmpDir.length - 1);
  }

  const batpath = path.join(tmpDir, batfname);
  const envpath = path.join(tmpDir, envfname);

  try {
    await fs.unlink(envpath);
  } catch (error) {}

  const batContent = bat.join('\r\n');
  await fs.writeFile(batpath, batContent);

  // Quote the script file path before running it, in case there are spaces.
  const res = await proc.execute(`"${batpath}"`, [], null, { shell: true, silent: true }).result;
  await fs.unlink(batpath);
  const output = (res.stdout) ? res.stdout + (res.stderr || '') : res.stderr;

  let env = '';
  try {
    /* When the bat running failed, envpath would not exist */
    env = await fs.readFile(envpath, {encoding: 'utf8'});
    await fs.unlink(envpath);
  } catch (error) { log.error(error); }

  if (!env || env === '') {
    log.error(localize('script.run.error',
        'Error running:{0} with args:{1}\nOutput are:\n{2}\nBat content are:\n{3}',
        devbat, args.join(' '), output, batContent));
    return;
  }

  const vars
      = env.split('\n').map(l => l.trim()).filter(l => l.length !== 0).reduce<Map<string, string>>((acc, line) => {
          const mat = /(\w+) := ?(.*)/.exec(line);
          if (mat) {
            acc.set(mat[1], mat[2]);
          } else {
            log.error(localize('error.parsing.environment', 'Error parsing environment variable: {0}', line));
          }
          return acc;
        }, new Map());
  if (vars.get('INCLUDE') === '') {
    log.error(localize('script.run.error.check',
        'Error running:{0} with args:{1}\nCannot find INCLUDE within:\n{2}\nBat content are:\n{3}',
        devbat, args.join(' '), env, batContent));
    return;
  }
  log.debug(localize('ok.running', 'OK running {0} {1}, env vars: {2}', devbat, args.join(' '), JSON.stringify([...vars])));
  return vars;
}

/**
 * Gets the environment variables set by a shell script.
 * @param kit The kit to get the environment variables for
 */
export async function getShellScriptEnvironment(kit: Kit, opts?: expand.ExpansionOptions): Promise<Map<string, string>|undefined> {
  console.assert(kit.environmentSetupScript);
  const filename = Math.random().toString() + (process.platform == 'win32' ? '.bat' : '.sh');
  const script_filename = `vs-cmt-${filename}`;
  const environment_filename = script_filename + '.env';

  // writeFile and unlink don't need quotes (they work just fine with an unquoted path with space)
  // but they might fail sometimes if quotes are present, so remove for now any surrounding quotes
  // that may have been defined by the user (the command prompt experience makes it very likely
  // for the user to use quotes when defining an environment variable with a space containing path).
  let tmpDir: string = paths.tmpDir;
  if (!tmpDir) {
    console.log(`TEMP dir is not set. Shell script "${script_filename}" will not run.`);
    return;
  }

  tmpDir = tmpDir.trim();
  if (tmpDir.startsWith('"') && tmpDir.endsWith('"')) {
    tmpDir = tmpDir.substring(1, tmpDir.length - 1);
  }

  const script_path = path.join(tmpDir, script_filename);
  const environment_path = path.join(tmpDir, environment_filename); // path of temp file in which the script writes the env vars to

  let script = '';
  let run_command = '';

  let environmentSetupScript = kit.environmentSetupScript;
  if (opts) {
    environmentSetupScript = await expand.expandString(environmentSetupScript!, opts);
  }

  if (process.platform == 'win32') { // windows
    script += `call "${environmentSetupScript}"\r\n`; // call the user batch script
    script += `set >> "${environment_path}"`; // write env vars to temp file
    // Quote the script file path before running it, in case there are spaces.
    run_command = `call "${script_path}"`;
  } else { // non-windows
    script += `source "${environmentSetupScript}"\n`; // run the user shell script
    script +=`printenv >> ${environment_path}`; // write env vars to temp file
    run_command = `/bin/bash -c "source ${script_path}"`; // run script in bash to enable bash-builtin commands like 'source'
  }
  try {
    await fs.unlink(environment_path); // delete the temp file if it exists
  } catch (error) {}
  await fs.writeFile(script_path, script); // write batch file

  const res = await proc.execute(run_command, [], null, {shell: true, silent: true}).result; // run script
  await fs.unlink(script_path); // delete script file
  const output = (res.stdout) ? res.stdout + (res.stderr || '') : res.stderr;

  let env = '';
  try {
    /* When the script failed, envpath would not exist */
    env = await fs.readFile(environment_path, {encoding: 'utf8'});
    await fs.unlink(environment_path);
  } catch (error) { log.error(error); }
  if (!env || env === '') {
    console.log(`Error running ${kit.environmentSetupScript} with:`, output);
    return;
  }

  // split and trim env vars
  const vars
      = env.split('\n').map(l => l.trim()).filter(l => l.length !== 0).reduce<Map<string, string>>((acc, line) => {
          const match = /(\w+)=?(.*)/.exec(line);
          if (match) {
            acc.set(match[1], match[2]);
          } else {
            log.error(localize('error.parsing.environment', 'Error parsing environment variable: {0}', line));
          }
          return acc;
        }, new Map());
  log.debug(localize('ok.running', 'OK running {0}, env vars: {1}', kit.environmentSetupScript, JSON.stringify([...vars])));
  return vars;
}

/**
 * Platform arguments for VS Generators
 * Currently, there is a mismatch only between x86 and win32.
 * For example, VS kits x86 and amd64_x86 will generate -A win32
 */
const generatorPlatformFromVSArch: {[key: string]: string} = {
  x86: 'win32'
};

// The reverse of generatorPlatformFromVSArch
const vsArchFromGeneratorPlatform: {[key: string]: string} = {
  win32: 'x86'
};

/**
 * Preferred CMake VS generators by VS version
 */
const VsGenerators: {[key: string]: string} = {
  10: 'Visual Studio 10 2010',
  11: 'Visual Studio 11 2012',
  VS120COMNTOOLS: 'Visual Studio 12 2013',
  12: 'Visual Studio 12 2013',
  VS140COMNTOOLS: 'Visual Studio 14 2015',
  14: 'Visual Studio 14 2015',
  15: 'Visual Studio 15 2017',
  16: 'Visual Studio 16 2019'
};

async function varsForVSInstallation(inst: VSInstallation, hostArch: string, targetArch?: string): Promise<Map<string, string>|null> {
  console.log(`varsForVSInstallation path:'${inst.installationPath}' version:${inst.installationVersion} host arch:${hostArch} - target arch:${targetArch}`);
  const common_dir = path.join(inst.installationPath, 'Common7', 'Tools');
  let vcvarsScript: string = 'vcvarsall.bat';
  if (targetArch == "arm" || targetArch == "arm64") {
    // The arm(64) vcvars filename for x64 hosted toolset is using the 'amd64' alias.
    vcvarsScript = `vcvars${kitHostTargetArch(hostArch, targetArch, true)}.bat`;
  }

  let devbat = path.join(inst.installationPath, 'VC', 'Auxiliary', 'Build', vcvarsScript);
  const majorVersion = parseInt(inst.installationVersion);
  if (majorVersion < 15) {
    devbat = path.join(inst.installationPath, 'VC', vcvarsScript);
  }

  // The presence of vcvars[hostArch][targetArch].bat indicates whether targetArch is included
  // in the given VS installation.
  if (!await fs.exists(devbat)) {
    return null;
  }

  const variables = await collectDevBatVars(devbat, [kitHostTargetArch(hostArch, targetArch, majorVersion < 15)], majorVersion, common_dir);
  if (!variables) {
    return null;
  } else {
    // This is a very *hacky* and sub-optimal solution, but it
    // works for now. This *helps* CMake make the right decision
    // when you have the release and pre-release edition of the same
    // VS version installed. I don't really know why or what causes
    // this issue, but this here seems to work. It basically just sets
    // the VS{vs_version_number}COMNTOOLS environment variable to contain
    // the path to the Common7 directory.
    const vs_version = variables.get('VISUALSTUDIOVERSION');
    if (vs_version)
      variables.set(`VS${vs_version.replace('.', '')}COMNTOOLS`, common_dir);

    // For Ninja and Makefile generators, CMake searches for some compilers
    // before it checks for cl.exe. We can force CMake to check cl.exe first by
    // setting the CC and CXX environment variables when we want to do a
    // configure.
    variables.set('CC', 'cl.exe');
    variables.set('CXX', 'cl.exe');

    if (paths.ninjaPath) {
      let envPATH = variables.get('PATH');
      if (undefined !== envPATH) {
        const env_paths = envPATH.split(';');
        const ninja_path = path.dirname(paths.ninjaPath!);
        const ninja_base_path = env_paths.find(path_el => path_el === ninja_path);
        if (undefined === ninja_base_path) {
          envPATH = envPATH.concat(';' + ninja_path);
          variables.set('PATH', envPATH);
        }
      }
    }

    return variables;
  }
}

/**
 * Try to get a VSKit from a VS installation and architecture
 * @param inst A VS installation from vswhere
 * @param hostArch The host architecture
 * @param targetArch The target architecture
 */
async function tryCreateNewVCEnvironment(inst: VSInstallation, hostArch: string, targetArch: string, pr?: ProgressReporter): Promise<Kit|null> {
  const name = vsKitName(inst, hostArch, targetArch);
  log.debug(localize('checking.for.kit', 'Checking for kit: {0}', name));
  if (pr) {
    pr.report({message: localize('checking', 'Checking {0}', name)});
  }
  const variables = await varsForVSInstallation(inst, hostArch, targetArch);
  if (!variables) {
    return null;
  }

  const kit: Kit = {
    name,
    visualStudio: kitVSName(inst),
    visualStudioArchitecture: hostArch
  };

  const version = /^(\d+)+./.exec(inst.installationVersion);
  log.debug(localize('detected.kit.for.version', 'Detected VsKit for version'));
  log.debug(` DisplayName: ${name}`);
  log.debug(` InstanceId: ${inst.instanceId}`);
  log.debug(` InstallVersion: ${inst.installationVersion}`);
  const majorVersion = parseInt(inst.installationVersion);
  if (version) {
    const generatorName: string|undefined = VsGenerators[version[1]];
    if (generatorName) {
      log.debug(` ${localize('generator.present', 'Generator Present: {0}', generatorName)}`);
      kit.preferredGenerator = {
        name: generatorName,
        platform: generatorPlatformFromVSArch[targetArch] as string || targetArch,
        // CMake generator toolsets support also different versions (via -T version=).
        toolset: majorVersion < 15 ? undefined : "host=" + hostArch
      };
    }
    log.debug(` ${localize('selected.preferred.generator.name', 'Selected Preferred Generator Name: {0} {1}', generatorName, JSON.stringify(kit.preferredGenerator))}`);
  }

  return kit;
}

/**
 * Scans the system for Visual C++ installations using vswhere
 */
export async function scanForVSKits(pr?: ProgressReporter): Promise<Kit[]> {
  const installs = await vsInstallations();
  const prs = installs.map(async(inst): Promise<Kit[]> => {
    const ret = [] as Kit[];
    const hostArches: string[] = ['x86', 'x64'];
    const targetArches: string[] = ['x86', 'x64', 'arm', 'arm64'];

    const sub_prs: Promise<Kit | null>[] = [];
    hostArches.forEach(hostArch => {
      targetArches.forEach(targetArch => {
        const kit: Promise<Kit | null> = tryCreateNewVCEnvironment(inst, hostArch, targetArch, pr);
        if (kit) {
          sub_prs.push(kit);
        }
      });
    });

    const maybe_kits = await Promise.all(sub_prs);
    maybe_kits.map(k => k ? ret.push(k) : null);
    return ret;
});

  const vs_kits = await Promise.all(prs);
  return ([] as Kit[]).concat(...vs_kits);
}

async function scanDirForClangForMSVCKits(dir: string, vsInstalls: VSInstallation[], cmakeTools: CMakeTools | undefined): Promise<Kit[]> {
  const kits = await scanDirectory(dir, async(binPath): Promise<Kit[]|null> => {
    const isClangGNUCLI = (path.basename(binPath, '.exe') === 'clang');
    const isClangCL = (path.basename(binPath, '.exe') === 'clang-cl');
    if (!isClangGNUCLI && !isClangCL) {
      return null;
    }

    const version = await getClangVersion(binPath);
    if (version === null) {
      return null;
    }

    let clang_cli = '(MSVC CLI)';

    // Clang for MSVC ABI with GNU CLI (command line interface) is supported in CMake 3.15.0+
    if (isClangGNUCLI) {
      if (undefined === cmakeTools) {
        log.error("failed.to.scan.for.kits", "Failed to scan for kits:", "cmakeTools is undefined");

        return null;
      } else {
        const cmake_executable = await cmakeTools?.getCMakeExecutable();
        if (undefined === cmake_executable.version) {
          return null;
        } else {
          if (versionLess(cmake_executable.version, '3.15.0')) {
            // Could not find a supported CMake version
            return null;
          }
        }
      }
      // Found a supported CMake version
      clang_cli = '(GNU CLI)';
    }

    const clangKits: Kit[] = [];
    vsInstalls.forEach(vs => {
      const install_name = vsDisplayName(vs);
      const vs_arch = (version.target && version.target.includes('i686-pc')) ? 'x86' : 'amd64';

      const clangArch = (vs_arch === "amd64") ? "x64\\" : "";
      if (binPath.startsWith(`${vs.installationPath}\\VC\\Tools\\Llvm\\${clangArch}bin`) &&
      util.checkFileExists(util.lightNormalizePath(binPath))) {
        clangKits.push({
          name: localize({key: 'clang.for.vsmsvc',
                          comment: ["Clang should stay at the beginning of the string as it is used in UI sorting"]},
                        'Clang {0} {1} with {2} ({3})', version.version, clang_cli, install_name, vs_arch),
          visualStudio: kitVSName(vs),
          visualStudioArchitecture: vs_arch,
          compilers: {
            C: binPath,
            CXX: binPath,
          }
        });
      }
    });
    return clangKits;
  });
  return ([] as Kit[]).concat(...kits);
}

export async function scanForClangForMSVCKits(searchPaths: string[], cmakeTools: CMakeTools | undefined): Promise<Promise<Kit[]>[]> {
  const vs_installs = await vsInstallations();
  const results = searchPaths.map(p => scanDirForClangForMSVCKits(p, vs_installs, cmakeTools));
  return results;
}

async function getVSInstallForKit(kit: Kit): Promise<VSInstallation|undefined> {
    if (process.platform !== "win32") {
        return undefined;
    }

    console.assert(kit.visualStudio);
    console.assert(kit.visualStudioArchitecture);

    const installs = await vsInstallations();
    const match = (inst: VSInstallation) =>
        // old Kit format
        (legacyKitVSName(inst) == kit.visualStudio) ||
        // new Kit format
        (kitVSName(inst) === kit.visualStudio) ||
        // Clang for VS kit format
        (!!kit.compilers && kit.name.indexOf("Clang") >= 0 && kit.name.indexOf(vsDisplayName(inst)) >= 0);

    return installs.find(inst => match(inst));
}

export async function getVSKitEnvironment(kit: Kit): Promise<Map<string, string>|null> {
  const requested = await getVSInstallForKit(kit);
  if (!requested) {
    return null;
  }

  return varsForVSInstallation(requested, kit.visualStudioArchitecture!, kit.preferredGenerator?.platform);
}

export async function effectiveKitEnvironment(kit: Kit, opts?: expand.ExpansionOptions): Promise<Map<string, string>> {
  let host_env;
  const kit_env = objectPairs(kit.environmentVariables || {});
  if (opts) {
    for (const env_var of kit_env) {
      env_var[1] = await expand.expandString(env_var[1], opts);
    }
  }
  if (kit.environmentSetupScript) {
    const shell_vars = await getShellScriptEnvironment(kit, opts);
    if (shell_vars) {
      host_env = util.map(shell_vars, ([k, v]): [string, string] => [k.toLocaleUpperCase(), v]) as [string, string][];
    }
  }
  if (host_env === undefined) {
    // get host_env from process if it was not set by shell script before
    host_env = objectPairs(process.env) as [string, string][];
  }
  if (kit.visualStudio && kit.visualStudioArchitecture) {
    const vs_vars = await getVSKitEnvironment(kit);
    if (vs_vars) {
      return new Map(
          util.map(util.chain(host_env, kit_env, vs_vars), ([k, v]): [string, string] => [k.toLocaleUpperCase(), v]));
    }
  }
  const env = new Map(util.chain(host_env, kit_env));
  if (env.has("CMT_MINGW_PATH")) {
    if (env.has("PATH")) {
      env.set("PATH", env.get("PATH")!.concat(`;${env.get("CMT_MINGW_PATH")}`));
    } else if (env.has("Path")) {
      env.set("Path", env.get("Path")!.concat(`;${env.get("CMT_MINGW_PATH")}`));
    }
  }
  return env;
}

export async function findCLCompilerPath(env: Map<string, string>): Promise<string|null> {
  const path_var = util.find(env.entries(), ([key, _val]) => key.toLocaleLowerCase() === 'path');
  if (!path_var) {
    return null;
  }
  const path_ext_var = util.find(env.entries(), ([key, _val]) => key.toLocaleLowerCase() === 'pathext');
  if (!path_ext_var) {
    return null;
  }
  const path_val = path_var[1];
  const path_ext = path_ext_var[1];
  for (const dir of path_val.split(';')) {
    for (const ext of path_ext.split(';')) {
      const fname = `cl${ext}`;
      const testpath = path.join(dir, fname);
      const stat = await fs.tryStat(testpath);
      if (stat && !stat.isDirectory()) {
        return testpath;
      }
    }
  }
  return null;
}

export interface KitScanOptions {
  scanDirs?: string[];
  minGWSearchDirs?: string[];
}

/**
 * Search for Kits available on the platform.
 * @returns A list of Kits.
 */
export async function scanForKits(cmakeTools: CMakeTools | undefined, opt?: KitScanOptions) {
  const kit_options = opt || {};

  log.debug(localize('scanning.for.kits.on.system', 'Scanning for Kits on system'));
  const prog = {
    location: vscode.ProgressLocation.Notification,
    title: localize('scanning.for.kits', 'Scanning for kits'),
  };

  return vscode.window.withProgress(prog, async pr => {
    const isWin32 = (process.platform === 'win32');

    pr.report({message: localize('scanning.for.cmake.kits', 'Scanning for CMake kits...')});

    const scan_paths = new Set<string>();

    // Search directories on `PATH` for compiler binaries
    if (process.env.hasOwnProperty('PATH')) {
      const sep = isWin32 ? ';' : ':';
      for (const dir of (process.env.PATH as string).split(sep)) {
        scan_paths.add(dir);
      }
    }

    // Search them all in parallel
    let kit_promises = [] as Promise<Kit[]>[];
    if (isWin32 && kit_options.minGWSearchDirs) {
      for (const dir of convertMingwDirsToSearchPaths(kit_options.minGWSearchDirs)) {
        scan_paths.add(dir);
      }
    }

    // Default installation locations
    scan_paths.add('C:\\Program Files (x86)\\LLVM\\bin');
    scan_paths.add('C:\\Program Files\\LLVM\\bin');
    const compiler_kits = Array.from(scan_paths).map(path_el => scanDirForCompilerKits(path_el, pr));
    kit_promises = kit_promises.concat(compiler_kits);

    if (isWin32) {
      // Prepare clang-cl search paths
      const clang_paths = new Set<string>();

      // LLVM_ROOT environment variable location
      if (process.env.hasOwnProperty('LLVM_ROOT')) {
        const llvm_root = path.normalize(process.env.LLVM_ROOT as string + "\\bin");
        clang_paths.add(llvm_root);
      }
<<<<<<< HEAD
      // Default installation locations
      clang_cl_paths.add(paths.windows.ProgramFiles + '\\LLVM\\bin');
      clang_cl_paths.add(paths.windows.ProgramFilesX86 + '\\LLVM\\bin');
=======

>>>>>>> 789575d7
      // PATH environment variable locations
      scan_paths.forEach(path_el => clang_paths.add(path_el));
      // LLVM bundled in VS locations
      const vs_installs = await vsInstallations();
      const bundled_clang_paths: string[] = [];
      vs_installs.forEach(vs_install => {
        bundled_clang_paths.push(vs_install.installationPath + "\\VC\\Tools\\Llvm\\bin");
        bundled_clang_paths.push(vs_install.installationPath + "\\VC\\Tools\\Llvm\\x64\\bin");
      });
      bundled_clang_paths.forEach(path_el => {clang_paths.add(path_el);});

      // Scan for kits
      const vs_kits = scanForVSKits(pr);
      kit_promises.push(vs_kits);
      const clang_kits = await scanForClangForMSVCKits(Array.from(clang_paths), cmakeTools);
      kit_promises = kit_promises.concat(clang_kits);
    }

    const arrays = await Promise.all(kit_promises);
    const kits = ([] as Kit[]).concat(...arrays);
    kits.map(k => log.info(localize('found.kit', 'Found Kit: {0}', k.name)));

    return kits;
  });
}

// Rescan if the kits versions (extension context state var versus value defined for this release) don't match.
export async function scanForKitsIfNeeded(cmt: CMakeTools) : Promise<boolean> {
  const kitsVersionSaved = cmt.extensionContext.globalState.get<number>('kitsVersionSaved');
  const kitsVersionCurrent = 2;

  // Scan also when there is no kits version saved in the state.
  if ((!kitsVersionSaved || kitsVersionSaved !== kitsVersionCurrent) &&
       process.env['CMT_TESTING'] !== '1' && !kitsController.KitsController.isScanningForKits()) {
    log.info(localize('silent.kits.rescan', 'Detected kits definition version change from {0} to {1}. Silently scanning for kits.', kitsVersionSaved, kitsVersionCurrent));
    await kitsController.KitsController.scanForKits(cmt);
    cmt.extensionContext.globalState.update('kitsVersionSaved', kitsVersionCurrent);
    return true;
  }

  return false;
}

/**
 * Generates a string description of a kit. This is shown to the user.
 * @param kit The kit to generate a description for
 */
export async function descriptionForKit(kit: Kit): Promise<string> {
  if (kit.toolchainFile) {
    return localize('kit.for.toolchain.file', 'Kit for toolchain file {0}', kit.toolchainFile);
  }
  if (kit.visualStudio) {
    const vs_install = await getVSInstallForKit(kit);
    if (vs_install) {
      if (kit.compilers) {
        // Clang for MSVC
        const compilers = Object.keys(kit.compilers).map(k => `${k} = ${kit.compilers![k]}`);
        return localize('using.compilers', 'Using compilers: {0}', compilers.join(', '));
      } else {
        // MSVC
        const hostTargetArch = kitHostTargetArch(kit.visualStudioArchitecture!, kit.preferredGenerator?.platform);
        return localize('using.compilers.for', 'Using compilers for {0} ({1} architecture)', vsVersionName(vs_install), hostTargetArch);
      }
    }
    return '';
  }
  if (kit.compilers) {
    const compilers = Object.keys(kit.compilers).map(k => `${k} = ${kit.compilers![k]}`);
    return localize('using.compilers', 'Using compilers: {0}', compilers.join(', '));
  }
  if (kit.name === SpecialKits.ScanForKits) {
    return localize('search.for.compilers', 'Search for compilers on this computer');
  }
  return localize('unspecified.let.cmake.guess', 'Unspecified (Let CMake guess what compilers and environment to use)');
}

async function expandKitVariables(kit: Kit): Promise<Kit> {
  if (kit.toolchainFile) {
    kit.toolchainFile = await expand.expandString(kit.toolchainFile, {
      vars: {
        buildKit: kit.name,
        buildType: '${buildType}',  // Unsupported variable substitutions use identity.
        generator: '${generator}',
        userHome: paths.userHome,
        workspaceFolder: '${workspaceFolder}',
        workspaceFolderBasename: '${workspaceFolderBasename}',
        workspaceRoot: '${workspaceRoot}',
        workspaceRootFolderName: '${workspaceRootFolderName}'
      }
    });
  }
  return kit;
}

export async function readKitsFile(filepath: string): Promise<Kit[]> {
  if (!await fs.exists(filepath)) {
    log.debug(localize('not.reading.nonexistent.kit', 'Not reading non-existent kits file: {0}', filepath));
    return [];
  }
  log.debug(localize('reading.kits.file', 'Reading kits file {0}', filepath));
  const content_str = await fs.readFile(filepath);
  let kits_raw: object[] = [];
  try {
    kits_raw = json5.parse(content_str.toLocaleString());
  } catch (e) {
    log.error(localize('failed.to.parse', 'Failed to parse {0}: {1}', path.basename(filepath), util.errorToString(e)));
    return [];
  }
  const validator = await loadSchema('schemas/kits-schema.json');
  const is_valid = validator(kits_raw);
  if (!is_valid) {
    const errors = validator.errors!;
    log.error(localize('invalid.file.error', 'Invalid kit contents {0} ({1}):', path.basename(filepath), filepath));
    for (const err of errors) {
      log.error(` >> ${err.dataPath}: ${err.message}`);
    }
    return [];
  }
  const kits = kits_raw as Kit[];
  log.info(localize('successfully.loaded.kits', 'Successfully loaded {0} kits from {1}', kits.length, filepath));
  return Promise.all(dropNulls(kits).map(expandKitVariables));
}

function convertMingwDirsToSearchPaths(mingwDirs: string[]): string[] {
  return mingwDirs.map(mingwDir => path.join(mingwDir, 'bin'));
}

/**
 * Get the path to a workspace-specific cmake-kits.json for a given worksapce directory
 * @param dirPath The directory of a workspace
 */
export function kitsPathForWorkspaceDirectoryPath(dirPath: string): string {
  return path.join(dirPath, '.vscode/cmake-kits.json');
}

/**
 * Get the path to the workspace-specific cmake-kits.json for a given WorkspaceFolder object
 * @param ws The workspace folder
 */
export function kitsPathForWorkspaceFolder(ws: vscode.WorkspaceFolder): string {
  return kitsPathForWorkspaceDirectoryPath(ws.uri.fsPath);
}

/**
 * Get the kits declared for the given workspace directory. Looks in `.vscode/cmake-kits.json`.
 * @param dirPath The path to a VSCode workspace directory
 */
export function kitsForWorkspaceDirectory(dirPath: string): Promise<Kit[]> {
  const ws_kits_file = path.join(dirPath, '.vscode/cmake-kits.json');
  return readKitsFile(ws_kits_file);
}

export function kitChangeNeedsClean(newKit: Kit, oldKit: Kit|null): boolean {
  if (!oldKit) {
    // First kit? We never clean
    log.debug(localize('clean.not.needed', 'Clean not needed: No prior Kit selected'));
    return false;
  }
  const important_params = (k: Kit) => ({
    compilers: k.compilers,
    vs: k.visualStudio,
    vsArch: k.visualStudioArchitecture,
    tc: k.toolchainFile,
    preferredGenerator: k.preferredGenerator ? k.preferredGenerator.name : null
  });
  const new_imp = important_params(newKit);
  const old_imp = important_params(oldKit);
  if (compare(new_imp, old_imp) != Ordering.Equivalent) {
    log.debug(localize('clean.needed', 'Need clean: Kit changed'));
    return true;
  } else {
    return false;
  }
}<|MERGE_RESOLUTION|>--- conflicted
+++ resolved
@@ -1043,8 +1043,7 @@
     // Search directories on `PATH` for compiler binaries
     if (process.env.hasOwnProperty('PATH')) {
       const sep = isWin32 ? ';' : ':';
-      for (const dir of (process.env.PATH as string).split(sep)) {
-        scan_paths.add(dir);
+      for (const         scan_paths.add(dir);
       }
     }
 
@@ -1071,13 +1070,11 @@
         const llvm_root = path.normalize(process.env.LLVM_ROOT as string + "\\bin");
         clang_paths.add(llvm_root);
       }
-<<<<<<< HEAD
+
       // Default installation locations
-      clang_cl_paths.add(paths.windows.ProgramFiles + '\\LLVM\\bin');
-      clang_cl_paths.add(paths.windows.ProgramFilesX86 + '\\LLVM\\bin');
-=======
-
->>>>>>> 789575d7
+      clang_paths.add(paths.windows.ProgramFiles + '\\LLVM\\bin');
+      clang_paths.add(paths.windows.ProgramFilesX86 + '\\LLVM\\bin');
+
       // PATH environment variable locations
       scan_paths.forEach(path_el => clang_paths.add(path_el));
       // LLVM bundled in VS locations
