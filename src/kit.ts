--- conflicted
+++ resolved
@@ -826,42 +826,25 @@
     const isWin32 = process.platform === 'win32';
 
     pr.report({message: localize('scanning.for.cmake.kits', 'Scanning for CMake kits...')});
-<<<<<<< HEAD
-    const scanPaths = new Set<string>();
-=======
-    let scan_paths = [] as string[];
-
->>>>>>> 13e97676
+    const scan_paths = new Set<string>();
+
     // Search directories on `PATH` for compiler binaries
     if (process.env.hasOwnProperty('PATH')) {
       const sep = isWin32 ? ';' : ':';
-<<<<<<< HEAD
-      for (const dir of pathvar.split(sep)) {
-        scanPaths.add(dir);
+      for (const dir of (process.env.PATH as string).split(sep)) {
+        scan_paths.add(dir);
       }
-=======
-      scan_paths = scan_paths.concat((process.env.PATH as string).split(sep));
->>>>>>> 13e97676
     }
 
     // Search them all in parallel
     let kit_promises = [] as Promise<Kit[]>[];
     if (isWin32 && kit_options.minGWSearchDirs) {
-<<<<<<< HEAD
       for (const dir of convertMingwDirsToSearchPaths(kit_options.minGWSearchDirs)) {
-        scanPaths.add(dir);
+        scan_paths.add(dir);
       }
     }
-    const compiler_kits = Array.from(scanPaths).map(path_el => scanDirForCompilerKits(path_el, pr));
-    prs = prs.concat(compiler_kits);
-=======
-      scan_paths = scan_paths.concat(convertMingwDirsToSearchPaths(kit_options.minGWSearchDirs));
-    }
-
-    const compiler_kits = scan_paths.map(path_el => scanDirForCompilerKits(path_el, pr));
+    const compiler_kits = Array.from(scan_paths).map(path_el => scanDirForCompilerKits(path_el, pr));
     kit_promises = kit_promises.concat(compiler_kits);
-
->>>>>>> 13e97676
     if (isWin32) {
       // Prepare clang-cl search paths
       const clang_cl_paths = new Set<string>();
