/**
 * Module for handling GCC diagnostics
 */ /** */

import * as vscode from 'vscode';

import { oneLess, RawDiagnostic, RawDiagnosticParser, RawRelated, FeedLineResult } from './util';

enum MatchType {
    Full,
    File,
    Line,
    Column,
    Severity,
    Message
}

const regexPatterns: RegexPattern[] = [
    {   // path/to/file:line:column: severity: message
        regexPattern: /^(?:(.*):(\d+):(\d+):)\s+(?:fatal )?(\w*)(?:\sfatale)?\s?:\s+(.*)/,
        matchTypes: [MatchType.Full, MatchType.File, MatchType.Line, MatchType.Column, MatchType.Severity, MatchType.Message]
    },
<<<<<<< HEAD
    {   // path/to/ld[.exe]:path/to/file:line: warning: memory region ... not declared
        regexPattern: /^(?:(?:(?:.*ld\:)|(?:.*ld\.exe\:))(.*):(\d+):)\s+(.*): (memory region .* not declared)/,
        matchTypes: [MatchType.Full, MatchType.File, MatchType.Line, MatchType.Severity, MatchType.Message]
    },
    {   // path/to/ld[.exe]:path/to/file:line: syntax error
        regexPattern: /^(?:(?:(?:.*ld\:)|(?:.*ld\.exe\:))(.*):(\d+):) (syntax error)/,
        matchTypes: [MatchType.Full, MatchType.File, MatchType.Line, MatchType.Message]
    },
    {   // path/to/ld.exe: severity: message
        regexPattern: /^(?:(.*ld\.exe):)\s+(?:fatal )?(\w*)(?:\sfatale)?\s?:\s+(.*)/,
        matchTypes: [MatchType.Full, MatchType.File, MatchType.Severity, MatchType.Message]
    },
    {   // path/to/ld: severity: message
        regexPattern: /^(?:(.*ld):)\s+(?:fatal )?(\w*)(?:\sfatale)?\s?:\s+(.*)/,
        matchTypes: [MatchType.Full, MatchType.File, MatchType.Severity, MatchType.Message]
    },
    {   // path/to/ld.exe: message
        regexPattern: /^(?:(.*ld\.exe):)\s+(.*[^:]$)/,
        matchTypes: [MatchType.Full, MatchType.File, MatchType.Message]
    },
    {   // path/to/ld: message
        regexPattern: /^(?:(.*ld):)\s+(.*)/,
        matchTypes: [MatchType.Full, MatchType.File, MatchType.Message]
    },
=======
>>>>>>> 82d1c6c1
    {   // path/to/file:line: severity: message
        regexPattern: /^(?:(.*):(\d+):)\s+(?:fatal )?(\w*)(?:\sfatale)?\s?:\s+(.*)/,
        matchTypes: [MatchType.Full, MatchType.File, MatchType.Line, MatchType.Severity, MatchType.Message]
    },
<<<<<<< HEAD
    {   // path/to/file:line: undefined reference to
        regexPattern: /^(?:(.*):(\d+):)\s+(undefined reference to .*)/,
        matchTypes: [MatchType.Full, MatchType.File, MatchType.Line, MatchType.Message]
    },
    {   // path/to/file: ... section ... will not fit in region ...
        regexPattern: /^(.*): ((?:.*) .*section.* (?:.*) .*will not fit in region.*)/,
        matchTypes: [MatchType.Full, MatchType.File, MatchType.Message]
    },
    {   // path/to/file:line: multiple definition of ... first defined here
        regexPattern: /^(?:(.*):(\d+):)\s+(multiple definition of .* first defined here)/,
        matchTypes: [MatchType.Full, MatchType.File, MatchType.Line, MatchType.Message]
    },
=======
>>>>>>> 82d1c6c1
    {   // path/to/cc1.exe: severity: message
        regexPattern: /^(?:(.*cc1\.exe):)\s+(?:fatal )?(\w*)(?:\sfatale)?\s?:\s+(.*)/,
        matchTypes: [MatchType.Full, MatchType.File, MatchType.Severity, MatchType.Message]
    },
    {   // path/to/arm-none-eabi-gcc.exe: severity: message
        regexPattern: /^(?:(.*arm-none-eabi-gcc\.exe):)\s+(?:fatal )?(\w*)(?:\sfatale)?\s?:\s+(.*)/,
        matchTypes: [MatchType.Full, MatchType.File, MatchType.Severity, MatchType.Message]
    }
];

interface RegexPattern {
    regexPattern: RegExp;
    matchTypes: MatchType[];
}

interface PendingTemplateBacktrace {
    rootInstantiation: string;
    requiredFrom: RawRelated[];
}

export class Parser extends RawDiagnosticParser {
    private _prevDiag?: RawDiagnostic;

    private _pendingTemplateError?: PendingTemplateBacktrace;

    doHandleLine(line: string) {
        let mat = /(.*): (In instantiation of.+)/.exec(line);
        if (mat) {
            const [, , message] = mat;
            this._pendingTemplateError = {
                rootInstantiation: message,
                requiredFrom: []
            };
            return FeedLineResult.Ok;
        }
        if (this._pendingTemplateError) {
            mat = /(.*):(\d+):(\d+):(  +required from.+)/.exec(line);
            if (mat) {
                const [, file, linestr, column, message] = mat;
                const lineNo = oneLess(linestr);
                this._pendingTemplateError.requiredFrom.push({
                    file,
                    location: new vscode.Range(lineNo, parseInt(column), lineNo, 999),
                    message
                });
                return FeedLineResult.Ok;
            }
        }

        // Early-catch backtrace limit notes
        mat = /note: \((.*backtrace-limit.*)\)/.exec(line);
        if (mat && this._prevDiag && this._prevDiag.related.length !== 0) {
            const prevRelated = this._prevDiag.related[0];
            this._prevDiag.related.push({
                file: prevRelated.file,
                location: prevRelated.location,
                message: mat[1]
            });
            return FeedLineResult.Ok;
        }

        // Test if this is a diagnostic
        let mat2 = null;

        let full = "";
        let file = "";
        let lineno = oneLess("1");
        let columnno = oneLess("1");
        let severity = 'error';
        let message = "";

        for (const [, regexPattern] of regexPatterns.entries()) {
            mat2 = line.match(regexPattern.regexPattern);

            if (mat2 !== null) {
                for (let i = 0; i < mat2.length; i++) {
                    switch (regexPattern.matchTypes[i]) {
                        case MatchType.Full:
                            full = mat2[i];
                            break;
                        case MatchType.File:
                            file = mat2[i];
                            break;
                        case MatchType.Line:
                            lineno = oneLess(mat2[i]);
                            break;
                        case MatchType.Column:
                            columnno = oneLess(mat2[i]);
                            break;
                        case MatchType.Severity:
                            severity = mat2[i];
                            break;
                        case MatchType.Message:
                            message = mat2[i];
                            break;
                        default:
                            break;
                    }
                }
                break;
            }
        }

        if (!mat2) {
            // Nothing to see on this line of output...
            return FeedLineResult.NotMine;
        } else {
            if (severity === 'note' && this._prevDiag) {
                this._prevDiag.related.push({
                    file,
                    location: new vscode.Range(lineno, columnno, lineno, 999),
                    message
                });
                return FeedLineResult.Ok;
            } else {
                const related: RawRelated[] = [];
                const location = new vscode.Range(lineno, columnno, lineno, 999);
                if (this._pendingTemplateError) {
                    related.push({
                        location,
                        file,
                        message: this._pendingTemplateError.rootInstantiation
                    });
                    related.push(...this._pendingTemplateError.requiredFrom);
                    this._pendingTemplateError = undefined;
                }

                return this._prevDiag = {
                    full,
                    file,
                    location,
                    severity,
                    message,
                    related
                };
            }
            return FeedLineResult.NotMine;
        }
    }
}<|MERGE_RESOLUTION|>--- conflicted
+++ resolved
@@ -20,52 +20,10 @@
         regexPattern: /^(?:(.*):(\d+):(\d+):)\s+(?:fatal )?(\w*)(?:\sfatale)?\s?:\s+(.*)/,
         matchTypes: [MatchType.Full, MatchType.File, MatchType.Line, MatchType.Column, MatchType.Severity, MatchType.Message]
     },
-<<<<<<< HEAD
-    {   // path/to/ld[.exe]:path/to/file:line: warning: memory region ... not declared
-        regexPattern: /^(?:(?:(?:.*ld\:)|(?:.*ld\.exe\:))(.*):(\d+):)\s+(.*): (memory region .* not declared)/,
-        matchTypes: [MatchType.Full, MatchType.File, MatchType.Line, MatchType.Severity, MatchType.Message]
-    },
-    {   // path/to/ld[.exe]:path/to/file:line: syntax error
-        regexPattern: /^(?:(?:(?:.*ld\:)|(?:.*ld\.exe\:))(.*):(\d+):) (syntax error)/,
-        matchTypes: [MatchType.Full, MatchType.File, MatchType.Line, MatchType.Message]
-    },
-    {   // path/to/ld.exe: severity: message
-        regexPattern: /^(?:(.*ld\.exe):)\s+(?:fatal )?(\w*)(?:\sfatale)?\s?:\s+(.*)/,
-        matchTypes: [MatchType.Full, MatchType.File, MatchType.Severity, MatchType.Message]
-    },
-    {   // path/to/ld: severity: message
-        regexPattern: /^(?:(.*ld):)\s+(?:fatal )?(\w*)(?:\sfatale)?\s?:\s+(.*)/,
-        matchTypes: [MatchType.Full, MatchType.File, MatchType.Severity, MatchType.Message]
-    },
-    {   // path/to/ld.exe: message
-        regexPattern: /^(?:(.*ld\.exe):)\s+(.*[^:]$)/,
-        matchTypes: [MatchType.Full, MatchType.File, MatchType.Message]
-    },
-    {   // path/to/ld: message
-        regexPattern: /^(?:(.*ld):)\s+(.*)/,
-        matchTypes: [MatchType.Full, MatchType.File, MatchType.Message]
-    },
-=======
->>>>>>> 82d1c6c1
     {   // path/to/file:line: severity: message
         regexPattern: /^(?:(.*):(\d+):)\s+(?:fatal )?(\w*)(?:\sfatale)?\s?:\s+(.*)/,
         matchTypes: [MatchType.Full, MatchType.File, MatchType.Line, MatchType.Severity, MatchType.Message]
     },
-<<<<<<< HEAD
-    {   // path/to/file:line: undefined reference to
-        regexPattern: /^(?:(.*):(\d+):)\s+(undefined reference to .*)/,
-        matchTypes: [MatchType.Full, MatchType.File, MatchType.Line, MatchType.Message]
-    },
-    {   // path/to/file: ... section ... will not fit in region ...
-        regexPattern: /^(.*): ((?:.*) .*section.* (?:.*) .*will not fit in region.*)/,
-        matchTypes: [MatchType.Full, MatchType.File, MatchType.Message]
-    },
-    {   // path/to/file:line: multiple definition of ... first defined here
-        regexPattern: /^(?:(.*):(\d+):)\s+(multiple definition of .* first defined here)/,
-        matchTypes: [MatchType.Full, MatchType.File, MatchType.Line, MatchType.Message]
-    },
-=======
->>>>>>> 82d1c6c1
     {   // path/to/cc1.exe: severity: message
         regexPattern: /^(?:(.*cc1\.exe):)\s+(?:fatal )?(\w*)(?:\sfatale)?\s?:\s+(.*)/,
         matchTypes: [MatchType.Full, MatchType.File, MatchType.Severity, MatchType.Message]
