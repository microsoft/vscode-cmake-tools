--- conflicted
+++ resolved
@@ -213,18 +213,10 @@
 
     private targetNameSub: vscode.Disposable = new DummyDisposable();
     private launchTargetSub: vscode.Disposable = new DummyDisposable();
-<<<<<<< HEAD
     private projectSubscriptions: vscode.Disposable[] = [
         this.targetNameSub,
         this.launchTargetSub
     ];
-=======
-    private ctestEnabledSub: vscode.Disposable = new DummyDisposable();
-    private isBusySub: vscode.Disposable = new DummyDisposable();
-    private activeConfigurePresetSub: vscode.Disposable = new DummyDisposable();
-    private activeBuildPresetSub: vscode.Disposable = new DummyDisposable();
-    private activeTestPresetSub: vscode.Disposable = new DummyDisposable();
->>>>>>> 39c72665
 
     // Watch the code model so that we may update teh tree view
     // <fspath, sub>
@@ -563,13 +555,7 @@
     }
 
     private disposeSubs() {
-<<<<<<< HEAD
         util.disposeAll(this.projectSubscriptions);
-=======
-        for (const sub of [this.statusMessageSub, this.targetNameSub, this.buildTypeSub, this.launchTargetSub, this.ctestEnabledSub, this.isBusySub, this.activeConfigurePresetSub, this.activeBuildPresetSub, this.activeTestPresetSub]) {
-            sub.dispose();
-        }
->>>>>>> 39c72665
     }
 
     private updateCodeModel(cmakeProject?: CMakeProject) {
@@ -680,45 +666,9 @@
         if (!cmakeProject) {
             this.targetNameSub = new DummyDisposable();
             this.launchTargetSub = new DummyDisposable();
-<<<<<<< HEAD
         } else {
             this.targetNameSub = cmakeProject.onTargetNameChanged(FireNow, target => this.onBuildTargetChangedEmitter.fire(target));
             this.launchTargetSub = cmakeProject.onLaunchTargetNameChanged(FireNow, target => this.onLaunchTargetChangedEmitter.fire(target || ''));
-=======
-            this.ctestEnabledSub = new DummyDisposable();
-            this.isBusySub = new DummyDisposable();
-            this.activeConfigurePresetSub = new DummyDisposable();
-            this.activeBuildPresetSub = new DummyDisposable();
-            this.activeTestPresetSub = new DummyDisposable();
-            this.statusBar.setActiveKitName('');
-            this.statusBar.setConfigurePresetName('');
-            this.statusBar.setBuildPresetName('');
-            this.statusBar.setTestPresetName('');
-        } else {
-            this.statusBar.setVisible(true);
-            this.statusMessageSub = cmakeProject.onStatusMessageChanged(FireNow, s => this.statusBar.setStatusMessage(s));
-            this.targetNameSub = cmakeProject.onTargetNameChanged(FireNow, t => {
-                this.statusBar.setBuildTargetName(t);
-                this.onBuildTargetChangedEmitter.fire(t);
-            });
-            this.buildTypeSub = cmakeProject.onActiveVariantNameChanged(FireNow, bt => this.statusBar.setVariantLabel(bt));
-            this.launchTargetSub = cmakeProject.onLaunchTargetNameChanged(FireNow, t => {
-                this.statusBar.setLaunchTargetName(t || '');
-                this.onLaunchTargetChangedEmitter.fire(t || '');
-            });
-            this.ctestEnabledSub = cmakeProject.onCTestEnabledChanged(FireNow, e => this.statusBar.setCTestEnabled(e));
-            this.isBusySub = cmakeProject.onIsBusyChanged(FireNow, b => this.statusBar.setIsBusy(b));
-            this.statusBar.setActiveKitName(cmakeProject.activeKit ? cmakeProject.activeKit.name : '');
-            this.activeConfigurePresetSub = cmakeProject.onActiveConfigurePresetChanged(FireNow, p => {
-                this.statusBar.setConfigurePresetName(p?.displayName || p?.name || '');
-            });
-            this.activeBuildPresetSub = cmakeProject.onActiveBuildPresetChanged(FireNow, p => {
-                this.statusBar.setBuildPresetName(p?.displayName || p?.name || '');
-            });
-            this.activeTestPresetSub = cmakeProject.onActiveTestPresetChanged(FireNow, p => {
-                this.statusBar.setTestPresetName(p?.displayName || p?.name || '');
-            });
->>>>>>> 39c72665
         }
     }
 
