/**
 * Extension startup/teardown
 */ /** */

'use strict';

import * as chokidar from 'chokidar';
import * as path from 'path';
import * as vscode from 'vscode';
import * as cpt from 'vscode-cpptools';
import * as nls from 'vscode-nls';

import {CMakeCache} from '@cmt/cache';
import CMakeTools from '@cmt/cmake-tools';
import {ConfigurationReader} from '@cmt/config';
import {CppConfigurationProvider} from '@cmt/cpptools';
import {CMakeToolsFolderController, CMakeToolsFolder} from '@cmt/folders';
import {
  Kit,
  USER_KITS_FILEPATH,
  findCLCompilerPath,
  effectiveKitEnvironment,
  scanForKitsIfNeeded,
} from '@cmt/kit';
import {KitsController, KitsReadMode} from '@cmt/kitsController';
import * as logging from '@cmt/logging';
import {fs} from '@cmt/pr';
import {FireNow, FireLate} from '@cmt/prop';
import rollbar from '@cmt/rollbar';
import {StateManager} from './state';
import {StatusBar} from '@cmt/status';
import * as telemetry from '@cmt/telemetry';
import {ProjectOutlineProvider, TargetNode, SourceFileNode, WorkspaceFolderNode} from '@cmt/tree';
import * as util from '@cmt/util';
import {ProgressHandle, DummyDisposable, reportProgress} from '@cmt/util';
import {DEFAULT_VARIANTS} from '@cmt/variant';

nls.config({ messageFormat: nls.MessageFormat.bundle, bundleFormat: nls.BundleFormat.standalone })();
const localize: nls.LocalizeFunc = nls.loadMessageBundle();

const log = logging.createLogger('extension');

const MULTI_ROOT_MODE_KEY = 'cmake:multiRoot';
const HIDE_LAUNCH_COMMAND_KEY = 'cmake:hideLaunchCommand';
const HIDE_DEBUG_COMMAND_KEY = 'cmake:hideDebugCommand';
const HIDE_BUILD_COMMAND_KEY = 'cmake:hideBuildCommand';

type CMakeToolsMapFn = (cmt: CMakeTools) => Thenable<any>;
type CMakeToolsQueryMapFn = (cmt: CMakeTools) => Thenable<string | string[] | null>;

/**
 * A class to manage the extension.
 *
 * Yeah, yeah. It's another "Manager", but this is to be the only one.
 *
 * This is the true "singleton" of the extension. It acts as the glue between
 * the lower layers and the VSCode UX. When a user presses a button to
 * necessitate user input, this class acts as intermediary and will send
 * important information down to the lower layers.
 */
class ExtensionManager implements vscode.Disposable {
  constructor(public readonly extensionContext: vscode.ExtensionContext) {
    telemetry.activate();
    this._statusBar.setBuildTargetName('all');
    this._folders.onAfterAddFolder(async cmtFolder => {
      console.assert(this._folders.size === vscode.workspace.workspaceFolders?.length);
      if (this._folders.size === 1) {
        // First folder added
        await this._setActiveFolder(vscode.workspace.workspaceFolders![0]);
      } else if (this._folders.isMultiRoot) {
        // Call initActiveFolder instead of just setupSubscriptions, since the active editor/file may not
        // be in currently opened workspaces, and may be in the newly opened workspace.
        await this._initActiveFolder();
        await util.setContextValue(MULTI_ROOT_MODE_KEY, true);
        // sub go text edit change event in multiroot mode
        if (this._workspaceConfig.autoSelectActiveFolder)
        {
          this._onDidChangeActiveTextEditorSub.dispose();
          this._onDidChangeActiveTextEditorSub = vscode.window.onDidChangeActiveTextEditor(e => this._onDidChangeActiveTextEditor(e), this);
        }
      }
      const new_cmt = cmtFolder.cmakeTools;
      this._projectOutlineProvider.addFolder(cmtFolder.folder);
      if (this._codeModelUpdateSubs.get(new_cmt.folder.uri.fsPath)) {
        // We already have this folder, do nothing
      } else {
        const subs: vscode.Disposable[] = [];
        subs.push(new_cmt.onCodeModelChanged(FireLate, () => this._updateCodeModel(cmtFolder)));
        subs.push(new_cmt.onTargetNameChanged(FireLate, () => this._updateCodeModel(cmtFolder)));
        subs.push(new_cmt.onLaunchTargetNameChanged(FireLate, () => this._updateCodeModel(cmtFolder)));
        this._codeModelUpdateSubs.set(new_cmt.folder.uri.fsPath, subs);
      }
      rollbar.takePromise('Post-folder-open', {folder: cmtFolder.folder}, this._postWorkspaceOpen(cmtFolder));
    });
    this._folders.onAfterRemoveFolder (async folder => {
      console.assert((vscode.workspace.workspaceFolders === undefined && this._folders.size === 0) ||
                     (vscode.workspace.workspaceFolders !== undefined && vscode.workspace.workspaceFolders.length === this._folders.size));
      this._codeModelUpdateSubs.delete(folder.uri.fsPath);
      if (!vscode.workspace.workspaceFolders?.length) {
        await this._setActiveFolder(undefined);
      } else {
        if (this._folders.activeFolder?.folder.uri.fsPath === folder.uri.fsPath) {
          await this._setActiveFolder(vscode.workspace.workspaceFolders[0]);
        } else {
          this._setupSubscriptions();
        }
        await util.setContextValue(MULTI_ROOT_MODE_KEY, this._folders.isMultiRoot);

        // Removing a workspace should trigger a re-evaluation of the partial/full activation mode
        // of the extension, because the visibility depends on having at least one folder
        // with valid CMakeLists.txt. If that one happens to be this, we need an opportunity
        // to hide the commands and status bar.
        this._enableFullFeatureSetOnWorkspace = false;
        this.enableWorkspaceFoldersFullFeatureSet();
      }

      this._onDidChangeActiveTextEditorSub.dispose();
      if (this._folders.isMultiRoot && this._workspaceConfig.autoSelectActiveFolder) {
        this._onDidChangeActiveTextEditorSub = vscode.window.onDidChangeActiveTextEditor(e => this._onDidChangeActiveTextEditor(e), this);
      } else {
        this._onDidChangeActiveTextEditorSub = new DummyDisposable();
      }
      this._projectOutlineProvider.removeFolder(folder);
    });
    this._workspaceConfig.onChange('autoSelectActiveFolder', v => {
      if (this._folders.isMultiRoot)
      {
        telemetry.logEvent('configChanged.autoSelectActiveFolder', { autoSelectActiveFolder: `${v}` });
        this._onDidChangeActiveTextEditorSub.dispose();
        if (v) {
          this._onDidChangeActiveTextEditorSub = vscode.window.onDidChangeActiveTextEditor(e => this._onDidChangeActiveTextEditor(e), this);
        } else {
          this._onDidChangeActiveTextEditorSub = new DummyDisposable();
        }
      }
      this._statusBar.setAutoSelectActiveFolder(v);
    });
  }

  private _onDidChangeActiveTextEditorSub: vscode.Disposable = new DummyDisposable();

  private readonly _workspaceConfig: ConfigurationReader = ConfigurationReader.create();

  /**
   * Second-phase async init
   */
  private async _init() {
    let isMultiRoot = false;
    if (vscode.workspace.workspaceFolders) {
      await this._folders.loadAllCurrent();
      isMultiRoot = this._folders.isMultiRoot;
      await util.setContextValue(MULTI_ROOT_MODE_KEY, isMultiRoot);
      this._projectOutlineProvider.addAllCurrentFolders();
      if (this._workspaceConfig.autoSelectActiveFolder && isMultiRoot) {
        this._statusBar.setAutoSelectActiveFolder(true);
        this._onDidChangeActiveTextEditorSub.dispose();
        this._onDidChangeActiveTextEditorSub = vscode.window.onDidChangeActiveTextEditor(e => this._onDidChangeActiveTextEditor(e), this);
      }
      await this._initActiveFolder();
      for (const cmtFolder of this._folders) {
        this._codeModelUpdateSubs.set(cmtFolder.folder.uri.fsPath, [
          cmtFolder.cmakeTools.onCodeModelChanged(FireLate, () => this._updateCodeModel(cmtFolder)),
          cmtFolder.cmakeTools.onTargetNameChanged(FireLate, () => this._updateCodeModel(cmtFolder)),
          cmtFolder.cmakeTools.onLaunchTargetNameChanged(FireLate, () => this._updateCodeModel(cmtFolder))
        ]);
        rollbar.takePromise('Post-folder-open', {folder: cmtFolder.folder}, this._postWorkspaceOpen(cmtFolder));
      }
    }
    const telemetryProperties: telemetry.Properties = {
      isMultiRoot: `${isMultiRoot}`
    };
    if (isMultiRoot) {
      telemetryProperties['autoSelectActiveFolder'] = `${this._workspaceConfig.autoSelectActiveFolder}`;
    }
    telemetry.logEvent('open', telemetryProperties);
  }

  public getFolderContext(folder: vscode.WorkspaceFolder): StateManager {
    return new StateManager(this.extensionContext, folder);
  }

  // Partial activation means that the CMake Tools commands are hidden
  // from the commands pallette and the status bar is not visible.
  // The context variable "cmake:enableFullFeatureSet" (which controls
  // all the cmake commands and UI elements) is set to true,
  // if there is at least one folder with full features set enabled.
  // We need to add this private _enableFullFeaturesSetOnWorkspace here
  // because currently there is no way of reading a context variable
  // like cmake:enableFullFeatureSet, to apply the OR operation on it.
  private _enableFullFeatureSetOnWorkspace = false;
  public enableFullFeatureSet(fullFeatureSet: boolean, folder: vscode.WorkspaceFolder) {
    this.getFolderContext(folder).ignoreCMakeListsMissing = !fullFeatureSet;
    this._enableFullFeatureSetOnWorkspace = this._enableFullFeatureSetOnWorkspace || fullFeatureSet;
    util.setContextValue("cmake:enableFullFeatureSet", this._enableFullFeatureSetOnWorkspace);
    this._statusBar.setVisible(this._enableFullFeatureSetOnWorkspace);
  }

  /**
   * Create a new extension manager instance. There must only be one!
   * @param ctx The extension context
   */
  static async create(ctx: vscode.ExtensionContext) {
    const inst = new ExtensionManager(ctx);
    await inst._init();
    return inst;
  }

  /**
   * The folder controller manages multiple instances. One per folder.
   */
  private readonly _folders = new CMakeToolsFolderController(this.extensionContext);

  /**
   * The status bar controller
   */
  private readonly _statusBar = new StatusBar(this._workspaceConfig);
  // Subscriptions for status bar items:
  private _statusMessageSub: vscode.Disposable = new DummyDisposable();
  private _targetNameSub: vscode.Disposable = new DummyDisposable();
  private _buildTypeSub: vscode.Disposable = new DummyDisposable();
  private _launchTargetSub: vscode.Disposable = new DummyDisposable();
  private _ctestEnabledSub: vscode.Disposable = new DummyDisposable();
  private _testResultsSub: vscode.Disposable = new DummyDisposable();
  private _isBusySub: vscode.Disposable = new DummyDisposable();

  // Watch the code model so that we may update teh tree view
  // <fspath, sub>
  private readonly _codeModelUpdateSubs = new Map<string, vscode.Disposable[]>();

  /**
   * The project outline tree data provider
   */
  private readonly _projectOutlineProvider = new ProjectOutlineProvider();
  private readonly _projectOutlineTreeView = vscode.window.createTreeView('cmake.outline', {
    treeDataProvider: this._projectOutlineProvider,
    showCollapseAll: true
  });

  /**
   * CppTools project configuration provider. Tells cpptools how to search for
   * includes, preprocessor defs, etc.
   */
  private readonly _configProvider = new CppConfigurationProvider();
  private _cppToolsAPI?: cpt.CppToolsApi;
  private _configProviderRegister?: Promise<void>;

  private _checkFolderArgs(folder?: vscode.WorkspaceFolder): CMakeToolsFolder | undefined {
    let cmtFolder: CMakeToolsFolder | undefined;
    if (folder) {
      cmtFolder = this._folders.get(folder);
    } else if (this._folders.activeFolder) {
      cmtFolder = this._folders.activeFolder;
    }
    return cmtFolder;
  }

  private _checkStringFolderArgs(folder?: vscode.WorkspaceFolder | string): vscode.WorkspaceFolder | undefined {
    if (vscode.workspace.workspaceFolders && vscode.workspace.workspaceFolders.length === 1) {
      // We don't want to break existing setup for single root projects.
      return vscode.workspace.workspaceFolders[0];
    }
    if (util.isString(folder)) {
      // Expected schema is file...
      return vscode.workspace.getWorkspaceFolder(vscode.Uri.file(folder as string));
    }
    const workspaceFolder = folder as vscode.WorkspaceFolder;
    if (util.isNullOrUndefined(folder) || util.isNullOrUndefined(workspaceFolder.uri)) {
      return this._folders.activeFolder?.folder;
    }
    return workspaceFolder;
  }

  private async _pickFolder() {
    const selection = await vscode.window.showWorkspaceFolderPick();
    if (selection) {
      const cmtFolder = this._folders.get(selection);
      console.assert(cmtFolder, 'Folder not found in folder controller.');
      return cmtFolder;
    }
  }

  /**
   * Ensure that there is an active kit for the current CMakeTools.
   *
   * @returns `false` if there is not active CMakeTools, or it has no active kit
   * and the user cancelled the kit selection dialog.
   */
  private async _ensureActiveKit(cmt?: CMakeTools): Promise<boolean> {
    if (!cmt) {
      cmt = this._folders.activeFolder?.cmakeTools;
    }
    if (!cmt) {
      // No CMakeTools. Probably no workspace open.
      return false;
    }
    if (cmt.activeKit) {
      // We have an active kit. We're good.
      return true;
    }
    // No kit? Ask the user what they want.
    const did_choose_kit = await this.selectKit(cmt.folder);
    if (!did_choose_kit && !cmt.activeKit) {
      // The user did not choose a kit and kit isn't set in other way such as setKitByName
      return false;
    }
    // Return whether we have an active kit defined.
    return !!cmt.activeKit;
  }

  /**
   * Dispose of the CMake Tools extension.
   *
   * If you can, prefer to call `asyncDispose`, which awaits on the children.
   */
  dispose() { rollbar.invokeAsync(localize('dispose.cmake.tools', 'Dispose of CMake Tools'), () => this.asyncDispose()); }

  /**
   * Asynchronously dispose of all the child objects.
   */
  async asyncDispose() {
    this._disposeSubs();
    this._codeModelUpdateSubs.forEach(
      subs => subs.forEach(
        sub => sub.dispose()
      )
    );
    this._onDidChangeActiveTextEditorSub.dispose();
    // tslint:disable-next-line: no-floating-promises
    this._kitsWatcher.close();
    this._projectOutlineTreeView.dispose();
    if (this._cppToolsAPI) {
      this._cppToolsAPI.dispose();
    }
    // Dispose of each CMake Tools we still have loaded
    for (const cmtf of this._folders) {
      await cmtf.cmakeTools.asyncDispose();
    }
    this._folders.dispose();
    telemetry.deactivate();
  }

  async _postWorkspaceOpen(info: CMakeToolsFolder) {
    const ws = info.folder;
    const cmt = info.cmakeTools;

    // Silent re-scan when detecting a breaking change in the kits definition.
    // Do this only for the first folder, to avoid multiple rescans taking place in a multi-root workspace.
    const silentScanForKitsNeeded: boolean = vscode.workspace.workspaceFolders !== undefined &&
                                             vscode.workspace.workspaceFolders[0] === cmt.folder &&
                                             await scanForKitsIfNeeded(cmt);

    let should_configure = cmt.workspaceContext.config.configureOnOpen;
    if (should_configure === null && process.env['CMT_TESTING'] !== '1') {
      interface Choice1 {
        title: string;
        doConfigure: boolean;
      }
      const chosen = await vscode.window.showInformationMessage<Choice1>(
          localize('configure.this.project', 'Would you like to configure project \'{0}\'?', ws.name),
          {},
          {title: localize('yes.button', 'Yes'), doConfigure: true},
          {title: localize('not.now.button', 'Not now'), doConfigure: false},
      );
      if (!chosen) {
        // Do nothing. User cancelled
        return;
      }
      const perist_message = chosen.doConfigure ?
            localize('always.configure.on.open', 'Always configure projects upon opening?') :
            localize('never.configure.on.open', 'Configure projects on opening?');
      const button_messages = chosen.doConfigure ?
            [ localize('yes.button', 'Yes'), localize('no.button', 'No') ] :
            [ localize('never.button', 'Never'), localize('never.for.this.workspace.button', 'Not this workspace') ];
      interface Choice2 {
        title: string;
        persistMode: 'user'|'workspace';
      }
      const persist_pr
          // Try to persist the user's selection to a `settings.json`
          = vscode.window
                .showInformationMessage<Choice2>(
                    perist_message,
                    {},
                    {title: button_messages[0], persistMode: 'user'},
                    {title: button_messages[1], persistMode: 'workspace'},
                    )
                .then(async choice => {
                  if (!choice) {
                    // Use cancelled. Do nothing.
                    return;
                  }
                  const config = vscode.workspace.getConfiguration(undefined, ws.uri);
                  let config_target = vscode.ConfigurationTarget.Global;
                  if (choice.persistMode === 'workspace') {
                    config_target = vscode.ConfigurationTarget.WorkspaceFolder;
                  }
                  await config.update('cmake.configureOnOpen', chosen.doConfigure, config_target);
                });
      rollbar.takePromise(localize('persist.config.on.open.setting', 'Persist config-on-open setting'), {}, persist_pr);
      should_configure = chosen.doConfigure;
    }
    if (should_configure) {
      // We've opened a new workspace folder, and the user wants us to
      // configure it now.
      log.debug(localize('configuring.workspace.on.open', 'Configuring workspace on open {0}', ws.uri.toString()));
      // Ensure that there is a kit. This is required for new instances.
      if (!await this._ensureActiveKit(cmt)) {
        return;
      }
      await cmt.configure();
    } else if (silentScanForKitsNeeded) {
      // This popup will show up the first time after deciding not to configure, if a version change has been detected
      // in the kits definition. This may happen during a CMake Tools extension upgrade.
      // The warning is emitted only once because scanForKitsIfNeeded returns true only once after such change,
      // being tied to a global state variable.
      const configureButtonMessage = localize('configure.now.button', 'Configure Now');
      const result = await vscode.window.showWarningMessage(localize('configure.recommended', 'It is recommended to reconfigure after upgrading to a new kits definition.'), configureButtonMessage);
      if (result === configureButtonMessage) {
        // Ensure that there is a kit. This is required for new instances.
        if (!await this._ensureActiveKit(cmt)) {
          return;
        }
        await cmt.configure();
      }
    }
    this._updateCodeModel(info);
  }

  private async _onDidChangeActiveTextEditor(editor: vscode.TextEditor | undefined): Promise<void> {
    if (vscode.workspace.workspaceFolders) {
      let ws: vscode.WorkspaceFolder | undefined;
      if (editor) {
        ws = vscode.workspace.getWorkspaceFolder(editor.document.uri);
      }
      if (ws && (!this._folders.activeFolder || ws.uri.fsPath !== this._folders.activeFolder.folder.uri.fsPath)) {
        // active folder changed.
        await this._setActiveFolder(ws);
      } else if (!ws && !this._folders.activeFolder && vscode.workspace.workspaceFolders.length >= 1) {
        await this._setActiveFolder(vscode.workspace.workspaceFolders[0]);
      } else if (!ws) {
        // When adding a folder but the focus is on somewhere else
        // Do nothing but make sure we are showing the active folder correctly
        this._statusBar.update();
      }
    }
  }

  /**
   * Show UI to allow the user to select an active kit
   */
  async selectActiveFolder() {
    if (vscode.workspace.workspaceFolders?.length) {
      const lastActiveFolderPath = this._folders.activeFolder?.folder.uri.fsPath;
      const selection = await vscode.window.showWorkspaceFolderPick();
      if (selection) {
        // Ingore if user cancelled
        await this._setActiveFolder(selection);
        telemetry.logEvent("selectactivefolder");
        // _folders.activeFolder must be there at this time
        const currentActiveFolderPath = this._folders.activeFolder!.folder.uri.fsPath;
        this.extensionContext.workspaceState.update('activeFolder', currentActiveFolderPath);
        if (lastActiveFolderPath !== currentActiveFolderPath) {
          rollbar.takePromise('Post-folder-open', {folder: selection}, this._postWorkspaceOpen(this._folders.activeFolder!));
        }
      }
    }
  }

  private _initActiveFolder() {
    if (vscode.window.activeTextEditor && this._workspaceConfig.autoSelectActiveFolder) {
       return this._onDidChangeActiveTextEditor(vscode.window.activeTextEditor);
    }
    const activeFolder = this.extensionContext.workspaceState.get<string>('activeFolder');
    let folder: vscode.WorkspaceFolder | undefined;
    if (activeFolder) {
      folder = vscode.workspace.getWorkspaceFolder(vscode.Uri.parse(activeFolder));
    }
    if (!folder) {
      folder = vscode.workspace.workspaceFolders![0];
    }
    return this._setActiveFolder(folder);
  }

  /**
   * Set the active workspace folder. This reloads a lot of different bits and
   * pieces to control which backend has control and receives user input.
   * @param ws The workspace to activate
   */
  private async _setActiveFolder(ws: vscode.WorkspaceFolder | undefined) {
    // Set the new workspace
    this._folders.setActiveFolder(ws);
    this._statusBar.setActiveFolderName(ws?.name || '');
    this._statusBar.setActiveKitName(this._folders.activeFolder?.cmakeTools.activeKit?.name || '');
    this._projectOutlineProvider.setActiveFolder(ws);
    this._setupSubscriptions();
  }

  private _disposeSubs() {
    for (const sub of [this._statusMessageSub,
                       this._targetNameSub,
                       this._buildTypeSub,
                       this._launchTargetSub,
                       this._ctestEnabledSub,
                       this._testResultsSub,
                       this._isBusySub,
    ]) {
      sub.dispose();
    }
  }

  private cpptoolsNumFoldersReady: number = 0;
  private _updateCodeModel(folder: CMakeToolsFolder) {
    const cmt = folder.cmakeTools;
    this._projectOutlineProvider.updateCodeModel(
      cmt.workspaceContext.folder,
      cmt.codeModel,
      {
        defaultTarget: cmt.defaultBuildTarget || undefined,
        launchTargetName: cmt.launchTargetName,
      }
    );
    rollbar.invokeAsync(localize('update.code.model.for.cpptools', 'Update code model for cpptools'), {}, async () => {
      if (!this._cppToolsAPI) {
        this._cppToolsAPI = await cpt.getCppToolsApi(cpt.Version.v4);
      }
      if (this._cppToolsAPI && cmt.codeModel && cmt.activeKit) {
        const codeModel = cmt.codeModel;
        const kit = cmt.activeKit;
        const cpptools = this._cppToolsAPI;
        let cache: CMakeCache;
        try {
          cache = await CMakeCache.fromPath(await cmt.cachePath);
        } catch (e) {
          rollbar.exception(localize('filed.to.open.cache.file.on.code.model.update', 'Failed to open CMake cache file on code model update'), e);
          return;
        }
        const drv = await cmt.getCMakeDriverInstance();
        const opts = drv ? drv.expansionOptions : undefined;
        const env = await effectiveKitEnvironment(kit, opts);
        const clCompilerPath = await findCLCompilerPath(env);
        this._configProvider.cpptoolsVersion = cpptools.getVersion();
        this._configProvider.updateConfigurationData({cache, codeModel, clCompilerPath, activeTarget: cmt.defaultBuildTarget, folder: cmt.folder.uri.fsPath});
        await this.ensureCppToolsProviderRegistered();
        if (cpptools.notifyReady && this.cpptoolsNumFoldersReady < this._folders.size) {
          ++this.cpptoolsNumFoldersReady;
          if (this.cpptoolsNumFoldersReady === this._folders.size) {
            cpptools.notifyReady(this._configProvider);
          }
        } else {
          cpptools.didChangeCustomConfiguration(this._configProvider);
        }
      }
    });
  }

  private _setupSubscriptions() {
    this._disposeSubs();
    const folder = this._folders.activeFolder;
    const cmt = folder?.cmakeTools;
    if (!cmt) {
      this._statusBar.setVisible(false);
      this._statusMessageSub = new DummyDisposable();
      this._targetNameSub = new DummyDisposable();
      this._buildTypeSub = new DummyDisposable();
      this._launchTargetSub = new DummyDisposable();
      this._ctestEnabledSub = new DummyDisposable();
      this._testResultsSub = new DummyDisposable();
      this._isBusySub = new DummyDisposable();
      this._statusBar.setActiveKitName('');
    } else {
      this._statusBar.setVisible(true);
      this._statusMessageSub = cmt.onStatusMessageChanged(FireNow, s => this._statusBar.setStatusMessage(s));
      this._targetNameSub = cmt.onTargetNameChanged(FireNow, t => {
        this._statusBar.setBuildTargetName(t);
      });
      this._buildTypeSub = cmt.onActiveVariantChanged(FireNow, bt => this._statusBar.setVariantLabel(bt));
      this._launchTargetSub = cmt.onLaunchTargetNameChanged(FireNow, t => {
        this._statusBar.setLaunchTargetName(t || '');
      });
      this._ctestEnabledSub = cmt.onCTestEnabledChanged(FireNow, e => this._statusBar.setCTestEnabled(e));
      this._testResultsSub = cmt.onTestResultsChanged(FireNow, r => this._statusBar.setTestResults(r));
      this._isBusySub = cmt.onIsBusyChanged(FireNow, b => this._statusBar.setIsBusy(b));
      this._statusBar.setActiveKitName(cmt.activeKit ? cmt.activeKit.name : '');
    }
  }

  /**
   * Watches for changes to the kits file
   */
  private readonly _kitsWatcher =
   util.chokidarOnAnyChange(chokidar.watch(USER_KITS_FILEPATH,
                                           {ignoreInitial: true}),
                                           _ => rollbar.takePromise(localize('rereading.kits', 'Re-reading kits'), {}, KitsController.readUserKits(this._folders.activeFolder?.cmakeTools)));


  /**
   * Set the current kit for the specified workspace folder
   * @param k The kit
   */
  async _setFolderKit(wsf: vscode.WorkspaceFolder, k: Kit|null) {
    const cmtFolder = this._folders.get(wsf);
    // Ignore if folder doesn't exist
    if (cmtFolder) {
      this._statusBar.setActiveKitName(await cmtFolder.kitsController.setFolderActiveKit(k));
    }
  }

  /**
   * Opens a text editor with the user-local `cmake-kits.json` file.
   */
  async editKits(): Promise<vscode.TextEditor|null> {
    log.debug(localize('opening.text.editor.for', 'Opening text editor for {0}', USER_KITS_FILEPATH));
    if (!await fs.exists(USER_KITS_FILEPATH)) {
      interface Item extends vscode.MessageItem {
        action: 'scan'|'cancel';
      }
      const chosen = await vscode.window.showInformationMessage<Item>(
          localize('no.kits.file.what.to.do', 'No kits file is present. What would you like to do?'),
          {modal: true},
          {
            title: localize('scan.for.kits.button', 'Scan for kits'),
            action: 'scan',
          },
          {
            title: localize('cancel.button', 'Cancel'),
            isCloseAffordance: true,
            action: 'cancel',
          },
      );
      if (!chosen || chosen.action === 'cancel') {
        return null;
      } else {
        await this.scanForKits();
        return this.editKits();
      }
    }
    const doc = await vscode.workspace.openTextDocument(USER_KITS_FILEPATH);
    return vscode.window.showTextDocument(doc);
  }

  async scanForKits() {
    KitsController.minGWSearchDirs = this._getMinGWDirs();
<<<<<<< HEAD
    const cmakeTools = this._folders.activeFolder?.cmakeTools;
    if (undefined === cmakeTools) {
      return;
    }
    const duplicateRemoved = await KitsController.scanForKits(cmakeTools);
=======
    const duplicateRemoved = await KitsController.scanForKits();

    await this._folders.activeFolder?.kitsController.readKits(KitsReadMode.folderKits);

>>>>>>> aa254ef8
    if (duplicateRemoved) {
      // Check each folder. If there is an active kit set and if it is of the old definition,
      // unset the kit
      for (const cmtFolder of this._folders) {
        const activeKit = cmtFolder.cmakeTools.activeKit;
        if (activeKit) {
          const definition = activeKit.visualStudio;
          if (definition && (definition.startsWith("VisualStudio.15") || definition.startsWith("VisualStudio.16"))) {
            await cmtFolder.kitsController.setFolderActiveKit(null);
          }
        }
      }
    }
  }

  /**
   * Get the current MinGW search directories
   */
  private _getMinGWDirs(): string[] {
    const result = new Set<string>();
    for (const dir of this._workspaceConfig.mingwSearchDirs) {
      result.add(dir);
    }
    return Array.from(result);
  }

  /**
   * Show UI to allow the user to select an active kit
   */
  async selectKit(folder?: vscode.WorkspaceFolder): Promise<boolean> {
    if (process.env['CMT_TESTING'] === '1') {
      log.trace(localize('running.in.test.mode', 'Running CMakeTools in test mode. selectKit is disabled.'));
      return false;
    }

    const cmtFolder = this._checkFolderArgs(folder);
    if (!cmtFolder) {
      return false;
    }

    const kitName = await cmtFolder.kitsController.selectKit();

    if (this._folders.activeFolder && this._folders.activeFolder.cmakeTools.activeKit) {
      this._statusBar.setActiveKitName(this._folders.activeFolder.cmakeTools.activeKit.name);
    }

    if (kitName) {
      return true;
    }
    return false;
  }

  /**
   * Set the current kit used in the specified folder by name of the kit
   * For backward compatibility, apply kitName to all folders if folder is undefined
   */
  async setKitByName(kitName: string, folder?: vscode.WorkspaceFolder) {
    if (folder) {
      await this._folders.get(folder)?.kitsController.setKitByName(kitName);
    } else {
      for (const cmtFolder of this._folders) {
        await cmtFolder.kitsController.setKitByName(kitName);
      }
    }
    if (this._folders.activeFolder && this._folders.activeFolder.cmakeTools.activeKit) {
      this._statusBar.setActiveKitName(this._folders.activeFolder.cmakeTools.activeKit.name);
    }
  }

  async ensureCppToolsProviderRegistered() {
    if (!this._configProviderRegister) {
      this._configProviderRegister = this._doRegisterCppTools();
    }
    return this._configProviderRegister;
  }

  async _doRegisterCppTools() {
    if (!this._cppToolsAPI) {
      return;
    }
    this._cppToolsAPI.registerCustomConfigurationProvider(this._configProvider);
  }

  private _cleanOutputChannel() {
    if (this._workspaceConfig.clearOutputBeforeBuild) {
      log.clearOutputChannel();
    }
  }

  // The below functions are all wrappers around the backend.
  async mapCMakeTools(fn: CMakeToolsMapFn, cmt = this._folders.activeFolder? this._folders.activeFolder.cmakeTools : undefined): Promise<any> {
    if (!cmt) {
      rollbar.error(localize('no.active.folder', 'No active folder.'));
      return -2;
    }

    if (await this._ensureActiveKit(cmt)) {
      return fn(cmt);
    }
    return -1;
  }

  async mapCMakeToolsAll(fn: CMakeToolsMapFn, cleanOutputChannel?: boolean): Promise<any> {
    if (cleanOutputChannel) {
      this._cleanOutputChannel();
    }

    for (const folder of this._folders) {
      if (await this._ensureActiveKit(folder.cmakeTools)) {
        const retc = await fn(folder.cmakeTools);
        if (retc) {
          return retc;
        }
      } else {
        return -1;
      }
    }
    // Succeeded
    return 0;
  }

  mapCMakeToolsFolder(fn: CMakeToolsMapFn, folder?: vscode.WorkspaceFolder, cleanOutputChannel?: boolean): Promise<any> {
    if (cleanOutputChannel) {
      this._cleanOutputChannel();
    }

    return this.mapCMakeTools(fn, this._folders.get(folder)?.cmakeTools);
  }

  mapQueryCMakeTools(fn: CMakeToolsQueryMapFn, folder?: vscode.WorkspaceFolder | string) {
    const workspaceFolder = this._checkStringFolderArgs(folder);
    if (workspaceFolder) {
      const cmtFolder = this._folders.get(workspaceFolder);
      if (cmtFolder) {
        return fn(cmtFolder.cmakeTools);
      }
    } else {
      rollbar.error(localize('invalid.folder', 'Invalid folder.'));
    }
    return Promise.resolve(null);
  }

  cleanConfigure(folder?: vscode.WorkspaceFolder) { return this.mapCMakeToolsFolder(cmt => cmt.cleanConfigure(), folder, true); }

  cleanConfigureAll() { return this.mapCMakeToolsAll(cmt => cmt.cleanConfigure(), true); }

  configure(folder?: vscode.WorkspaceFolder) { return this.mapCMakeToolsFolder(cmt => cmt.configure(), folder, true); }

  configureAll() { return this.mapCMakeToolsAll(cmt => cmt.configure(), true); }

  build(folder?: vscode.WorkspaceFolder, name?: string) { return this.mapCMakeToolsFolder(cmt => cmt.build(name), folder, true); }

  buildAll(name?: string) { return this.mapCMakeToolsAll(cmt => cmt.build(name), true); }

  setDefaultTarget(folder?: vscode.WorkspaceFolder, name?: string) { return this.mapCMakeToolsFolder(cmt => cmt.setDefaultTarget(name), folder); }

  setVariant(folder?: vscode.WorkspaceFolder, name?: string) { return this.mapCMakeToolsFolder(cmt => cmt.setVariant(name), folder); }

  async setVariantAll() {
    // Only supports default variants for now
    const variantItems: vscode.QuickPickItem[] = [];
    const choices = DEFAULT_VARIANTS.buildType!.choices;
    for (const key in choices) {
      variantItems.push({
        label: choices[key]!.short,
        description: choices[key]!.long
      });
    }
    const choice = await vscode.window.showQuickPick(variantItems);
    if (choice) {
      return this.mapCMakeToolsAll(cmt => cmt.setVariant(choice.label));
    }
    return false;
  }

  install(folder?: vscode.WorkspaceFolder) { return this.mapCMakeToolsFolder(cmt => cmt.install(), folder, true); }

  installAll() { return this.mapCMakeToolsAll(cmt => cmt.install(), true); }

  editCache(folder: vscode.WorkspaceFolder) { return this.mapCMakeToolsFolder(cmt => cmt.editCache(), folder); }

  clean(folder?: vscode.WorkspaceFolder) { return this.build(folder, 'clean'); }

  cleanAll() { return this.buildAll('clean'); }

  cleanRebuild(folder?: vscode.WorkspaceFolder) { return this.mapCMakeToolsFolder(cmt => cmt.cleanRebuild(), folder, true); }

  cleanRebuildAll() { return this.mapCMakeToolsAll(cmt => cmt.cleanRebuild(), true); }

  async buildWithTarget() {
    this._cleanOutputChannel();
    let cmtFolder: CMakeToolsFolder | undefined = this._folders.activeFolder;
    if (!cmtFolder) {
      cmtFolder = await this._pickFolder();
    }
    if (!cmtFolder) {
      return; // Error or nothing is opened
    }
    return cmtFolder.cmakeTools.buildWithTarget();
  }

  /**
   * Compile a single source file.
   * @param file The file to compile. Either a file path or the URI to the file.
   * If not provided, compiles the file in the active text editor.
   */
  async compileFile(file?: string|vscode.Uri) {
    this._cleanOutputChannel();
    if (file instanceof vscode.Uri) {
      file = file.fsPath;
    }
    if (!file) {
      const editor = vscode.window.activeTextEditor;
      if (!editor) {
        return null;
      }
      file = editor.document.uri.fsPath;
    }
    for (const folder of this._folders) {
      const term = await folder.cmakeTools.tryCompileFile(file);
      if (term) {
        return term;
      }
    }
    vscode.window.showErrorMessage(localize('compilation information.not.found', 'Unable to find compilation information for this file'));
  }

  async selectWorkspace(folder?: vscode.WorkspaceFolder) {
    if (!folder) return;
    await this._setActiveFolder(folder);
  }

  ctest(folder?: vscode.WorkspaceFolder) { return this.mapCMakeToolsFolder(cmt => cmt.ctest(), folder); }

  ctestAll() { return this.mapCMakeToolsAll(cmt => cmt.ctest()); }

  stop(folder?: vscode.WorkspaceFolder) { return this.mapCMakeToolsFolder(cmt => cmt.stop(), folder); }

  stopAll() { return this.mapCMakeToolsAll(cmt => cmt.stop()); }

  quickStart(folder?: vscode.WorkspaceFolder) {
    const cmtFolder = this._checkFolderArgs(folder);
    return this.mapCMakeTools(cmt => cmt.quickStart(cmtFolder));
  }

  launchTargetPath(folder?: vscode.WorkspaceFolder | string) { return this.mapQueryCMakeTools(cmt => cmt.launchTargetPath(), folder); }

  launchTargetDirectory(folder?: vscode.WorkspaceFolder | string) { return this.mapQueryCMakeTools(cmt => cmt.launchTargetDirectory(), folder); }

  launchTargetFilename(folder?: vscode.WorkspaceFolder | string) { return this.mapQueryCMakeTools(cmt => cmt.launchTargetFilename(), folder); }

  buildType(folder?: vscode.WorkspaceFolder | string) { return this.mapQueryCMakeTools(cmt => cmt.currentBuildType(), folder); }

  buildDirectory(folder?: vscode.WorkspaceFolder | string) { return this.mapQueryCMakeTools(cmt => cmt.buildDirectory(), folder); }

  buildKit(folder?: vscode.WorkspaceFolder | string) { return this.mapQueryCMakeTools(cmt => cmt.buildKit(), folder); }

  executableTargets(folder?: vscode.WorkspaceFolder | string) { return this.mapQueryCMakeTools(async cmt => (await cmt.executableTargets).map(target => target.name), folder); }

  tasksBuildCommand(folder?: vscode.WorkspaceFolder | string) { return this.mapQueryCMakeTools(cmt => cmt.tasksBuildCommand(), folder); }

  async debugTarget(folder?: vscode.WorkspaceFolder, name?: string): Promise<vscode.DebugSession | null> { return this.mapCMakeToolsFolder(cmt => cmt.debugTarget(name), folder); }

  async debugTargetAll(): Promise<(vscode.DebugSession | null)[]> {
    const debugSessions: (vscode.DebugSession | null)[] = [];
    for (const cmtFolder of this._folders) {
      if (cmtFolder) {
        debugSessions.push(await this.mapCMakeTools(cmt => cmt.debugTarget(), cmtFolder.cmakeTools));
      }
    }
    return debugSessions;
  }

  async launchTarget(folder?: vscode.WorkspaceFolder, name?: string): Promise<vscode.Terminal | null> { return this.mapCMakeToolsFolder(cmt => cmt.launchTarget(name), folder); }

  async launchTargetAll(): Promise<(vscode.Terminal | null)[]> {
    const terminals: (vscode.Terminal | null)[] = [];
    for (const cmtFolder of this._folders) {
      if (cmtFolder) {
        terminals.push(await this.mapCMakeTools(cmt => cmt.launchTarget(), cmtFolder.cmakeTools));
      }
    }
    return terminals;
  }

  selectLaunchTarget(folder?: vscode.WorkspaceFolder, name?: string) { return this.mapCMakeToolsFolder(cmt => cmt.selectLaunchTarget(name), folder); }

  resetState(folder?: vscode.WorkspaceFolder) { return this.mapCMakeToolsFolder(cmt => cmt.resetState(), folder); }

  async viewLog() { await logging.showLogFile(); }

  async hideLaunchCommand(shouldHide: boolean = true) {
    // Don't hide command selectLaunchTarget here since the target can still be useful, one example is ${command:cmake.launchTargetPath} in launch.json
    this._statusBar.hideLaunchButton(shouldHide);
    await util.setContextValue(HIDE_LAUNCH_COMMAND_KEY, shouldHide);
  }

  async hideDebugCommand(shouldHide: boolean = true) {
    // Don't hide command selectLaunchTarget here since the target can still be useful, one example is ${command:cmake.launchTargetPath} in launch.json
    this._statusBar.hideDebugButton(shouldHide);
    await util.setContextValue(HIDE_DEBUG_COMMAND_KEY, shouldHide);
  }

  async hideBuildCommand(shouldHide: boolean = true) {
    this._statusBar.hideBuildButton(shouldHide);
    await util.setContextValue(HIDE_BUILD_COMMAND_KEY, shouldHide);
  }

  // Helper that loops through all the workspace folders to enable full or partial feature set
  // depending on their 'ignoreCMakeListsMissing' state variable.
  enableWorkspaceFoldersFullFeatureSet() {
    for (const cmtFolder of this._folders) {
      this.enableFullFeatureSet(!this.getFolderContext(cmtFolder.folder)?.ignoreCMakeListsMissing, cmtFolder.folder);
    }
  }
}

/**
 * The global extension manager. There is only one of these, even if multiple
 * backends.
 */
let _EXT_MANAGER: ExtensionManager|null = null;

async function setup(context: vscode.ExtensionContext, progress: ProgressHandle) {
  reportProgress(progress, localize('initial.setup', 'Initial setup'));

  // Load a new extension manager
  const ext = _EXT_MANAGER = await ExtensionManager.create(context);

  // Enable full or partial feature set for each workspace folder, depending on their state variable.
  ext.enableWorkspaceFoldersFullFeatureSet();

  // A register function that helps us bind the commands to the extension
  function register<K extends keyof ExtensionManager>(name: K) {
    return vscode.commands.registerCommand(`cmake.${name}`, (...args: any[]) => {
      // Generate a unqiue ID that can be correlated in the log file.
      const id = util.randint(1000, 10000);
      // Create a promise that resolves with the command.
      const pr = (async () => {
        // Debug when the commands start/stop
        log.debug(`[${id}]`, `cmake.${name}`, localize('started', 'started'));
        // Bind the method
        const fn = (ext[name] as Function).bind(ext);
        // Call the method
        const ret = await fn(...args);
        try {
          // Log the result of the command.
          log.debug(localize('cmake.finished.returned', '{0} finished (returned {1})', `[${id}] cmake.${name}`, JSON.stringify(ret)));
        } catch (e) {
          // Log, but don't try to serialize the return value.
          log.debug(localize('cmake.finished.returned.unserializable', '{0} finished (returned an unserializable value)', `[${id}] cmake.${name}`));
        }
        // Return the result of the command.
        return ret;
      })();
      // Hand the promise to rollbar.
      rollbar.takePromise(name, {}, pr);
      // Return the promise so that callers will get the result of the command.
      return pr;
    });
  }

  // List of functions that will be bound commands
  const funs: (keyof ExtensionManager)[] = [
    'selectActiveFolder',
    'editKits',
    'scanForKits',
    'selectKit',
    'setKitByName',
    'build',
    'buildAll',
    'buildWithTarget',
    'setVariant',
    'setVariantAll',
    'install',
    'installAll',
    'editCache',
    'clean',
    'cleanAll',
    'cleanConfigure',
    'cleanConfigureAll',
    'cleanRebuild',
    'cleanRebuildAll',
    'configure',
    'configureAll',
    'ctest',
    'ctestAll',
    'stop',
    'stopAll',
    'quickStart',
    'launchTargetPath',
    'launchTargetDirectory',
    'launchTargetFilename',
    'buildKit',
    'buildType',
    'buildDirectory',
    'executableTargets',
    'debugTarget',
    'debugTargetAll',
    'launchTarget',
    'launchTargetAll',
    'selectLaunchTarget',
    'setDefaultTarget',
    'resetState',
    'viewLog',
    'compileFile',
    'selectWorkspace',
    'tasksBuildCommand',
    'hideLaunchCommand',
    'hideDebugCommand',
    'hideBuildCommand'
    // 'toggleCoverageDecorations', // XXX: Should coverage decorations be revived?
  ];

  // Register the functions before the extension is done loading so that fast
  // fingers won't cause "unregistered command" errors while CMake Tools starts
  // up. The command wrapper will await on the extension promise.
  reportProgress(progress, localize('loading.extension.commands', 'Loading extension commands'));
  for (const key of funs) {
    log.trace(localize('register.command', 'Register CMakeTools extension command {0}', `cmake.${key}`));
    context.subscriptions.push(register(key));
  }

  // Util for the special commands to forward to real commands
  function runCommand(key: keyof ExtensionManager, ...args: any[]) {
    return vscode.commands.executeCommand(`cmake.${key}`, ...args);
  }

  context.subscriptions.push(...[
      // Special commands that don't require logging or separate error handling
      vscode.commands.registerCommand('cmake.outline.configureAll', () => runCommand('configureAll')),
      vscode.commands.registerCommand('cmake.outline.buildAll', () => runCommand('buildAll')),
      vscode.commands.registerCommand('cmake.outline.stopAll', () => runCommand('stopAll')),
      vscode.commands.registerCommand('cmake.outline.cleanAll', () => runCommand('cleanAll')),
      vscode.commands.registerCommand('cmake.outline.cleanConfigureAll', () => runCommand('cleanConfigureAll')),
      vscode.commands.registerCommand('cmake.outline.cleanRebuildAll', () => runCommand('cleanRebuildAll')),
      // Commands for outline items:
      vscode.commands.registerCommand('cmake.outline.buildTarget',
                                      (what: TargetNode) => runCommand('build', what.folder, what.name)),
      vscode.commands.registerCommand('cmake.outline.runUtilityTarget',
                                      (what: TargetNode) => runCommand('build', what.folder, what.name)),
      vscode.commands.registerCommand('cmake.outline.debugTarget',
                                      (what: TargetNode) => runCommand('debugTarget', what.folder, what.name)),
      vscode.commands.registerCommand('cmake.outline.launchTarget',
                                      (what: TargetNode) => runCommand('launchTarget', what.folder, what.name)),
      vscode.commands.registerCommand('cmake.outline.setDefaultTarget',
                                      (what: TargetNode) => runCommand('setDefaultTarget', what.folder, what.name)),
      vscode.commands.registerCommand('cmake.outline.setLaunchTarget',
                                      (what: TargetNode) => runCommand('selectLaunchTarget', what.folder, what.name)),
      vscode.commands.registerCommand('cmake.outline.revealInCMakeLists',
                                      (what: TargetNode) => what.openInCMakeLists()),
      vscode.commands.registerCommand('cmake.outline.compileFile',
                                      (what: SourceFileNode) => runCommand('compileFile', what.filePath)),
      vscode.commands.registerCommand('cmake.outline.selectWorkspace',
                                      (what: WorkspaceFolderNode) => runCommand('selectWorkspace', what.wsFolder)),
  ]);
}

class SchemaProvider implements vscode.TextDocumentContentProvider {
  public async provideTextDocumentContent(uri: vscode.Uri): Promise<string> {
    console.assert(uri.path[0] === '/', "A preceeding slash is expected on schema uri path");
    const fileName: string = uri.path.substr(1);
    const locale: string = util.getLocaleId();
    let localizedFilePath: string = path.join(util.thisExtensionPath(), "dist/schema/", locale, fileName);
    const fileExists: boolean = await util.checkFileExists(localizedFilePath);
    if (!fileExists) {
      localizedFilePath = path.join(util.thisExtensionPath(), fileName);
    }
    return fs.readFile(localizedFilePath, "utf8");
  }
}

/**
 * Starts up the extension.
 * @param context The extension context
 * @returns A promise that will resolve when the extension is ready for use
 */
export async function activate(context: vscode.ExtensionContext) {
    // CMakeTools versions newer or equal to #1.2 should not coexist with older versions
    // because the publisher changed (from vector-of-bool into ms-vscode),
    // causing many undesired behaviors (duplicate operations, registrations for UI elements, etc...)
    const oldCMakeToolsExtension = vscode.extensions.getExtension('vector-of-bool.cmake-tools');
    if (oldCMakeToolsExtension) {
        await vscode.window.showWarningMessage(localize('uninstall.old.cmaketools', 'Please uninstall any older versions of the CMake Tools extension. It is now published by Microsoft starting with version 1.2.0.'));
    }

  // Register a protocol handler to serve localized schemas
  vscode.workspace.registerTextDocumentContentProvider('cmake-tools-schema', new SchemaProvider());
  vscode.commands.executeCommand("setContext", "inCMakeProject", true);

  await vscode.window.withProgress(
      {
        location: vscode.ProgressLocation.Notification,
        title: localize('cmake.tools.initializing', 'CMake Tools initializing...'),
        cancellable: false,
      },
      progress => setup(context, progress),
  );

  // TODO: Return the extension API
  // context.subscriptions.push(vscode.commands.registerCommand('cmake._extensionInstance', () => cmt));
}

export async function enableFullFeatureSet(fullFeatureSet: boolean, folder: vscode.WorkspaceFolder) {
    _EXT_MANAGER?.enableFullFeatureSet(fullFeatureSet, folder);
}

// this method is called when your extension is deactivated
export async function deactivate() {
  log.debug(localize('deactivate.cmaketools', 'Deactivate CMakeTools'));
  if (_EXT_MANAGER) {
    await _EXT_MANAGER.asyncDispose();
  }
}<|MERGE_RESOLUTION|>--- conflicted
+++ resolved
@@ -640,18 +640,12 @@
 
   async scanForKits() {
     KitsController.minGWSearchDirs = this._getMinGWDirs();
-<<<<<<< HEAD
     const cmakeTools = this._folders.activeFolder?.cmakeTools;
     if (undefined === cmakeTools) {
       return;
     }
+
     const duplicateRemoved = await KitsController.scanForKits(cmakeTools);
-=======
-    const duplicateRemoved = await KitsController.scanForKits();
-
-    await this._folders.activeFolder?.kitsController.readKits(KitsReadMode.folderKits);
-
->>>>>>> aa254ef8
     if (duplicateRemoved) {
       // Check each folder. If there is an active kit set and if it is of the old definition,
       // unset the kit
