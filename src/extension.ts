--- conflicted
+++ resolved
@@ -422,7 +422,7 @@
   // (does have a valid CMakeLists.txt at the location pointed to by the "cmake.sourceDirectory" setting)
   // and also stores the answer in a map for later use.
   async folderIsCMakeProject(cmt: CMakeTools): Promise<boolean> {
-    const optsVars: ExpansionVars = {
+    const optsVars: KitContextVars = {
       userHome: paths.userHome,
       workspaceFolder: cmt.workspaceContext.folder.uri.fsPath,
       workspaceFolderBasename: cmt.workspaceContext.folder.name,
@@ -523,40 +523,8 @@
       should_configure = chosen.doConfigure;
     }
 
-<<<<<<< HEAD
-    const optsVars: KitContextVars = {
-      userHome: paths.userHome,
-      workspaceFolder: cmt.workspaceContext.folder.uri.fsPath,
-      workspaceFolderBasename: cmt.workspaceContext.folder.name,
-      workspaceRoot: cmt.workspaceContext.folder.uri.fsPath,
-      workspaceRootFolderName: cmt.workspaceContext.folder.name,
-
-      // sourceDirectory cannot be defined based on any of the below variables.
-      buildKit: "",
-      buildType: "",
-      generator: "",
-      buildKitVendor: "",
-      buildKitTriple: "",
-      buildKitVersion: "",
-      buildKitHostOs: "",
-      buildKitTargetOs: "",
-      buildKitTargetArch: "",
-      buildKitVersionMajor: "",
-      buildKitVersionMinor: "",
-      workspaceHash: "",
-    };
-
-    // Don't configure if the current project is not CMake based (it doesn't have a CMakeLists.txt in the sourceDirectory).
-    const sourceDirectory: string = cmt.workspaceContext.config.sourceDirectory;
-    let expandedSourceDirectory: string = util.lightNormalizePath(await expandString(sourceDirectory, { vars: optsVars }));
-    if (path.basename(expandedSourceDirectory).toLocaleLowerCase() !== "cmakelists.txt") {
-      expandedSourceDirectory = path.join(expandedSourceDirectory, "CMakeLists.txt");
-    }
-    if (await fs.exists(expandedSourceDirectory)) {
-=======
     // Don't configure if the current project is not CMake based.
     if (await this.folderIsCMakeProject(cmt)) {
->>>>>>> 84181ce0
       if (should_configure) {
         // We've opened a new workspace folder, and the user wants us to
         // configure it now.
