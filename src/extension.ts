--- conflicted
+++ resolved
@@ -127,7 +127,6 @@
                 // We already have this folder, do nothing
             } else {
                 const subs: vscode.Disposable[] = [];
-<<<<<<< HEAD
                 for (const project of projects) {
                     subs.push(project.onCodeModelChanged(FireLate, () => this.updateCodeModel(project)));
                     subs.push(project.onTargetNameChanged(FireLate, () => this.updateCodeModel(project)));
@@ -135,15 +134,6 @@
                     subs.push(project.onActiveBuildPresetChanged(FireLate, () => this.updateCodeModel(project)));
                     this.codeModelUpdateSubs.set(project.folderPath, subs);
                 }
-=======
-                subs.push(newCmt.onCodeModelChanged(FireLate, () => {
-                    this.updateCodeModel(cmakeWorkspaceFolder);
-                }));
-                subs.push(newCmt.onTargetNameChanged(FireLate, () => this.updateCodeModel(cmakeWorkspaceFolder)));
-                subs.push(newCmt.onLaunchTargetNameChanged(FireLate, () => this.updateCodeModel(cmakeWorkspaceFolder)));
-                subs.push(newCmt.onActiveBuildPresetChanged(FireLate, () => this.updateCodeModel(cmakeWorkspaceFolder)));
-                this.codeModelUpdateSubs.set(newCmt.folder.uri.fsPath, subs);
->>>>>>> f85174da
             }
             rollbar.takePromise('Post-folder-open', { folder: folder }, this.postWorkspaceOpen(activeCMakeProject));
         });
@@ -188,11 +178,8 @@
             }
             this.statusBar.setAutoSelectActiveProject(v);
         });
-<<<<<<< HEAD
-
-=======
+
         this.api = new CMakeToolsApiImpl(this);
->>>>>>> f85174da
     }
 
     private onDidChangeActiveTextEditorSub: vscode.Disposable = new DummyDisposable();
@@ -229,7 +216,6 @@
                 this.onDidChangeActiveTextEditorSub.dispose();
                 this.onDidChangeActiveTextEditorSub = vscode.window.onDidChangeActiveTextEditor(e => this.onDidChangeActiveTextEditor(e), this);
             }
-<<<<<<< HEAD
             const activeCMakeProject = await this.initActiveProject();
             if (activeCMakeProject) {
                 const folder: vscode.WorkspaceFolder = activeCMakeProject.rootFolder;
@@ -239,18 +225,6 @@
                     activeCMakeProject.onTargetNameChanged(FireLate, () => this.updateCodeModel(activeCMakeProject)),
                     activeCMakeProject.onLaunchTargetNameChanged(FireLate, () => this.updateCodeModel(activeCMakeProject)),
                     activeCMakeProject.onActiveBuildPresetChanged(FireLate, () => this.updateCodeModel(activeCMakeProject))
-=======
-            await this.initActiveFolder();
-            for (const cmakeWorkspaceFolder of this.cmakeWorkspaceFolders) {
-                this.onUseCMakePresetsChangedSub = cmakeWorkspaceFolder.onUseCMakePresetsChanged(useCMakePresets => this.statusBar.useCMakePresets(useCMakePresets));
-                this.codeModelUpdateSubs.set(cmakeWorkspaceFolder.folder.uri.fsPath, [
-                    cmakeWorkspaceFolder.cmakeProject.onCodeModelChanged(FireLate, () => {
-                        this.updateCodeModel(cmakeWorkspaceFolder);
-                    }),
-                    cmakeWorkspaceFolder.cmakeProject.onTargetNameChanged(FireLate, () => this.updateCodeModel(cmakeWorkspaceFolder)),
-                    cmakeWorkspaceFolder.cmakeProject.onLaunchTargetNameChanged(FireLate, () => this.updateCodeModel(cmakeWorkspaceFolder)),
-                    cmakeWorkspaceFolder.cmakeProject.onActiveBuildPresetChanged(FireLate, () => this.updateCodeModel(cmakeWorkspaceFolder))
->>>>>>> f85174da
                 ]);
                 rollbar.takePromise('Post-folder-open', { folder: folder.name }, this.postWorkspaceOpen(activeCMakeProject));
             }
@@ -302,11 +276,7 @@
     /**
      * The folder controller manages multiple instances. One per folder.
      */
-<<<<<<< HEAD
-    private readonly cmakeProjectController = new CMakeProjectController(this.extensionContext);
-=======
-    public readonly cmakeWorkspaceFolders = new CMakeWorkspaceFolderController(this.extensionContext);
->>>>>>> f85174da
+    public readonly cmakeProjectController = new CMakeProjectController(this.extensionContext);
 
     /**
      * The map caching for each folder whether it is a CMake project or not.
@@ -713,11 +683,8 @@
         }
         this.projectOutlineProvider.setActiveFolder(ws ? ws : activeProject?.rootFolder);
         this.setupSubscriptions();
-<<<<<<< HEAD
+        this.onActiveProjectChangedEmitter.fire(ws?.uri);
         return activeProject;
-=======
-        this.onActiveProjectChangedEmitter.fire(ws?.uri);
->>>>>>> f85174da
     }
 
     private disposeSubs() {
