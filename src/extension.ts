--- conflicted
+++ resolved
@@ -5,12 +5,10 @@
 'use strict';
 
 import * as chokidar from 'chokidar';
-import {expandString, ExpansionVars} from './expand';
 import * as path from 'path';
 import * as vscode from 'vscode';
 import * as cpt from 'vscode-cpptools';
 import * as nls from 'vscode-nls';
-import paths from './paths';
 
 import {CMakeCache} from '@cmt/cache';
 import {CMakeTools, ConfigureType, ConfigureTrigger} from '@cmt/cmake-tools';
@@ -37,6 +35,8 @@
 import * as util from '@cmt/util';
 import {ProgressHandle, DummyDisposable, reportProgress} from '@cmt/util';
 import {DEFAULT_VARIANTS} from '@cmt/variant';
+import {expandString, KitContextVars} from '@cmt/expand';
+import paths from '@cmt/paths';
 
 nls.config({ messageFormat: nls.MessageFormat.bundle, bundleFormat: nls.BundleFormat.standalone })();
 const localize: nls.LocalizeFunc = nls.loadMessageBundle();
@@ -417,7 +417,7 @@
   }
 
   async configureInternal(trigger: ConfigureTrigger, cmt: CMakeTools): Promise<void> {
-    if (!await this._ensureActiveKit(cmt)) {
+    if (!await this._ensureActiveConfigurePresetOrKit(cmt)) {
       return;
     }
 
@@ -485,30 +485,8 @@
       rollbar.takePromise(localize('persist.config.on.open.setting', 'Persist config-on-open setting'), {}, persist_pr);
       should_configure = chosen.doConfigure;
     }
-<<<<<<< HEAD
-    if (should_configure) {
-      // We've opened a new workspace folder, and the user wants us to
-      // configure it now.
-      log.debug(localize('configuring.workspace.on.open', 'Configuring workspace on open {0}', ws.uri.toString()));
-      // Ensure that there is a kit. This is required for new instances.
-      if (!await this._ensureActiveConfigurePresetOrKit(cmt)) {
-        return;
-      }
-      await cmt.configureInternal(ConfigureTrigger.configureOnOpen, [], ConfigureType.Normal);
-    } else if (silentScanForKitsNeeded) {
-      // This popup will show up the first time after deciding not to configure, if a version change has been detected
-      // in the kits definition. This may happen during a CMake Tools extension upgrade.
-      // The warning is emitted only once because scanForKitsIfNeeded returns true only once after such change,
-      // being tied to a global state variable.
-      const configureButtonMessage = localize('configure.now.button', 'Configure Now');
-      const result = await vscode.window.showWarningMessage(localize('configure.recommended', 'It is recommended to reconfigure after upgrading to a new kits definition.'), configureButtonMessage);
-      if (result === configureButtonMessage) {
-        // Ensure that there is a kit. This is required for new instances.
-        if (!await this._ensureActiveConfigurePresetOrKit(cmt)) {
-          return;
-=======
-
-    const optsVars: ExpansionVars = {
+
+    const optsVars: KitContextVars = {
       userHome: paths.userHome,
       workspaceFolder: cmt.workspaceContext.folder.uri.fsPath,
       workspaceFolderBasename: cmt.workspaceContext.folder.name,
@@ -551,7 +529,6 @@
         const result = await vscode.window.showWarningMessage(localize('configure.recommended', 'It is recommended to reconfigure after upgrading to a new kits definition.'), configureButtonMessage);
         if (result === configureButtonMessage) {
           await this.configureInternal(ConfigureTrigger.buttonNewKitsDefinition, cmt);
->>>>>>> 6f407d91
         }
       }
     } else {
@@ -821,7 +798,7 @@
    * Get the current MinGW search directories
    */
   private async _getMinGWDirs(): Promise<string[]> {
-    const optsVars: ExpansionVars = {
+    const optsVars: KitContextVars = {
       userHome: paths.userHome,
 
       // This is called during scanning for kits, which is an operation that happens
