/**
 * Extension startup/teardown
 */ /** */

'use strict';

import * as chokidar from 'chokidar';
import * as path from 'path';
import * as vscode from 'vscode';
import * as cpt from 'vscode-cpptools';
import * as nls from 'vscode-nls';

import {CMakeCache} from '@cmt/cache';
import CMakeTools from '@cmt/cmake-tools';
import {ConfigurationReader} from '@cmt/config';
import {CppConfigurationProvider} from '@cmt/cpptools';
import {CMakeToolsFolderController, CMakeToolsFolder} from '@cmt/folders';
import {
  Kit,
  USER_KITS_FILEPATH,
  findCLCompilerPath,
  effectiveKitEnvironment,
} from '@cmt/kit';
import {KitsController} from '@cmt/kitsController';
import * as logging from '@cmt/logging';
import {fs} from '@cmt/pr';
import {FireNow, FireLate} from '@cmt/prop';
import rollbar from '@cmt/rollbar';
import {StatusBar} from '@cmt/status';
import * as telemetry from '@cmt/telemetry';
import {ProjectOutlineProvider, TargetNode, SourceFileNode} from '@cmt/tree';
import * as util from '@cmt/util';
import {ProgressHandle, DummyDisposable, reportProgress} from '@cmt/util';
import {DEFAULT_VARIANTS} from '@cmt/variant';

nls.config({ messageFormat: nls.MessageFormat.bundle, bundleFormat: nls.BundleFormat.standalone })();
const localize: nls.LocalizeFunc = nls.loadMessageBundle();

const log = logging.createLogger('extension');

const MULTI_ROOT_MODE_KEY = 'cmake:multiRoot';

type CMakeToolsMapFn = (cmt: CMakeTools) => Thenable<any>;
type CMakeToolsQueryMapFn = (cmt: CMakeTools) => Thenable<string | string[] | null>;

/**
 * A class to manage the extension.
 *
 * Yeah, yeah. It's another "Manager", but this is to be the only one.
 *
 * This is the true "singleton" of the extension. It acts as the glue between
 * the lower layers and the VSCode UX. When a user presses a button to
 * necessitate user input, this class acts as intermediary and will send
 * important information down to the lower layers.
 */
class ExtensionManager implements vscode.Disposable {
  constructor(public readonly extensionContext: vscode.ExtensionContext) {
    telemetry.activate();
    this._statusBar.targetName = 'all';
    this._folders.onAfterAddFolder(async cmtFolder => {
      console.assert(this._folders.size === vscode.workspace.workspaceFolders?.length);
      if (this._folders.size === 1) {
        // First folder added
        await this._setActiveFolder(vscode.workspace.workspaceFolders![0]);
      } else if (this._folders.isMultiRoot) {
        // Call initActiveFolder instead of just setupSubscriptions, since the active editor/file may not
        // be in currently opened workspaces, and may be in the newly opened workspace.
        await this._initActiveFolder();
        await util.setContextValue(MULTI_ROOT_MODE_KEY, true);
        // sub go text edit change event in multiroot mode
        if (this._workspaceConfig.autoSelectActiveFolder)
        {
          this._onDidChangeActiveTextEditorSub.dispose();
          this._onDidChangeActiveTextEditorSub = vscode.window.onDidChangeActiveTextEditor(e => this._onDidChangeActiveTextEditor(e), this);
        }
      }
      const new_cmt = cmtFolder.cmakeTools;
      this._projectOutlineProvider.addFolder(cmtFolder.folder);
      if (this._codeModelUpdateSubs.get(new_cmt.folder.uri.fsPath)) {
        // We already have this folder, do nothing
      } else {
        const subs: vscode.Disposable[] = [];
        subs.push(new_cmt.onCodeModelChanged(FireLate, () => this._updateCodeModel(cmtFolder)));
        subs.push(new_cmt.onTargetNameChanged(FireLate, () => this._updateCodeModel(cmtFolder)));
        subs.push(new_cmt.onLaunchTargetNameChanged(FireLate, () => this._updateCodeModel(cmtFolder)));
        this._codeModelUpdateSubs.set(new_cmt.folder.uri.fsPath, subs);
      }
      rollbar.takePromise('Post-folder-open', {folder: cmtFolder.folder}, this._postWorkspaceOpen(cmtFolder));
    });
    this._folders.onAfterRemoveFolder (async folder => {
      console.assert((vscode.workspace.workspaceFolders === undefined && this._folders.size === 0) ||
                     (vscode.workspace.workspaceFolders !== undefined && vscode.workspace.workspaceFolders.length === this._folders.size));
      this._codeModelUpdateSubs.delete(folder.uri.fsPath);
      if (!vscode.workspace.workspaceFolders?.length) {
        await this._setActiveFolder(undefined);
      } else {
        if (this._folders.activeFolder?.folder.uri.fsPath === folder.uri.fsPath) {
          await this._setActiveFolder(vscode.workspace.workspaceFolders[0]);
        } else {
          this._setupSubscriptions();
        }
        await util.setContextValue(MULTI_ROOT_MODE_KEY, this._folders.isMultiRoot);
      }

      this._onDidChangeActiveTextEditorSub.dispose();
      if (this._folders.isMultiRoot && this._workspaceConfig.autoSelectActiveFolder) {
        this._onDidChangeActiveTextEditorSub = vscode.window.onDidChangeActiveTextEditor(e => this._onDidChangeActiveTextEditor(e), this);
      } else {
        this._onDidChangeActiveTextEditorSub = new DummyDisposable();
      }
      this._projectOutlineProvider.removeFolder(folder);
    });
    this._workspaceConfig.onChange('autoSelectActiveFolder', v => {
      if (this._folders.isMultiRoot)
      {
        telemetry.logEvent('configChanged.autoSelectActiveFolder', { autoSelectActiveFolder: `${v}` });
        this._onDidChangeActiveTextEditorSub.dispose();
        if (v) {
          this._onDidChangeActiveTextEditorSub = vscode.window.onDidChangeActiveTextEditor(e => this._onDidChangeActiveTextEditor(e), this);
        } else {
          this._onDidChangeActiveTextEditorSub = new DummyDisposable();
        }
      }
      this._statusBar.setAutoSelectActiveFolder(v);
    });
  }

  private _onDidChangeActiveTextEditorSub: vscode.Disposable = new DummyDisposable();

  private readonly _workspaceConfig: ConfigurationReader = ConfigurationReader.create();

  /**
   * Second-phase async init
   */
  private async _init() {
    let isMultiRoot = false;
    if (vscode.workspace.workspaceFolders) {
      await this._folders.loadAllCurrent();
      isMultiRoot = this._folders.isMultiRoot;
      await util.setContextValue(MULTI_ROOT_MODE_KEY, isMultiRoot);
      this._projectOutlineProvider.addAllCurrentFolders();
      if (this._workspaceConfig.autoSelectActiveFolder && isMultiRoot) {
        this._statusBar.setAutoSelectActiveFolder(true);
        this._onDidChangeActiveTextEditorSub.dispose();
        this._onDidChangeActiveTextEditorSub = vscode.window.onDidChangeActiveTextEditor(e => this._onDidChangeActiveTextEditor(e), this);
      }
      await this._initActiveFolder();
      for (const cmtFolder of this._folders) {
        this._codeModelUpdateSubs.set(cmtFolder.folder.uri.fsPath, [
          cmtFolder.cmakeTools.onCodeModelChanged(FireLate, () => this._updateCodeModel(cmtFolder)),
          cmtFolder.cmakeTools.onTargetNameChanged(FireLate, () => this._updateCodeModel(cmtFolder)),
          cmtFolder.cmakeTools.onLaunchTargetNameChanged(FireLate, () => this._updateCodeModel(cmtFolder))
        ]);
        rollbar.takePromise('Post-folder-open', {folder: cmtFolder.folder}, this._postWorkspaceOpen(cmtFolder));
      }
    }
    const telemetryProperties: telemetry.Properties = {
      isMultiRoot: `${isMultiRoot}`
    };
    if (isMultiRoot) {
      telemetryProperties['autoSelectActiveFolder'] = `${this._workspaceConfig.autoSelectActiveFolder}`;
    }
    telemetry.logEvent('open', telemetryProperties);
  }

  /**
   * Create a new extension manager instance. There must only be one!
   * @param ctx The extension context
   */
  static async create(ctx: vscode.ExtensionContext) {
    const inst = new ExtensionManager(ctx);
    await inst._init();
    return inst;
  }

  /**
   * The folder controller manages multiple instances. One per folder.
   */
  private readonly _folders = new CMakeToolsFolderController(this.extensionContext);

  /**
   * The status bar controller
   */
  private readonly _statusBar = new StatusBar();
  // Subscriptions for status bar items:
  private _statusMessageSub: vscode.Disposable = new DummyDisposable();
  private _targetNameSub: vscode.Disposable = new DummyDisposable();
  private _buildTypeSub: vscode.Disposable = new DummyDisposable();
  private _launchTargetSub: vscode.Disposable = new DummyDisposable();
  private _ctestEnabledSub: vscode.Disposable = new DummyDisposable();
  private _testResultsSub: vscode.Disposable = new DummyDisposable();
  private _isBusySub: vscode.Disposable = new DummyDisposable();

  // Watch the code model so that we may update teh tree view
  // <fspath, sub>
  private readonly _codeModelUpdateSubs = new Map<string, vscode.Disposable[]>();

  /**
   * The project outline tree data provider
   */
  private readonly _projectOutlineProvider = new ProjectOutlineProvider();
  private readonly _projectOutlineDisposer
      = vscode.window.registerTreeDataProvider('cmake.outline', this._projectOutlineProvider);

  /**
   * CppTools project configuration provider. Tells cpptools how to search for
   * includes, preprocessor defs, etc.
   */
  private readonly _configProvider = new CppConfigurationProvider();
  private _cppToolsAPI?: cpt.CppToolsApi;
  private _configProviderRegister?: Promise<void>;

  private _checkFolderArgs(folder?: vscode.WorkspaceFolder): CMakeToolsFolder | undefined {
    let cmtFolder: CMakeToolsFolder | undefined;
    if (folder) {
      cmtFolder = this._folders.get(folder);
    } else if (this._folders.activeFolder) {
      cmtFolder = this._folders.activeFolder;
    }
    return cmtFolder;
  }

  private _checkStringFolderArgs(folder?: vscode.WorkspaceFolder | string): vscode.WorkspaceFolder | undefined {
    if (folder === undefined && vscode.workspace.workspaceFolders && vscode.workspace.workspaceFolders.length === 1) {
      // We don't want to break existing setup for single root projects.
      return vscode.workspace.workspaceFolders[0];
    }
    if (util.isString(folder)) {
      // Expected schema is file...
      return vscode.workspace.getWorkspaceFolder(vscode.Uri.file(folder as string));
    }
    return folder as vscode.WorkspaceFolder;
  }

  private async _pickFolder() {
    const selection = await vscode.window.showWorkspaceFolderPick();
    if (selection) {
      const cmtFolder = this._folders.get(selection);
      console.assert(cmtFolder, 'Folder not found in folder controller.');
      return cmtFolder;
    }
  }

  /**
   * Ensure that there is an active kit for the current CMakeTools.
   *
   * @returns `false` if there is not active CMakeTools, or it has no active kit
   * and the user cancelled the kit selection dialog.
   */
  private async _ensureActiveKit(cmt?: CMakeTools): Promise<boolean> {
    if (!cmt) {
      cmt = this._folders.activeFolder?.cmakeTools;
    }
    if (!cmt) {
      // No CMakeTools. Probably no workspace open.
      return false;
    }
    if (cmt.activeKit) {
      // We have an active kit. We're good.
      return true;
    }
    // No kit? Ask the user what they want.
    const did_choose_kit = await this.selectKit(cmt.folder);
    if (!did_choose_kit && !cmt.activeKit) {
      // The user did not choose a kit and kit isn't set in other way such as setKitByName
      return false;
    }
    // Return whether we have an active kit defined.
    return !!cmt.activeKit;
  }

  /**
   * Dispose of the CMake Tools extension.
   *
   * If you can, prefer to call `asyncDispose`, which awaits on the children.
   */
  dispose() { rollbar.invokeAsync(localize('dispose.cmake.tools', 'Dispose of CMake Tools'), () => this.asyncDispose()); }

  /**
   * Asynchronously dispose of all the child objects.
   */
  async asyncDispose() {
    this._disposeSubs();
    this._codeModelUpdateSubs.forEach(
      subs => subs.forEach(
        sub => sub.dispose()
      )
    );
    this._onDidChangeActiveTextEditorSub.dispose();
    this._kitsWatcher.close();
    this._projectOutlineDisposer.dispose();
    if (this._cppToolsAPI) {
      this._cppToolsAPI.dispose();
    }
    // Dispose of each CMake Tools we still have loaded
    for (const cmtf of this._folders) {
      await cmtf.cmakeTools.asyncDispose();
    }
    this._folders.dispose();
    telemetry.deactivate();
  }

  async _postWorkspaceOpen(info: CMakeToolsFolder) {
    const ws = info.folder;
    const cmt = info.cmakeTools;
    let should_configure = cmt.workspaceContext.config.configureOnOpen;
    if (should_configure === null && process.env['CMT_TESTING'] !== '1') {
      interface Choice1 {
        title: string;
        doConfigure: boolean;
      }
      const chosen = await vscode.window.showInformationMessage<Choice1>(
          localize('configure.this.project', 'Would you like to configure this project?'),
          {},
          {title: localize('yes.button', 'Yes'), doConfigure: true},
          {title: localize('not.now.button', 'Not now'), doConfigure: false},
      );
      if (!chosen) {
        // Do nothing. User cancelled
        return;
      }
      const perist_message
          = chosen.doConfigure ?
            localize('always.configure.on.open', 'Always configure projects upon opening?') :
            localize('never.configure.on.open', 'Never configure projects on opening?');
      interface Choice2 {
        title: string;
        persistMode: 'user'|'workspace';
      }
      const persist_pr
          // Try to persist the user's selection to a `settings.json`
          = vscode.window
                .showInformationMessage<Choice2>(
                    perist_message,
                    {},
                    {title: localize('yes.button', 'Yes'), persistMode: 'user'},
                    {title: localize('for.this.workspace.button', 'For this Workspace'), persistMode: 'workspace'},
                    )
                .then(async choice => {
                  if (!choice) {
                    // Use cancelled. Do nothing.
                    return;
                  }
                  const config = vscode.workspace.getConfiguration(undefined, ws.uri);
                  let config_target = vscode.ConfigurationTarget.Global;
                  if (choice.persistMode === 'workspace') {
                    config_target = vscode.ConfigurationTarget.WorkspaceFolder;
                  }
                  await config.update('cmake.configureOnOpen', chosen.doConfigure, config_target);
                });
      rollbar.takePromise(localize('persist.config.on.open.setting', 'Persist config-on-open setting'), {}, persist_pr);
      should_configure = chosen.doConfigure;
    }
    if (should_configure) {
      // We've opened a new workspace folder, and the user wants us to
      // configure it now.
      log.debug(localize('configuring.workspace.on.open', 'Configuring workspace on open {0}', ws.uri.toString()));
      // Ensure that there is a kit. This is required for new instances.
      if (!await this._ensureActiveKit(cmt)) {
        return;
      }
      await cmt.configure();
    }
    this._updateCodeModel(info);
  }

  private async _onDidChangeActiveTextEditor(editor: vscode.TextEditor | undefined): Promise<void> {
    if (vscode.workspace.workspaceFolders) {
      let ws: vscode.WorkspaceFolder | undefined;
      if (editor) {
        ws = vscode.workspace.getWorkspaceFolder(editor.document.uri);
      }
      if (ws && (!this._folders.activeFolder || ws.uri.fsPath !== this._folders.activeFolder.folder.uri.fsPath)) {
        // active folder changed.
        await this._setActiveFolder(ws);
      } else if (!ws && !this._folders.activeFolder && vscode.workspace.workspaceFolders.length >= 1) {
        await this._setActiveFolder(vscode.workspace.workspaceFolders[0]);
      } else if (!ws) {
        // When adding a folder but the focus is on somewhere else
        // Do nothing but make sure we are showing the active folder correctly
        this._statusBar.reloadVisibility();
      }
    }
  }

  /**
   * Show UI to allow the user to select an active kit
   */
  async selectActiveFolder() {
    if (vscode.workspace.workspaceFolders?.length && !this._workspaceConfig.autoSelectActiveFolder) {
      const lastActiveFolderPath = this._folders.activeFolder?.folder.uri.fsPath;
      const selection = await vscode.window.showWorkspaceFolderPick();
      if (selection) {
        // Ingore if user cancelled
        await this._setActiveFolder(selection);
        // _folders.activeFolder must be there at this time
        const currentActiveFolderPath = this._folders.activeFolder!.folder.uri.fsPath;
        this.extensionContext.workspaceState.update('activeFolder', currentActiveFolderPath);
        if (lastActiveFolderPath !== currentActiveFolderPath) {
          rollbar.takePromise('Post-folder-open', {folder: selection}, this._postWorkspaceOpen(this._folders.activeFolder!));
        }
      }
    }
  }

  private _initActiveFolder() {
    if (vscode.window.activeTextEditor && this._workspaceConfig.autoSelectActiveFolder) {
       return this._onDidChangeActiveTextEditor(vscode.window.activeTextEditor);
    }
    const activeFolder = this.extensionContext.workspaceState.get<string>('activeFolder');
    let folder: vscode.WorkspaceFolder | undefined;
    if (activeFolder) {
      folder = vscode.workspace.getWorkspaceFolder(vscode.Uri.parse(activeFolder));
    }
    if (!folder) {
      folder = vscode.workspace.workspaceFolders![0];
    }
    return this._setActiveFolder(folder);
  }

  /**
   * Set the active workspace folder. This reloads a lot of different bits and
   * pieces to control which backend has control and receives user input.
   * @param ws The workspace to activate
   */
  private async _setActiveFolder(ws: vscode.WorkspaceFolder | undefined) {
    // Set the new workspace
    this._folders.setActiveFolder(ws);
    this._statusBar.setActiveFolderName(ws?.name || '');
    this._statusBar.setActiveKitName(this._folders.activeFolder?.cmakeTools.activeKit?.name || '');
    this._setupSubscriptions();
  }

  private _disposeSubs() {
    for (const sub of [this._statusMessageSub,
                       this._targetNameSub,
                       this._buildTypeSub,
                       this._launchTargetSub,
                       this._ctestEnabledSub,
                       this._testResultsSub,
                       this._isBusySub,
    ]) {
      sub.dispose();
    }
  }

  private _updateCodeModel(folder: CMakeToolsFolder) {
    const cmt = folder.cmakeTools;
    this._projectOutlineProvider.updateCodeModel(
      cmt.workspaceContext.folder,
      cmt.codeModel,
      {
        defaultTarget: cmt.defaultBuildTarget || undefined,
        launchTargetName: cmt.launchTargetName,
      }
    );
    rollbar.invokeAsync(localize('update.code.model.for.cpptools', 'Update code model for cpptools'), {}, async () => {
      if (!this._cppToolsAPI) {
        this._cppToolsAPI = await cpt.getCppToolsApi(cpt.Version.v2);
      }
      if (this._cppToolsAPI && cmt.codeModel && cmt.activeKit) {
        const codeModel = cmt.codeModel;
        const kit = cmt.activeKit;
        const cpptools = this._cppToolsAPI;
        let cache: CMakeCache;
        try {
          cache = await CMakeCache.fromPath(await cmt.cachePath);
        } catch (e) {
          rollbar.exception(localize('filed.to.open.cache.file.on.code.model.update', 'Failed to open CMake cache file on code model update'), e);
          return;
        }
        const drv = await cmt.getCMakeDriverInstance();
        const opts = drv ? drv.expansionOptions : undefined;
        const env = await effectiveKitEnvironment(kit, opts);
        const clCompilerPath = await findCLCompilerPath(env);
        this._configProvider.updateConfigurationData({cache, codeModel, clCompilerPath});
        await this.ensureCppToolsProviderRegistered();
        if (cpptools.notifyReady) {
          cpptools.notifyReady(this._configProvider);
        } else {
          cpptools.didChangeCustomConfiguration(this._configProvider);
        }
      }
    });
  }

  private _setupSubscriptions() {
    this._disposeSubs();
    const folder = this._folders.activeFolder;
    const cmt = folder?.cmakeTools;
    if (!cmt) {
      this._statusBar.setVisible(false);
      this._statusMessageSub = new DummyDisposable();
      this._targetNameSub = new DummyDisposable();
      this._buildTypeSub = new DummyDisposable();
      this._launchTargetSub = new DummyDisposable();
      this._ctestEnabledSub = new DummyDisposable();
      this._testResultsSub = new DummyDisposable();
      this._isBusySub = new DummyDisposable();
      this._statusBar.setActiveKitName('');
    } else {
      this._statusBar.setVisible(true);
      this._statusMessageSub = cmt.onStatusMessageChanged(FireNow, s => this._statusBar.setStatusMessage(s));
      this._targetNameSub = cmt.onTargetNameChanged(FireNow, t => {
        this._statusBar.targetName = t;
      });
      this._buildTypeSub = cmt.onBuildTypeChanged(FireNow, bt => this._statusBar.setBuildTypeLabel(bt));
      this._launchTargetSub = cmt.onLaunchTargetNameChanged(FireNow, t => {
        this._statusBar.setLaunchTargetName(t || '');
      });
      this._ctestEnabledSub = cmt.onCTestEnabledChanged(FireNow, e => this._statusBar.ctestEnabled = e);
      this._testResultsSub = cmt.onTestResultsChanged(FireNow, r => this._statusBar.testResults = r);
      this._isBusySub = cmt.onIsBusyChanged(FireNow, b => this._statusBar.setIsBusy(b));
      this._statusBar.setActiveKitName(cmt.activeKit ? cmt.activeKit.name : '');
    }
  }

  /**
   * Watches for changes to the kits file
   */
  private readonly _kitsWatcher =
      util.chokidarOnAnyChange(chokidar.watch(USER_KITS_FILEPATH, {ignoreInitial: true}),
                               _ => rollbar.takePromise(localize('rereading.kits', 'Re-reading kits'), {}, KitsController.readUserKits()));

  /**
   * Set the current kit for the specified workspace folder
   * @param k The kit
   */
  async _setFolderKit(wsf: vscode.WorkspaceFolder, k: Kit|null) {
    const cmtFolder = this._folders.get(wsf);
    // Ignore if folder doesn't exist
    if (cmtFolder) {
      this._statusBar.setActiveKitName(await cmtFolder.kitsController.setFolderActiveKit(k));
    }
  }

  /**
   * Opens a text editor with the user-local `cmake-kits.json` file.
   */
  async editKits(): Promise<vscode.TextEditor|null> {
    log.debug(localize('opening.text.editor.for', 'Opening text editor for {0}', USER_KITS_FILEPATH));
    if (!await fs.exists(USER_KITS_FILEPATH)) {
      interface Item extends vscode.MessageItem {
        action: 'scan'|'cancel';
      }
      const chosen = await vscode.window.showInformationMessage<Item>(
          localize('no.kits.file.what.to.do', 'No kits file is present. What would you like to do?'),
          {modal: true},
          {
            title: localize('scan.for.kits.button', 'Scan for kits'),
            action: 'scan',
          },
          {
            title: localize('cancel.button', 'Cancel'),
            isCloseAffordance: true,
            action: 'cancel',
          },
      );
      if (!chosen || chosen.action === 'cancel') {
        return null;
      } else {
        await this.scanForKits();
        return this.editKits();
      }
    }
    const doc = await vscode.workspace.openTextDocument(USER_KITS_FILEPATH);
    return vscode.window.showTextDocument(doc);
  }

  async scanForKits() {
<<<<<<< HEAD
    log.debug(localize('rescanning.for.kits', 'Rescanning for kits'));

    // Do the scan:
    const discovered_kits = await scanForKits(this._activeCMakeTools, {minGWSearchDirs: this._getMinGWDirs()});

    // The list with the new definition user kits starts with the non VS ones,
    // which do not have any variations in the way they can be defined.
    const new_definition_user_kits = this._userKits.filter(kit => !!!kit.visualStudio);

    // The VS kits saved so far in cmake-tools-kits.json
    const user_vs_kits = this._userKits.filter(kit => !!kit.visualStudio);

    // Separate the VS kits based on old/new definition.
    const old_definition_vs_kits = [];
    user_vs_kits.forEach(kit => {
      if (kit.visualStudio && (kit.visualStudio.startsWith("VisualStudio.15") || kit.visualStudio.startsWith("VisualStudio.16"))) {
        old_definition_vs_kits.push(kit);
      } else {
        // The new definition VS kits can complete the final user kits list
        new_definition_user_kits.push(kit);
      }
    });

    let chooseNewKit: boolean = false;
    if (old_definition_vs_kits.length > 1) {
      log.info(localize('found.duplicate.kits', 'Found Visual Studio kits with the old ids saved in the cmake-tools-kits.json.'));
      const yesButtonTitle: string = localize('yes.button', 'Yes');
      const chosen = await vscode.window.showInformationMessage<vscode.MessageItem>(
        localize('delete.duplicate.kits', 'Would you like to delete the duplicate Visual Studio kits from cmake-tools-kits.json?'),
        {
          title: yesButtonTitle,
          isCloseAffordance: true,
        },
        {
          title: localize('no.button', 'No'),
          isCloseAffordance: true,
        });

      if (chosen !== undefined && (chosen.title === yesButtonTitle)) {
        //await this._setKnownKits({ user: new_definition_user_kits, workspace: this._wsKits });
        this._userKits = new_definition_user_kits;

        // If there is an active kit set and if it is of the old definition,
        // trigger a new kit selection later.
        const activeCMakeTools = this._activeCMakeTools;
        if (activeCMakeTools) {
          const activeKit = activeCMakeTools.activeKit;
          if (activeKit) {
            const definition = activeKit.visualStudio;
            if (definition && (definition.startsWith("VisualStudio.15") || definition.startsWith("VisualStudio.16"))) {
              chooseNewKit = true;
            }
=======
    KitsController.minGWSearchDirs = this._getMinGWDirs();
    const duplicateRemoved = await KitsController.scanForKits();
    if (duplicateRemoved) {
      // Check each folder. If there is an active kit set and if it is of the old definition,
      // unset the kit
      for (const cmtFolder of this._folders) {
        const activeKit = cmtFolder.cmakeTools.activeKit;
        if (activeKit) {
          const definition = activeKit.visualStudio;
          if (definition && (definition.startsWith("VisualStudio.15") || definition.startsWith("VisualStudio.16"))) {
            await cmtFolder.kitsController.setFolderActiveKit(null);
>>>>>>> a7b72f2e
          }
        }
      }
    }
  }

  /**
   * Get the current MinGW search directories
   */
  private _getMinGWDirs(): string[] {
    const result = new Set<string>();
    for (const dir of this._workspaceConfig.mingwSearchDirs) {
      result.add(dir);
    }
    return Array.from(result);
  }

  /**
   * Show UI to allow the user to select an active kit
   */
  async selectKit(folder?: vscode.WorkspaceFolder): Promise<boolean> {
    if (process.env['CMT_TESTING'] === '1') {
      log.trace(localize('running.in.test.mode', 'Running CMakeTools in test mode. selectKit is disabled.'));
      return false;
    }

    const cmtFolder = this._checkFolderArgs(folder);
    if (!cmtFolder) {
      return false;
    }

    const kitName = await cmtFolder.kitsController.selectKit();

    if (this._folders.activeFolder && this._folders.activeFolder.cmakeTools.activeKit) {
      this._statusBar.setActiveKitName(this._folders.activeFolder.cmakeTools.activeKit.name);
    }

    if (kitName) {
      return true;
    }
    return false;
  }

  /**
   * Set the current kit used in the specified folder by name of the kit
   * For backward compatibility, apply kitName to all folders if folder is undefined
   */
  async setKitByName(kitName: string, folder?: vscode.WorkspaceFolder) {
    if (folder) {
      await this._folders.get(folder)?.kitsController.setKitByName(kitName);
    } else {
      for (const cmtFolder of this._folders) {
        await cmtFolder.kitsController.setKitByName(kitName);
      }
    }
    if (this._folders.activeFolder && this._folders.activeFolder.cmakeTools.activeKit) {
      this._statusBar.setActiveKitName(this._folders.activeFolder.cmakeTools.activeKit.name);
    }
  }

  async ensureCppToolsProviderRegistered() {
    if (!this._configProviderRegister) {
      this._configProviderRegister = this._doRegisterCppTools();
    }
    return this._configProviderRegister;
  }

  async _doRegisterCppTools() {
    if (!this._cppToolsAPI) {
      return;
    }
    this._cppToolsAPI.registerCustomConfigurationProvider(this._configProvider);
  }

  private _cleanOutputChannel() {
    if (this._workspaceConfig.clearOutputBeforeBuild) {
      log.clearOutputChannel();
    }
  }

  // The below functions are all wrappers around the backend.
  async mapCMakeTools(fn: CMakeToolsMapFn, cmt = this._folders.activeFolder? this._folders.activeFolder.cmakeTools : undefined): Promise<any> {
    if (!cmt) {
      rollbar.error(localize('no.active.folder', 'No active folder.'));
      return -2;
    }

    if (await this._ensureActiveKit(cmt)) {
      return fn(cmt);
    }
    return -1;
  }

  async mapCMakeToolsAll(fn: CMakeToolsMapFn, cleanOutputChannel?: boolean): Promise<any> {
    if (cleanOutputChannel) {
      this._cleanOutputChannel();
    }

    for (const folder of this._folders) {
      if (await this._ensureActiveKit(folder.cmakeTools)) {
        const retc = await fn(folder.cmakeTools);
        if (retc) {
          return retc;
        }
      } else {
        return -1;
      }
    }
    // Succeeded
    return 0;
  }

  mapCMakeToolsFolder(fn: CMakeToolsMapFn, folder?: vscode.WorkspaceFolder, cleanOutputChannel?: boolean): Promise<any> {
    if (cleanOutputChannel) {
      this._cleanOutputChannel();
    }

    return this.mapCMakeTools(fn, this._folders.get(folder)?.cmakeTools);
  }

  mapQueryCMakeTools(fn: CMakeToolsQueryMapFn, folder?: vscode.WorkspaceFolder | string) {
    const workspaceFolder = this._checkStringFolderArgs(folder);
    if (workspaceFolder) {
      const cmtFolder = this._folders.get(workspaceFolder);
      if (cmtFolder) {
        return fn(cmtFolder.cmakeTools);
      }
    } else {
      rollbar.error(localize('invalid.folder', 'Invalid folder.'));
    }
    return Promise.resolve(null);
  }

  cleanConfigure(folder?: vscode.WorkspaceFolder) { return this.mapCMakeToolsFolder(cmt => cmt.cleanConfigure(), folder, true); }

  cleanConfigureAll() { return this.mapCMakeToolsAll(cmt => cmt.cleanConfigure(), true); }

  configure(folder?: vscode.WorkspaceFolder) { return this.mapCMakeToolsFolder(cmt => cmt.configure(), folder, true); }

  configureAll() { return this.mapCMakeToolsAll(cmt => cmt.configure(), true); }

  build(folder?: vscode.WorkspaceFolder, name?: string) { return this.mapCMakeToolsFolder(cmt => cmt.build(name), folder, true); }

  buildAll(name?: string) { return this.mapCMakeToolsAll(cmt => cmt.build(name), true); }

  setDefaultTarget(folder?: vscode.WorkspaceFolder, name?: string) { return this.mapCMakeToolsFolder(cmt => cmt.setDefaultTarget(name), folder); }

  setVariant(folder?: vscode.WorkspaceFolder, name?: string) { return this.mapCMakeToolsFolder(cmt => cmt.setVariant(name), folder); }

  async setVariantAll() {
    // Only supports default variants for now
    const variantItems: vscode.QuickPickItem[] = [];
    const choices = DEFAULT_VARIANTS.buildType!.choices;
    for (const key in choices) {
      variantItems.push({
        label: choices[key]!.short,
        description: choices[key]!.long
      });
    }
    const choice = await vscode.window.showQuickPick(variantItems);
    if (choice) {
      return this.mapCMakeToolsAll(cmt => cmt.setVariant(choice.label));
    }
    return false;
  }

  install(folder?: vscode.WorkspaceFolder) { return this.mapCMakeToolsFolder(cmt => cmt.install(), folder); }

  installAll() { return this.mapCMakeToolsAll(cmt => cmt.install()); }

  editCache(folder: vscode.WorkspaceFolder) { return this.mapCMakeToolsFolder(cmt => cmt.editCache(), folder); }

  clean(folder?: vscode.WorkspaceFolder) { return this.build(folder, 'clean'); }

  cleanAll() { return this.buildAll('clean'); }

  cleanRebuild(folder?: vscode.WorkspaceFolder) { return this.mapCMakeToolsFolder(cmt => cmt.cleanRebuild(), folder, true); }

  cleanRebuildAll() { return this.mapCMakeToolsAll(cmt => cmt.cleanRebuild(), true); }

  async buildWithTarget() {
    this._cleanOutputChannel();
    let cmtFolder: CMakeToolsFolder | undefined = this._folders.activeFolder;
    if (!cmtFolder) {
      cmtFolder = await this._pickFolder();
    }
    if (!cmtFolder) {
      return; // Error or nothing is opened
    }
    return cmtFolder.cmakeTools.buildWithTarget();
  }

  /**
   * Compile a single source file.
   * @param file The file to compile. Either a file path or the URI to the file.
   * If not provided, compiles the file in the active text editor.
   */
  async compileFile(file?: string|vscode.Uri) {
    this._cleanOutputChannel();
    if (file instanceof vscode.Uri) {
      file = file.fsPath;
    }
    if (!file) {
      const editor = vscode.window.activeTextEditor;
      if (!editor) {
        return null;
      }
      file = editor.document.uri.fsPath;
    }
    for (const folder of this._folders) {
      const term = await folder.cmakeTools.tryCompileFile(file);
      if (term) {
        return term;
      }
    }
    vscode.window.showErrorMessage(localize('compilation information.not.found', 'Unable to find compilation information for this file'));
  }

  ctest(folder?: vscode.WorkspaceFolder) { return this.mapCMakeToolsFolder(cmt => cmt.ctest(), folder); }

  ctestAll() { return this.mapCMakeToolsAll(cmt => cmt.ctest()); }

  stop(folder?: vscode.WorkspaceFolder) { return this.mapCMakeToolsFolder(cmt => cmt.stop(), folder); }

  stopAll() { return this.mapCMakeToolsAll(cmt => cmt.stop()); }

  quickStart(folder?: vscode.WorkspaceFolder) {
    const cmtFolder = this._checkFolderArgs(folder);
    return this.mapCMakeTools(cmt => cmt.quickStart(cmtFolder));
  }

  launchTargetPath(folder?: vscode.WorkspaceFolder | string) { return this.mapQueryCMakeTools(cmt => cmt.launchTargetPath(), folder); }

  launchTargetDirectory(folder?: vscode.WorkspaceFolder | string) { return this.mapQueryCMakeTools(cmt => cmt.launchTargetDirectory(), folder); }

  buildType(folder?: vscode.WorkspaceFolder | string) { return this.mapQueryCMakeTools(cmt => cmt.currentBuildType(), folder); }

  buildDirectory(folder?: vscode.WorkspaceFolder | string) { return this.mapQueryCMakeTools(cmt => cmt.buildDirectory(), folder); }

  buildKit(folder?: vscode.WorkspaceFolder | string) { return this.mapQueryCMakeTools(cmt => cmt.buildKit(), folder); }

  executableTargets(folder?: vscode.WorkspaceFolder | string) { return this.mapQueryCMakeTools(async cmt => (await cmt.executableTargets).map(target => target.name), folder); }

  tasksBuildCommand(folder?: vscode.WorkspaceFolder | string) { return this.mapQueryCMakeTools(cmt => cmt.tasksBuildCommand(), folder); }

  async debugTarget(folder?: vscode.WorkspaceFolder, name?: string): Promise<vscode.DebugSession | null> { return this.mapCMakeToolsFolder(cmt => cmt.debugTarget(name), folder); }

  async debugTargetAll(): Promise<(vscode.DebugSession | null)[]> {
    const debugSessions: (vscode.DebugSession | null)[] = [];
    for (const cmtFolder of this._folders) {
      if (cmtFolder) {
        debugSessions.push(await this.mapCMakeTools(cmt => cmt.debugTarget(), cmtFolder.cmakeTools));
      }
    }
    return debugSessions;
  }

  async launchTarget(folder?: vscode.WorkspaceFolder, name?: string): Promise<vscode.Terminal | null> { return this.mapCMakeToolsFolder(cmt => cmt.launchTarget(name), folder); }

  async launchTargetAll(): Promise<(vscode.Terminal | null)[]> {
    const terminals: (vscode.Terminal | null)[] = [];
    for (const cmtFolder of this._folders) {
      if (cmtFolder) {
        terminals.push(await this.mapCMakeTools(cmt => cmt.launchTarget(), cmtFolder.cmakeTools));
      }
    }
    return terminals;
  }

  selectLaunchTarget(folder?: vscode.WorkspaceFolder, name?: string) { return this.mapCMakeToolsFolder(cmt => cmt.selectLaunchTarget(name), folder); }

  resetState(folder?: vscode.WorkspaceFolder) { return this.mapCMakeToolsFolder(cmt => cmt.resetState(), folder); }

  async viewLog() { await logging.showLogFile(); }
}

/**
 * The global extension manager. There is only one of these, even if multiple
 * backends.
 */
let _EXT_MANAGER: ExtensionManager|null = null;

async function setup(context: vscode.ExtensionContext, progress: ProgressHandle) {
  reportProgress(progress, localize('initial.setup', 'Initial setup'));
  await util.setContextValue('cmakeToolsActive', true);
  // Load a new extension manager
  const ext = _EXT_MANAGER = await ExtensionManager.create(context);

  // A register function that helps us bind the commands to the extension
  function register<K extends keyof ExtensionManager>(name: K) {
    return vscode.commands.registerCommand(`cmake.${name}`, (...args: any[]) => {
      // Generate a unqiue ID that can be correlated in the log file.
      const id = util.randint(1000, 10000);
      // Create a promise that resolves with the command.
      const pr = (async () => {
        // Debug when the commands start/stop
        log.debug(`[${id}]`, `cmake.${name}`, localize('started', 'started'));
        // Bind the method
        const fn = (ext[name] as Function).bind(ext);
        // Call the method
        const ret = await fn(...args);
        try {
          // Log the result of the command.
          log.debug(localize('cmake.finished.returned', '{0} finished (returned {1})', `[${id}] cmake.${name}`, JSON.stringify(ret)));
        } catch (e) {
          // Log, but don't try to serialize the return value.
          log.debug(localize('cmake.finished.returned.unserializable', '{0} finished (returned an unserializable value)', `[${id}] cmake.${name}`));
        }
        // Return the result of the command.
        return ret;
      })();
      // Hand the promise to rollbar.
      rollbar.takePromise(name, {}, pr);
      // Return the promise so that callers will get the result of the command.
      return pr;
    });
  }

  // List of functions that will be bound commands
  const funs: (keyof ExtensionManager)[] = [
    'selectActiveFolder',
    'editKits',
    'scanForKits',
    'selectKit',
    'setKitByName',
    'build',
    'buildAll',
    'buildWithTarget',
    'setVariant',
    'setVariantAll',
    'install',
    'installAll',
    'editCache',
    'clean',
    'cleanAll',
    'cleanConfigure',
    'cleanConfigureAll',
    'cleanRebuild',
    'cleanRebuildAll',
    'configure',
    'configureAll',
    'ctest',
    'ctestAll',
    'stop',
    'stopAll',
    'quickStart',
    'launchTargetPath',
    'launchTargetDirectory',
    'buildKit',
    'buildType',
    'buildDirectory',
    'executableTargets',
    'debugTarget',
    'debugTargetAll',
    'launchTarget',
    'launchTargetAll',
    'selectLaunchTarget',
    'setDefaultTarget',
    'resetState',
    'viewLog',
    'compileFile',
    'tasksBuildCommand'
    // 'toggleCoverageDecorations', // XXX: Should coverage decorations be revived?
  ];

  // Register the functions before the extension is done loading so that fast
  // fingers won't cause "unregistered command" errors while CMake Tools starts
  // up. The command wrapper will await on the extension promise.
  reportProgress(progress, localize('loading.extension.commands', 'Loading extension commands'));
  for (const key of funs) {
    log.trace(localize('register.command', 'Register CMakeTools extension command {0}', `cmake.${key}`));
    context.subscriptions.push(register(key));
  }

  // Util for the special commands to forward to real commands
  function runCommand(key: keyof ExtensionManager, ...args: any[]) {
    return vscode.commands.executeCommand(`cmake.${key}`, ...args);
  }

  context.subscriptions.push(...[
      // Special commands that don't require logging or separate error handling
      vscode.commands.registerCommand('cmake.outline.configureAll', () => runCommand('configureAll')),
      vscode.commands.registerCommand('cmake.outline.buildAll', () => runCommand('buildAll')),
      vscode.commands.registerCommand('cmake.outline.stopAll', () => runCommand('stopAll')),
      vscode.commands.registerCommand('cmake.outline.cleanAll', () => runCommand('cleanAll')),
      vscode.commands.registerCommand('cmake.outline.cleanConfigureAll', () => runCommand('cleanConfigureAll')),
      vscode.commands.registerCommand('cmake.outline.cleanRebuildAll', () => runCommand('cleanRebuildAll')),
      // Commands for outline items:
      vscode.commands.registerCommand('cmake.outline.buildTarget',
                                      (what: TargetNode) => runCommand('build', what.folder, what.name)),
      vscode.commands.registerCommand('cmake.outline.runUtilityTarget',
                                      (what: TargetNode) => runCommand('build', what.folder, what.name)),
      vscode.commands.registerCommand('cmake.outline.debugTarget',
                                      (what: TargetNode) => runCommand('debugTarget', what.folder, what.name)),
      vscode.commands.registerCommand('cmake.outline.launchTarget',
                                      (what: TargetNode) => runCommand('launchTarget', what.folder, what.name)),
      vscode.commands.registerCommand('cmake.outline.setDefaultTarget',
                                      (what: TargetNode) => runCommand('setDefaultTarget', what.folder, what.name)),
      vscode.commands.registerCommand('cmake.outline.setLaunchTarget',
                                      (what: TargetNode) => runCommand('selectLaunchTarget', what.folder, what.name)),
      vscode.commands.registerCommand('cmake.outline.revealInCMakeLists',
                                      (what: TargetNode) => what.openInCMakeLists()),
      vscode.commands.registerCommand('cmake.outline.compileFile',
                                      (what: SourceFileNode) => runCommand('compileFile', what.filePath)),
  ]);
}

class SchemaProvider implements vscode.TextDocumentContentProvider {
  public async provideTextDocumentContent(uri: vscode.Uri): Promise<string> {
    console.assert(uri.path[0] === '/', "A preceeding slash is expected on schema uri path");
    const fileName: string = uri.path.substr(1);
    const locale: string = util.getLocaleId();
    let localizedFilePath: string = path.join(util.thisExtensionPath(), "dist/schema/", locale, fileName);
    const fileExists: boolean = await util.checkFileExists(localizedFilePath);
    if (!fileExists) {
      localizedFilePath = path.join(util.thisExtensionPath(), fileName);
    }
    return fs.readFile(localizedFilePath, "utf8");
  }
}

/**
 * Starts up the extension.
 * @param context The extension context
 * @returns A promise that will resolve when the extension is ready for use
 */
export async function activate(context: vscode.ExtensionContext) {
    // CMakeTools versions newer or equal to #1.2 should not coexist with older versions
    // because the publisher changed (from vector-of-bool into ms-vscode),
    // causing many undesired behaviors (duplicate operations, registrations for UI elements, etc...)
    const oldCMakeToolsExtension = vscode.extensions.getExtension('vector-of-bool.cmake-tools');
    if (oldCMakeToolsExtension) {
        await vscode.window.showWarningMessage(localize('uninstall.old.cmaketools', 'Please uninstall any older versions of the CMake Tools extension. It is now published by Microsoft starting with version 1.2.0.'));
    }

  // Register a protocol handler to serve localized schemas
  vscode.workspace.registerTextDocumentContentProvider('cmake-tools-schema', new SchemaProvider());
  vscode.commands.executeCommand("setContext", "inCMakeProject", true);

  await vscode.window.withProgress(
      {
        location: vscode.ProgressLocation.Notification,
        title: localize('cmake.tools.initializing', 'CMake Tools initializing...'),
        cancellable: false,
      },
      progress => setup(context, progress),
  );

  // TODO: Return the extension API
  // context.subscriptions.push(vscode.commands.registerCommand('cmake._extensionInstance', () => cmt));
}

// this method is called when your extension is deactivated
export async function deactivate() {
  log.debug(localize('deactivate.cmaketools', 'Deactivate CMakeTools'));
  if (_EXT_MANAGER) {
    await _EXT_MANAGER.asyncDispose();
  }
}<|MERGE_RESOLUTION|>--- conflicted
+++ resolved
@@ -568,60 +568,6 @@
   }
 
   async scanForKits() {
-<<<<<<< HEAD
-    log.debug(localize('rescanning.for.kits', 'Rescanning for kits'));
-
-    // Do the scan:
-    const discovered_kits = await scanForKits(this._activeCMakeTools, {minGWSearchDirs: this._getMinGWDirs()});
-
-    // The list with the new definition user kits starts with the non VS ones,
-    // which do not have any variations in the way they can be defined.
-    const new_definition_user_kits = this._userKits.filter(kit => !!!kit.visualStudio);
-
-    // The VS kits saved so far in cmake-tools-kits.json
-    const user_vs_kits = this._userKits.filter(kit => !!kit.visualStudio);
-
-    // Separate the VS kits based on old/new definition.
-    const old_definition_vs_kits = [];
-    user_vs_kits.forEach(kit => {
-      if (kit.visualStudio && (kit.visualStudio.startsWith("VisualStudio.15") || kit.visualStudio.startsWith("VisualStudio.16"))) {
-        old_definition_vs_kits.push(kit);
-      } else {
-        // The new definition VS kits can complete the final user kits list
-        new_definition_user_kits.push(kit);
-      }
-    });
-
-    let chooseNewKit: boolean = false;
-    if (old_definition_vs_kits.length > 1) {
-      log.info(localize('found.duplicate.kits', 'Found Visual Studio kits with the old ids saved in the cmake-tools-kits.json.'));
-      const yesButtonTitle: string = localize('yes.button', 'Yes');
-      const chosen = await vscode.window.showInformationMessage<vscode.MessageItem>(
-        localize('delete.duplicate.kits', 'Would you like to delete the duplicate Visual Studio kits from cmake-tools-kits.json?'),
-        {
-          title: yesButtonTitle,
-          isCloseAffordance: true,
-        },
-        {
-          title: localize('no.button', 'No'),
-          isCloseAffordance: true,
-        });
-
-      if (chosen !== undefined && (chosen.title === yesButtonTitle)) {
-        //await this._setKnownKits({ user: new_definition_user_kits, workspace: this._wsKits });
-        this._userKits = new_definition_user_kits;
-
-        // If there is an active kit set and if it is of the old definition,
-        // trigger a new kit selection later.
-        const activeCMakeTools = this._activeCMakeTools;
-        if (activeCMakeTools) {
-          const activeKit = activeCMakeTools.activeKit;
-          if (activeKit) {
-            const definition = activeKit.visualStudio;
-            if (definition && (definition.startsWith("VisualStudio.15") || definition.startsWith("VisualStudio.16"))) {
-              chooseNewKit = true;
-            }
-=======
     KitsController.minGWSearchDirs = this._getMinGWDirs();
     const duplicateRemoved = await KitsController.scanForKits();
     if (duplicateRemoved) {
@@ -633,7 +579,6 @@
           const definition = activeKit.visualStudio;
           if (definition && (definition.startsWith("VisualStudio.15") || definition.startsWith("VisualStudio.16"))) {
             await cmtFolder.kitsController.setFolderActiveKit(null);
->>>>>>> a7b72f2e
           }
         }
       }
