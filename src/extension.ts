--- conflicted
+++ resolved
@@ -51,11 +51,7 @@
 nls.config({ messageFormat: nls.MessageFormat.bundle, bundleFormat: nls.BundleFormat.standalone })();
 const localize: nls.LocalizeFunc = nls.loadMessageBundle();
 let taskProvider: vscode.Disposable;
-<<<<<<< HEAD
 let pinnedCommands : PinnedCommands;
-export let projectStatus: ProjectStatus;
-=======
->>>>>>> 3516215b
 
 const log = logging.createLogger('extension');
 
@@ -254,11 +250,12 @@
         // do these last
         this.extensionLocalizedStrings = await util.GetExtensionLocalizedPackageJson();
         this.SetExtensionActiveCommands();
-
-        // need the extension active commands to be initialized for this.
-        pinnedCommands = new PinnedCommands(this.workspaceConfig);
     }
     
+    public GetWorkspaceConfig(){
+        return this.workspaceConfig;
+    }
+
     public UpdateContextValues(key:string, value:string){
         this.contextValues[key] = value;
 
@@ -1636,35 +1633,23 @@
         // Don't hide command selectLaunchTarget here since the target can still be useful, one example is ${command:cmake.launchTargetPath} in launch.json
         // await this.projectController.hideLaunchButton(shouldHide);
         this.statusBar.hideLaunchButton(shouldHide);
-<<<<<<< HEAD
+        await this.projectStatus.hideLaunchButton(shouldHide);
         await setContextAndStore(hideLaunchCommandKey, shouldHide);
-=======
-        await this.projectStatus.hideLaunchButton(shouldHide);
-        await util.setContextValue(hideLaunchCommandKey, shouldHide);
->>>>>>> 3516215b
     }
 
     async hideDebugCommand(shouldHide: boolean = true) {
         // Don't hide command selectLaunchTarget here since the target can still be useful, one example is ${command:cmake.launchTargetPath} in launch.json
         // await this.projectController.hideDebugButton(shouldHide);
         this.statusBar.hideDebugButton(shouldHide);
-<<<<<<< HEAD
+        await this.projectStatus.hideDebugButton(shouldHide);
         await setContextAndStore(hideDebugCommandKey, shouldHide);
-=======
-        await this.projectStatus.hideDebugButton(shouldHide);
-        await util.setContextValue(hideDebugCommandKey, shouldHide);
->>>>>>> 3516215b
     }
 
     async hideBuildCommand(shouldHide: boolean = true) {
         // await this.projectController.hideBuildButton(shouldHide);
         this.statusBar.hideBuildButton(shouldHide);
-<<<<<<< HEAD
+        await this.projectStatus.hideBuildButton(shouldHide);
         await setContextAndStore(hideBuildCommandKey, shouldHide);
-=======
-        await this.projectStatus.hideBuildButton(shouldHide);
-        await util.setContextValue(hideBuildCommandKey, shouldHide);
->>>>>>> 3516215b
     }
 
     // Answers whether the workspace contains at least one project folder that is CMake based,
@@ -2090,14 +2075,13 @@
     await setContextAndStore("inCMakeProject", true);
 
     taskProvider = vscode.tasks.registerTaskProvider(CMakeTaskProvider.CMakeScriptType, cmakeTaskProvider);
-<<<<<<< HEAD
-    projectStatus = new ProjectStatus();
-=======
-
->>>>>>> 3516215b
     // Load a new extension manager
     extensionManager = await ExtensionManager.create(context);
     await extensionManager.init();
+
+    // need the extensionManager to be initialized for this.
+    pinnedCommands = new PinnedCommands(extensionManager.GetWorkspaceConfig());
+
     return setup(context);
 }
 
