--- conflicted
+++ resolved
@@ -1982,7 +1982,10 @@
         return presetSelected;
     }
 
-<<<<<<< HEAD
+    viewTestSettings(): void {
+        void vscode.commands.executeCommand('workbench.action.openSettings', '@id:cmake.ctestArgs, @id:cmake.testEnvironment, @id:cmake.environment');
+    }
+
     /**
      * Show UI to allow the user to select an active package preset
      */
@@ -2027,10 +2030,6 @@
 
         const presetSelected = await project.presetsController.selectWorkflowPreset();
         return presetSelected;
-=======
-    viewTestSettings(): void {
-        void vscode.commands.executeCommand('workbench.action.openSettings', '@id:cmake.ctestArgs, @id:cmake.testEnvironment, @id:cmake.environment');
->>>>>>> b486c5a3
     }
 
     public api: CMakeToolsApiImpl;
@@ -2120,12 +2119,9 @@
         'selectBuildPreset',
         'viewBuildSettings',
         'selectTestPreset',
-<<<<<<< HEAD
+        'viewTestSettings',
         'selectPackagePreset',
         'selectWorkflowPreset',
-=======
-        'viewTestSettings',
->>>>>>> b486c5a3
         'selectActiveFolder',
         'editKits',
         'scanForKits',
