/**
 * Extension startup/teardown
 */ /** */

'use strict';

import * as chokidar from 'chokidar';
import * as path from 'path';
import * as vscode from 'vscode';
import * as cpt from 'vscode-cpptools';
import * as nls from 'vscode-nls';

import {CMakeCache} from '@cmt/cache';
import {CMakeTools, ConfigureType, ConfigureTrigger} from '@cmt/cmake-tools';
import {ConfigurationReader, TouchBarConfig} from '@cmt/config';
import {CppConfigurationProvider} from '@cmt/cpptools';
import {CMakeToolsFolderController, CMakeToolsFolder} from '@cmt/folders';
import {
  Kit,
  USER_KITS_FILEPATH,
  findCLCompilerPath,
  effectiveKitEnvironment,
  scanForKitsIfNeeded,
} from '@cmt/kit';
import {KitsController} from '@cmt/kitsController';
import * as logging from '@cmt/logging';
import {fs} from '@cmt/pr';
import {FireNow, FireLate} from '@cmt/prop';
import rollbar from '@cmt/rollbar';
import {StateManager} from './state';
import {StatusBar} from '@cmt/status';
import {CMakeTaskProvider} from '@cmt/taskprovider';
import * as telemetry from '@cmt/telemetry';
import {ProjectOutlineProvider, TargetNode, SourceFileNode, WorkspaceFolderNode} from '@cmt/tree';
import * as util from '@cmt/util';
import {ProgressHandle, DummyDisposable, reportProgress} from '@cmt/util';
import {DEFAULT_VARIANTS} from '@cmt/variant';
import {expandString, KitContextVars} from '@cmt/expand';
import paths from '@cmt/paths';

nls.config({ messageFormat: nls.MessageFormat.bundle, bundleFormat: nls.BundleFormat.standalone })();
const localize: nls.LocalizeFunc = nls.loadMessageBundle();

const log = logging.createLogger('extension');

const MULTI_ROOT_MODE_KEY = 'cmake:multiRoot';
const HIDE_LAUNCH_COMMAND_KEY = 'cmake:hideLaunchCommand';
const HIDE_DEBUG_COMMAND_KEY = 'cmake:hideDebugCommand';
const HIDE_BUILD_COMMAND_KEY = 'cmake:hideBuildCommand';

type CMakeToolsMapFn = (cmt: CMakeTools) => Thenable<any>;
type CMakeToolsQueryMapFn = (cmt: CMakeTools) => Thenable<string | string[] | null>;

/**
 * A class to manage the extension.
 *
 * Yeah, yeah. It's another "Manager", but this is to be the only one.
 *
 * This is the true "singleton" of the extension. It acts as the glue between
 * the lower layers and the VSCode UX. When a user presses a button to
 * necessitate user input, this class acts as intermediary and will send
 * important information down to the lower layers.
 */
class ExtensionManager implements vscode.Disposable {
  constructor(public readonly extensionContext: vscode.ExtensionContext) {
    telemetry.activate();
    this._statusBar.setBuildTargetName('all');
    this._folders.onAfterAddFolder(async cmtFolder => {
      console.assert(this._folders.size === vscode.workspace.workspaceFolders?.length);
      if (this._folders.size === 1) {
        // First folder added
        await this._setActiveFolder(vscode.workspace.workspaceFolders![0]);
      } else if (this._folders.isMultiRoot) {
        // Call initActiveFolder instead of just setupSubscriptions, since the active editor/file may not
        // be in currently opened workspaces, and may be in the newly opened workspace.
        await this._initActiveFolder();
        await util.setContextValue(MULTI_ROOT_MODE_KEY, true);
        // sub go text edit change event in multiroot mode
        if (this._workspaceConfig.autoSelectActiveFolder)
        {
          this._onDidChangeActiveTextEditorSub.dispose();
          this._onDidChangeActiveTextEditorSub = vscode.window.onDidChangeActiveTextEditor(e => this._onDidChangeActiveTextEditor(e), this);
        }
      }
      const new_cmt = cmtFolder.cmakeTools;
      this._projectOutlineProvider.addFolder(cmtFolder.folder);
      if (this._codeModelUpdateSubs.get(new_cmt.folder.uri.fsPath)) {
        // We already have this folder, do nothing
      } else {
        const subs: vscode.Disposable[] = [];
        subs.push(new_cmt.onCodeModelChanged(FireLate, () => this._updateCodeModel(cmtFolder)));
        subs.push(new_cmt.onTargetNameChanged(FireLate, () => this._updateCodeModel(cmtFolder)));
        subs.push(new_cmt.onLaunchTargetNameChanged(FireLate, () => this._updateCodeModel(cmtFolder)));
        this._codeModelUpdateSubs.set(new_cmt.folder.uri.fsPath, subs);
      }
      rollbar.takePromise('Post-folder-open', {folder: cmtFolder.folder}, this._postWorkspaceOpen(cmtFolder));
    });
    this._folders.onAfterRemoveFolder (async folder => {
      console.assert((vscode.workspace.workspaceFolders === undefined && this._folders.size === 0) ||
                     (vscode.workspace.workspaceFolders !== undefined && vscode.workspace.workspaceFolders.length === this._folders.size));
      this._codeModelUpdateSubs.delete(folder.uri.fsPath);
      if (!vscode.workspace.workspaceFolders?.length) {
        await this._setActiveFolder(undefined);
      } else {
        if (this._folders.activeFolder?.folder.uri.fsPath === folder.uri.fsPath) {
          await this._setActiveFolder(vscode.workspace.workspaceFolders[0]);
        } else {
          this._setupSubscriptions();
        }
        await util.setContextValue(MULTI_ROOT_MODE_KEY, this._folders.isMultiRoot);

        // Update the full/partial view of the workspace by verifying if after the folder removal
        // it still has at least one CMake project.
        enableFullFeatureSet(await this.workspaceHasCMakeProject());
      }

      this._onDidChangeActiveTextEditorSub.dispose();
      if (this._folders.isMultiRoot && this._workspaceConfig.autoSelectActiveFolder) {
        this._onDidChangeActiveTextEditorSub = vscode.window.onDidChangeActiveTextEditor(e => this._onDidChangeActiveTextEditor(e), this);
      } else {
        this._onDidChangeActiveTextEditorSub = new DummyDisposable();
      }
      this._projectOutlineProvider.removeFolder(folder);
    });
    this._workspaceConfig.onChange('autoSelectActiveFolder', v => {
      if (this._folders.isMultiRoot)
      {
        telemetry.logEvent('configChanged.autoSelectActiveFolder', { autoSelectActiveFolder: `${v}` });
        this._onDidChangeActiveTextEditorSub.dispose();
        if (v) {
          this._onDidChangeActiveTextEditorSub = vscode.window.onDidChangeActiveTextEditor(e => this._onDidChangeActiveTextEditor(e), this);
        } else {
          this._onDidChangeActiveTextEditorSub = new DummyDisposable();
        }
      }
      this._statusBar.setAutoSelectActiveFolder(v);
    });
  }

  private _onDidChangeActiveTextEditorSub: vscode.Disposable = new DummyDisposable();
  private _onUseCMakePresetsChangedSub: vscode.Disposable = new DummyDisposable();

  private readonly _workspaceConfig: ConfigurationReader = ConfigurationReader.create();

  private updateTouchBarVisibility(config: TouchBarConfig) {
    const touchBarVisible = config.visibility === "default";
    util.setContextValue("cmake:enableTouchBar", touchBarVisible);
    util.setContextValue("cmake:enableTouchBar.build", touchBarVisible && !(config.advanced?.build === "hidden"));
    util.setContextValue("cmake:enableTouchBar.configure", touchBarVisible && !(config.advanced?.configure === "hidden"));
    util.setContextValue("cmake:enableTouchBar.debug", touchBarVisible && !(config.advanced?.debug === "hidden"));
    util.setContextValue("cmake:enableTouchBar.launch", touchBarVisible && !(config.advanced?.launch === "hidden"));
  }
  /**
   * Second-phase async init
   */
  private async _init() {
    this.updateTouchBarVisibility(this._workspaceConfig.touchbar);
    this._workspaceConfig.onChange('touchbar', config => this.updateTouchBarVisibility(config));

    let isMultiRoot = false;
    if (vscode.workspace.workspaceFolders) {
      await this._folders.loadAllCurrent();
      isMultiRoot = this._folders.isMultiRoot;
      await util.setContextValue(MULTI_ROOT_MODE_KEY, isMultiRoot);
      this._projectOutlineProvider.addAllCurrentFolders();
      if (this._workspaceConfig.autoSelectActiveFolder && isMultiRoot) {
        this._statusBar.setAutoSelectActiveFolder(true);
        this._onDidChangeActiveTextEditorSub.dispose();
        this._onDidChangeActiveTextEditorSub = vscode.window.onDidChangeActiveTextEditor(e => this._onDidChangeActiveTextEditor(e), this);
      }
      await this._initActiveFolder();
      for (const cmtFolder of this._folders) {
        this._onUseCMakePresetsChangedSub = cmtFolder.onUseCMakePresetsChanged(useCMakePresets => this._statusBar.useCMakePresets(useCMakePresets));
        this._codeModelUpdateSubs.set(cmtFolder.folder.uri.fsPath, [
          cmtFolder.cmakeTools.onCodeModelChanged(FireLate, () => this._updateCodeModel(cmtFolder)),
          cmtFolder.cmakeTools.onTargetNameChanged(FireLate, () => this._updateCodeModel(cmtFolder)),
          cmtFolder.cmakeTools.onLaunchTargetNameChanged(FireLate, () => this._updateCodeModel(cmtFolder))
        ]);
        rollbar.takePromise('Post-folder-open', {folder: cmtFolder.folder}, this._postWorkspaceOpen(cmtFolder));
      }
    }
    const telemetryProperties: telemetry.Properties = {
      isMultiRoot: `${isMultiRoot}`
    };
    if (isMultiRoot) {
      telemetryProperties['autoSelectActiveFolder'] = `${this._workspaceConfig.autoSelectActiveFolder}`;
    }
    telemetry.logEvent('open', telemetryProperties);
  }

  public getFolderContext(folder: vscode.WorkspaceFolder): StateManager {
    return new StateManager(this.extensionContext, folder);
  }

  public showStatusBar(fullFeatureSet: boolean) {
    this._statusBar.setVisible(fullFeatureSet);
  }

  public getCMTFolder(folder: vscode.WorkspaceFolder): CMakeToolsFolder | undefined {
    return this._folders.get(folder);
  }

  public isActiveFolder(cmt: CMakeToolsFolder): boolean {
    return this._folders.activeFolder === cmt;
  }

  /**
   * Create a new extension manager instance. There must only be one!
   * @param ctx The extension context
   */
  static async create(ctx: vscode.ExtensionContext) {
    const inst = new ExtensionManager(ctx);
    await inst._init();
    return inst;
  }

  /**
   * The folder controller manages multiple instances. One per folder.
   */
  private readonly _folders = new CMakeToolsFolderController(this.extensionContext);

  /**
   * The map caching for each folder whether it is a CMake project or not.
   */
   private readonly _foldersAreCMake: Map<string, boolean> = new Map<string, boolean>();

  /**
   * The status bar controller
   */
  private readonly _statusBar = new StatusBar(this._workspaceConfig);
  // Subscriptions for status bar items:
  private _statusMessageSub: vscode.Disposable = new DummyDisposable();
  private _targetNameSub: vscode.Disposable = new DummyDisposable();
  private _buildTypeSub: vscode.Disposable = new DummyDisposable();
  private _launchTargetSub: vscode.Disposable = new DummyDisposable();
  private _ctestEnabledSub: vscode.Disposable = new DummyDisposable();
  private _testResultsSub: vscode.Disposable = new DummyDisposable();
  private _isBusySub: vscode.Disposable = new DummyDisposable();
  private _activeConfigurePresetSub: vscode.Disposable = new DummyDisposable();
  private _activeBuildPresetSub: vscode.Disposable = new DummyDisposable();
  private _activeTestPresetSub: vscode.Disposable = new DummyDisposable();

  // Watch the code model so that we may update teh tree view
  // <fspath, sub>
  private readonly _codeModelUpdateSubs = new Map<string, vscode.Disposable[]>();

  /**
   * The project outline tree data provider
   */
  private readonly _projectOutlineProvider = new ProjectOutlineProvider();
  private readonly _projectOutlineTreeView = vscode.window.createTreeView('cmake.outline', {
    treeDataProvider: this._projectOutlineProvider,
    showCollapseAll: true
  });

  /**
   * CppTools project configuration provider. Tells cpptools how to search for
   * includes, preprocessor defs, etc.
   */
  private readonly _configProvider = new CppConfigurationProvider();
  private _cppToolsAPI?: cpt.CppToolsApi;
  private _configProviderRegister?: Promise<void>;

  private _checkFolderArgs(folder?: vscode.WorkspaceFolder): CMakeToolsFolder | undefined {
    let cmtFolder: CMakeToolsFolder | undefined;
    if (folder) {
      cmtFolder = this._folders.get(folder);
    } else if (this._folders.activeFolder) {
      cmtFolder = this._folders.activeFolder;
    }
    return cmtFolder;
  }

  private _checkStringFolderArgs(folder?: vscode.WorkspaceFolder | string): vscode.WorkspaceFolder | undefined {
    if (vscode.workspace.workspaceFolders && vscode.workspace.workspaceFolders.length === 1) {
      // We don't want to break existing setup for single root projects.
      return vscode.workspace.workspaceFolders[0];
    }
    if (util.isString(folder)) {
      // Expected schema is file...
      return vscode.workspace.getWorkspaceFolder(vscode.Uri.file(folder as string));
    }
    const workspaceFolder = folder as vscode.WorkspaceFolder;
    if (util.isNullOrUndefined(folder) || util.isNullOrUndefined(workspaceFolder.uri)) {
      return this._folders.activeFolder?.folder;
    }
    return workspaceFolder;
  }

  private async _pickFolder() {
    const selection = await vscode.window.showWorkspaceFolderPick();
    if (selection) {
      const cmtFolder = this._folders.get(selection);
      console.assert(cmtFolder, 'Folder not found in folder controller.');
      return cmtFolder;
    }
  }

  /**
   * Ensure that there is an active kit or configure preset for the current CMakeTools.
   *
   * @returns `false` if there is not active CMakeTools, or it has no active kit
   * and the user cancelled the kit selection dialog.
   */
  private async _ensureActiveConfigurePresetOrKit(cmt?: CMakeTools): Promise<boolean> {
    if (!cmt) {
      cmt = this._folders.activeFolder?.cmakeTools;
    }
    if (!cmt) {
      // No CMakeTools. Probably no workspace open.
      return false;
    }
    if (cmt.useCMakePresets) {
      if (cmt.configurePreset) {
        return true;
      }
      const did_choose_preset = await this.selectConfigurePreset(cmt.folder);
      if (!did_choose_preset && !cmt.configurePreset) {
        return false;
      }
      return !!cmt.configurePreset;
    } else {
      if (cmt.activeKit) {
        // We have an active kit. We're good.
        return true;
      }
      // No kit? Ask the user what they want.
      const did_choose_kit = await this.selectKit(cmt.folder);
      if (!did_choose_kit && !cmt.activeKit) {
        // The user did not choose a kit and kit isn't set in other way such as setKitByName
        return false;
      }
      // Return whether we have an active kit defined.
      return !!cmt.activeKit;
    }
  }

  /**
   * Ensure that there is an active build preset for the current CMakeTools.
   * We pass this in function calls so make it an lambda instead of a function.
   *
   * @returns `false` if there is not active CMakeTools, or it has no active preset
   * and the user cancelled the preset selection dialog.
   */
  private readonly _ensureActiveBuildPreset = async (cmt?: CMakeTools): Promise<boolean> => {
    if (!cmt) {
      cmt = this._folders.activeFolder?.cmakeTools;
    }
    if (!cmt) {
      // No CMakeTools. Probably no workspace open.
      return false;
    }
    if (cmt.useCMakePresets) {
      if (cmt.buildPreset) {
        return true;
      }
      const did_choose_preset = await this.selectBuildPreset(cmt.folder);
      if (!did_choose_preset && !cmt.buildPreset) {
        return false;
      }
      return !!cmt.buildPreset;
    }
    return true;
  }

  private readonly _ensureActiveTestPreset = async (cmt?: CMakeTools): Promise<boolean> => {
    if (!cmt) {
      cmt = this._folders.activeFolder?.cmakeTools;
    }
    if (!cmt) {
      // No CMakeTools. Probably no workspace open.
      return false;
    }
    if (cmt.useCMakePresets) {
      if (cmt.testPreset) {
        return true;
      }
      const did_choose_preset = await this.selectTestPreset(cmt.folder);
      if (!did_choose_preset && !cmt.testPreset) {
        return false;
      }
      return !!cmt.testPreset;
    }
    return true;
  }

  /**
   * Dispose of the CMake Tools extension.
   *
   * If you can, prefer to call `asyncDispose`, which awaits on the children.
   */
  dispose() { rollbar.invokeAsync(localize('dispose.cmake.tools', 'Dispose of CMake Tools'), () => this.asyncDispose()); }

  /**
   * Asynchronously dispose of all the child objects.
   */
  async asyncDispose() {
    this._disposeSubs();
    this._codeModelUpdateSubs.forEach(
      subs => subs.forEach(
        sub => sub.dispose()
      )
    );
    this._onDidChangeActiveTextEditorSub.dispose();
    this._onUseCMakePresetsChangedSub.dispose();
    // tslint:disable-next-line: no-floating-promises
    this._kitsWatcher.close();
    this._projectOutlineTreeView.dispose();
    if (this._cppToolsAPI) {
      this._cppToolsAPI.dispose();
    }
    // Dispose of each CMake Tools we still have loaded
    for (const cmtf of this._folders) {
      await cmtf.cmakeTools.asyncDispose();
    }
    this._folders.dispose();
    await telemetry.deactivate();
  }

  async configureInternal(trigger: ConfigureTrigger, cmt: CMakeTools): Promise<void> {
    if (!await this._ensureActiveConfigurePresetOrKit(cmt)) {
      return;
    }

    await cmt.configureInternal(trigger, [], ConfigureType.Normal);
  }

  // This method evaluates whether the given folder represents a CMake project
  // (does have a valid CMakeLists.txt at the location pointed to by the "cmake.sourceDirectory" setting)
  // and also stores the answer in a map for later use.
  async folderIsCMakeProject(cmt: CMakeTools): Promise<boolean> {
    const optsVars: KitContextVars = {
      userHome: paths.userHome,
      workspaceFolder: cmt.workspaceContext.folder.uri.fsPath,
      workspaceFolderBasename: cmt.workspaceContext.folder.name,
      workspaceRoot: cmt.workspaceContext.folder.uri.fsPath,
      workspaceRootFolderName: cmt.workspaceContext.folder.name,

      // sourceDirectory cannot be defined based on any of the below variables.
      buildKit: "",
      buildType: "",
      generator: "",
      buildKitVendor: "",
      buildKitTriple: "",
      buildKitVersion: "",
      buildKitHostOs: "",
      buildKitTargetOs: "",
      buildKitTargetArch: "",
      buildKitVersionMajor: "",
      buildKitVersionMinor: "",
      workspaceHash: "",
    };

    const sourceDirectory: string = cmt.workspaceContext.config.sourceDirectory;
    let expandedSourceDirectory: string = util.lightNormalizePath(await expandString(sourceDirectory, { vars: optsVars }));
    if (path.basename(expandedSourceDirectory).toLocaleLowerCase() !== "cmakelists.txt") {
      expandedSourceDirectory = path.join(expandedSourceDirectory, "CMakeLists.txt");
    }

    const isCMake = await fs.exists(expandedSourceDirectory);
    this._foldersAreCMake.set(cmt.folderName, isCMake);

    // If we found a valid CMake project, set feature set view to full, otherwise leave the UI as it was.
    if (isCMake) {
      enableFullFeatureSet(true);
    }

    return isCMake;
  }

  async _postWorkspaceOpen(info: CMakeToolsFolder) {
    const ws = info.folder;
    const cmt = info.cmakeTools;

    // Don't configure if the current project is not CMake based.
    if (!await this.folderIsCMakeProject(cmt)) {
      return;
    }

    // Scan for kits even under presets mode, so we can create presets from compilers.
    // Silent re-scan when detecting a breaking change in the kits definition.
    // Do this only for the first folder, to avoid multiple rescans taking place in a multi-root workspace.
    const silentScanForKitsNeeded: boolean = vscode.workspace.workspaceFolders !== undefined &&
                                             vscode.workspace.workspaceFolders[0] === cmt.folder &&
                                             await scanForKitsIfNeeded(cmt);

    let should_configure = cmt.workspaceContext.config.configureOnOpen;
    if (should_configure === null && process.env['CMT_TESTING'] !== '1') {
      interface Choice1 {
        title: string;
        doConfigure: boolean;
      }
      const chosen = await vscode.window.showInformationMessage<Choice1>(
          localize('configure.this.project', 'Would you like to configure project \'{0}\'?', ws.name),
          {},
          {title: localize('yes.button', 'Yes'), doConfigure: true},
          {title: localize('not.now.button', 'Not now'), doConfigure: false},
      );
      if (!chosen) {
        // Do nothing. User cancelled
        return;
      }
      const perist_message = chosen.doConfigure ?
            localize('always.configure.on.open', 'Always configure projects upon opening?') :
            localize('never.configure.on.open', 'Configure projects on opening?');
      const button_messages = chosen.doConfigure ?
            [ localize('yes.button', 'Yes'), localize('no.button', 'No') ] :
            [ localize('never.button', 'Never'), localize('never.for.this.workspace.button', 'Not this workspace') ];
      interface Choice2 {
        title: string;
        persistMode: 'user'|'workspace';
      }
      const persist_pr
          // Try to persist the user's selection to a `settings.json`
          = vscode.window
                .showInformationMessage<Choice2>(
                    perist_message,
                    {},
                    {title: button_messages[0], persistMode: 'user'},
                    {title: button_messages[1], persistMode: 'workspace'},
                    )
                .then(async choice => {
                  if (!choice) {
                    // Use cancelled. Do nothing.
                    return;
                  }
                  const config = vscode.workspace.getConfiguration(undefined, ws.uri);
                  let config_target = vscode.ConfigurationTarget.Global;
                  if (choice.persistMode === 'workspace') {
                    config_target = vscode.ConfigurationTarget.WorkspaceFolder;
                  }
                  await config.update('cmake.configureOnOpen', chosen.doConfigure, config_target);
                });
      rollbar.takePromise(localize('persist.config.on.open.setting', 'Persist config-on-open setting'), {}, persist_pr);
      should_configure = chosen.doConfigure;
    }

    if (should_configure) {
      // We've opened a new workspace folder, and the user wants us to
      // configure it now.
      log.debug(localize('configuring.workspace.on.open', 'Configuring workspace on open {0}', ws.uri.toString()));
      await this.configureInternal(ConfigureTrigger.configureOnOpen, cmt);
    } else if (silentScanForKitsNeeded) {
      // This popup will show up the first time after deciding not to configure, if a version change has been detected
      // in the kits definition. This may happen during a CMake Tools extension upgrade.
      // The warning is emitted only once because scanForKitsIfNeeded returns true only once after such change,
      // being tied to a global state variable.
      const configureButtonMessage = localize('configure.now.button', 'Configure Now');
      const result = await vscode.window.showWarningMessage(localize('configure.recommended', 'It is recommended to reconfigure after upgrading to a new kits definition.'), configureButtonMessage);
      if (result === configureButtonMessage) {
        await this.configureInternal(ConfigureTrigger.buttonNewKitsDefinition, cmt);
      }
    }

    this._updateCodeModel(info);
  }

  private async _onDidChangeActiveTextEditor(editor: vscode.TextEditor | undefined): Promise<void> {
    if (vscode.workspace.workspaceFolders) {
      let ws: vscode.WorkspaceFolder | undefined;
      if (editor) {
        ws = vscode.workspace.getWorkspaceFolder(editor.document.uri);
      }
      if (ws && (!this._folders.activeFolder || ws.uri.fsPath !== this._folders.activeFolder.folder.uri.fsPath)) {
        // active folder changed.
        await this._setActiveFolder(ws);
      } else if (!ws && !this._folders.activeFolder && vscode.workspace.workspaceFolders.length >= 1) {
        await this._setActiveFolder(vscode.workspace.workspaceFolders[0]);
      } else if (!ws) {
        // When adding a folder but the focus is on somewhere else
        // Do nothing but make sure we are showing the active folder correctly
        this._statusBar.update();
      }
    }
  }

  /**
   * Show UI to allow the user to select an active kit
   */
  async selectActiveFolder() {
    if (vscode.workspace.workspaceFolders?.length) {
      const lastActiveFolderPath = this._folders.activeFolder?.folder.uri.fsPath;
      const selection = await vscode.window.showWorkspaceFolderPick();
      if (selection) {
        // Ingore if user cancelled
        await this._setActiveFolder(selection);
        telemetry.logEvent("selectactivefolder");
        // _folders.activeFolder must be there at this time
        const currentActiveFolderPath = this._folders.activeFolder!.folder.uri.fsPath;
        this.extensionContext.workspaceState.update('activeFolder', currentActiveFolderPath);
        if (lastActiveFolderPath !== currentActiveFolderPath) {
          rollbar.takePromise('Post-folder-open', {folder: selection}, this._postWorkspaceOpen(this._folders.activeFolder!));
        }
      }
    }
  }

  private _initActiveFolder() {
    if (vscode.window.activeTextEditor && this._workspaceConfig.autoSelectActiveFolder) {
       return this._onDidChangeActiveTextEditor(vscode.window.activeTextEditor);
    }
    const activeFolder = this.extensionContext.workspaceState.get<string>('activeFolder');
    let folder: vscode.WorkspaceFolder | undefined;
    if (activeFolder) {
      folder = vscode.workspace.getWorkspaceFolder(vscode.Uri.parse(activeFolder));
    }
    if (!folder) {
      folder = vscode.workspace.workspaceFolders![0];
    }
    return this._setActiveFolder(folder);
  }

  /**
   * Set the active workspace folder. This reloads a lot of different bits and
   * pieces to control which backend has control and receives user input.
   * @param ws The workspace to activate
   */
  private async _setActiveFolder(ws: vscode.WorkspaceFolder | undefined) {
    // Set the new workspace
    this._folders.setActiveFolder(ws);
    this._statusBar.setActiveFolderName(ws?.name || '');
    const activeFolder = this._folders.activeFolder;
    const useCMakePresets = activeFolder?.useCMakePresets || false;
    this._statusBar.useCMakePresets(useCMakePresets);
    if (!useCMakePresets) {
      this._statusBar.setActiveKitName(activeFolder?.cmakeTools.activeKit?.name || '');
    }
    this._projectOutlineProvider.setActiveFolder(ws);
    this._setupSubscriptions();
  }

  private _disposeSubs() {
    for (const sub of [this._statusMessageSub,
                       this._targetNameSub,
                       this._buildTypeSub,
                       this._launchTargetSub,
                       this._ctestEnabledSub,
                       this._testResultsSub,
                       this._isBusySub,
                       this._activeConfigurePresetSub,
                       this._activeBuildPresetSub,
                       this._activeTestPresetSub,
    ]) {
      sub.dispose();
    }
  }

  private cpptoolsNumFoldersReady: number = 0;
  private _updateCodeModel(folder: CMakeToolsFolder) {
    const cmt = folder.cmakeTools;
    this._projectOutlineProvider.updateCodeModel(
      cmt.workspaceContext.folder,
      cmt.codeModel,
      {
        defaultTarget: cmt.defaultBuildTarget || undefined,
        launchTargetName: cmt.launchTargetName,
      }
    );
    rollbar.invokeAsync(localize('update.code.model.for.cpptools', 'Update code model for cpptools'), {}, async () => {
      if (!this._cppToolsAPI) {
        this._cppToolsAPI = await cpt.getCppToolsApi(cpt.Version.v4);
      }
      if (this._cppToolsAPI && cmt.codeModel && cmt.activeKit) {
        const codeModel = cmt.codeModel;
        const kit = cmt.activeKit;
        const cpptools = this._cppToolsAPI;
        let cache: CMakeCache;
        try {
          cache = await CMakeCache.fromPath(await cmt.cachePath);
        } catch (e) {
          rollbar.exception(localize('filed.to.open.cache.file.on.code.model.update', 'Failed to open CMake cache file on code model update'), e);
          return;
        }
        const drv = await cmt.getCMakeDriverInstance();
        const opts = drv ? drv.expansionOptions : undefined;
        const env = await effectiveKitEnvironment(kit, opts);
        const clCompilerPath = await findCLCompilerPath(env);
        this._configProvider.cpptoolsVersion = cpptools.getVersion();
        this._configProvider.updateConfigurationData({cache, codeModel, clCompilerPath, activeTarget: cmt.defaultBuildTarget, folder: cmt.folder.uri.fsPath});
        await this.ensureCppToolsProviderRegistered();
        if (cpptools.notifyReady && this.cpptoolsNumFoldersReady < this._folders.size) {
          ++this.cpptoolsNumFoldersReady;
          if (this.cpptoolsNumFoldersReady === this._folders.size) {
            cpptools.notifyReady(this._configProvider);
          }
        } else {
          cpptools.didChangeCustomConfiguration(this._configProvider);
        }
      }
    });
  }

  private _setupSubscriptions() {
    this._disposeSubs();
    const folder = this._folders.activeFolder;
    const cmt = folder?.cmakeTools;
    if (!cmt) {
      this._statusBar.setVisible(false);
      this._statusMessageSub = new DummyDisposable();
      this._targetNameSub = new DummyDisposable();
      this._buildTypeSub = new DummyDisposable();
      this._launchTargetSub = new DummyDisposable();
      this._ctestEnabledSub = new DummyDisposable();
      this._testResultsSub = new DummyDisposable();
      this._isBusySub = new DummyDisposable();
      this._activeConfigurePresetSub = new DummyDisposable();
      this._activeBuildPresetSub = new DummyDisposable();
      this._activeTestPresetSub = new DummyDisposable();
      this._statusBar.setActiveKitName('');
      this._statusBar.setConfigurePresetName('');
      this._statusBar.setBuildPresetName('');
      this._statusBar.setTestPresetName('');
    } else {
      this._statusBar.setVisible(true);
      this._statusMessageSub = cmt.onStatusMessageChanged(FireNow, s => this._statusBar.setStatusMessage(s));
      this._targetNameSub = cmt.onTargetNameChanged(FireNow, t => {
        this._statusBar.setBuildTargetName(t);
      });
      this._buildTypeSub = cmt.onActiveVariantChanged(FireNow, bt => this._statusBar.setVariantLabel(bt));
      this._launchTargetSub = cmt.onLaunchTargetNameChanged(FireNow, t => {
        this._statusBar.setLaunchTargetName(t || '');
      });
      this._ctestEnabledSub = cmt.onCTestEnabledChanged(FireNow, e => this._statusBar.setCTestEnabled(e));
      this._testResultsSub = cmt.onTestResultsChanged(FireNow, r => this._statusBar.setTestResults(r));
      this._isBusySub = cmt.onIsBusyChanged(FireNow, b => this._statusBar.setIsBusy(b));
      this._statusBar.setActiveKitName(cmt.activeKit ? cmt.activeKit.name : '');
      this._activeConfigurePresetSub = cmt.onActiveConfigurePresetChanged(FireNow, p => {
        this._statusBar.setConfigurePresetName(p?.displayName || p?.name || '');
      });
      this._activeBuildPresetSub = cmt.onActiveBuildPresetChanged(FireNow, p => {
        this._statusBar.setBuildPresetName(p?.displayName || p?.name || '');
      });
      this._activeTestPresetSub = cmt.onActiveTestPresetChanged(FireNow, p => {
        this._statusBar.setTestPresetName(p?.displayName || p?.name || '');
      });
    }
  }

  /**
   * Watches for changes to the kits file
   */
  private readonly _kitsWatcher =
   util.chokidarOnAnyChange(chokidar.watch(USER_KITS_FILEPATH,
                                           {ignoreInitial: true}),
                                           _ => rollbar.takePromise(localize('rereading.kits', 'Re-reading kits'), {}, KitsController.readUserKits(this._folders.activeFolder?.cmakeTools)));


  /**
   * Set the current kit for the specified workspace folder
   * @param k The kit
   */
  async _setFolderKit(wsf: vscode.WorkspaceFolder, k: Kit|null) {
    const cmtFolder = this._folders.get(wsf);
    // Ignore if folder doesn't exist
    if (cmtFolder) {
      this._statusBar.setActiveKitName(await cmtFolder.kitsController.setFolderActiveKit(k));
    }
  }

  /**
   * Opens a text editor with the user-local `cmake-kits.json` file.
   */
  async editKits(): Promise<vscode.TextEditor|null> {
    log.debug(localize('opening.text.editor.for', 'Opening text editor for {0}', USER_KITS_FILEPATH));
    if (!await fs.exists(USER_KITS_FILEPATH)) {
      interface Item extends vscode.MessageItem {
        action: 'scan'|'cancel';
      }
      const chosen = await vscode.window.showInformationMessage<Item>(
          localize('no.kits.file.what.to.do', 'No kits file is present. What would you like to do?'),
          {modal: true},
          {
            title: localize('scan.for.kits.button', 'Scan for kits'),
            action: 'scan',
          },
          {
            title: localize('cancel.button', 'Cancel'),
            isCloseAffordance: true,
            action: 'cancel',
          },
      );
      if (!chosen || chosen.action === 'cancel') {
        return null;
      } else {
        await this.scanForKits();
        return this.editKits();
      }
    }
    const doc = await vscode.workspace.openTextDocument(USER_KITS_FILEPATH);
    return vscode.window.showTextDocument(doc);
  }

  async scanForCompilers() {
    await this.scanForKits();
    await this._folders.activeFolder?.presetsController.reapplyPresets();
  }

  async scanForKits() {
    KitsController.minGWSearchDirs = await this._getMinGWDirs();
    const cmakeTools = this._folders.activeFolder?.cmakeTools;
    if (undefined === cmakeTools) {
      return;
    }

    const duplicateRemoved = await KitsController.scanForKits(cmakeTools);
    if (duplicateRemoved) {
      // Check each folder. If there is an active kit set and if it is of the old definition,
      // unset the kit
      for (const cmtFolder of this._folders) {
        const activeKit = cmtFolder.cmakeTools.activeKit;
        if (activeKit) {
          const definition = activeKit.visualStudio;
          if (definition && (definition.startsWith("VisualStudio.15") || definition.startsWith("VisualStudio.16"))) {
            await cmtFolder.kitsController.setFolderActiveKit(null);
          }
        }
      }
    }
  }

  /**
   * Get the current MinGW search directories
   */
  private async _getMinGWDirs(): Promise<string[]> {
    const optsVars: KitContextVars = {
      userHome: paths.userHome,

      // This is called during scanning for kits, which is an operation that happens
      // outside the scope of a project folder, so it doesn't need the below variables.
      buildKit: "",
      buildType: "",
      generator: "",
      workspaceFolder: "",
      workspaceFolderBasename: "",
      workspaceHash: "",
      workspaceRoot: "",
      workspaceRootFolderName: "",
      buildKitVendor: "",
      buildKitTriple: "",
      buildKitVersion: "",
      buildKitHostOs: "",
      buildKitTargetOs: "",
      buildKitTargetArch: "",
      buildKitVersionMajor: "",
      buildKitVersionMinor: "",
      projectName: "",
    };
    const result = new Set<string>();
    for (const dir of this._workspaceConfig.mingwSearchDirs) {
      const expandedDir: string = util.lightNormalizePath(await expandString(dir, {vars: optsVars}));
      result.add(expandedDir);
    }
    return Array.from(result);
  }

  /**
   * Show UI to allow the user to select an active kit
   */
  async selectKit(folder?: vscode.WorkspaceFolder): Promise<boolean> {
    if (process.env['CMT_TESTING'] === '1') {
      log.trace(localize('selecting.kit.in.test.mode', 'Running CMakeTools in test mode. selectKit is disabled.'));
      return false;
    }

    const cmtFolder = this._checkFolderArgs(folder);
    if (!cmtFolder) {
      return false;
    }

    const kitSelected = await cmtFolder.kitsController.selectKit();

    let kitSelectionType;
    if (this._folders.activeFolder && this._folders.activeFolder.cmakeTools.activeKit) {
      this._statusBar.setActiveKitName(this._folders.activeFolder.cmakeTools.activeKit.name);

      if (this._folders.activeFolder.cmakeTools.activeKit.name === "__unspec__") {
        kitSelectionType = "unspecified";
      } else {
        if (this._folders.activeFolder.cmakeTools.activeKit.visualStudio ||
          this._folders.activeFolder.cmakeTools.activeKit.visualStudioArchitecture) {
            kitSelectionType = "vsInstall";
        } else {
          kitSelectionType = "compilerSet";
        }
      }
    }

    if (kitSelectionType) {
      const telemetryProperties: telemetry.Properties = {
        type: kitSelectionType
      };

      telemetry.logEvent('kitSelection', telemetryProperties);
    }

    if (kitSelected) {
      return true;
    }

    return false;
  }

  /**
   * Set the current kit used in the specified folder by name of the kit
   * For backward compatibility, apply kitName to all folders if folder is undefined
   */
  async setKitByName(kitName: string, folder?: vscode.WorkspaceFolder) {
    if (folder) {
      await this._folders.get(folder)?.kitsController.setKitByName(kitName);
    } else {
      for (const cmtFolder of this._folders) {
        await cmtFolder.kitsController.setKitByName(kitName);
      }
    }
    if (this._folders.activeFolder && this._folders.activeFolder.cmakeTools.activeKit) {
      this._statusBar.setActiveKitName(this._folders.activeFolder.cmakeTools.activeKit.name);
    }
  }

  /**
   * Set the current preset used in the specified folder by name of the preset
   * For backward compatibility, apply preset to all folders if folder is undefined
   */
  async setConfigurePreset(presetName: string, folder?: vscode.WorkspaceFolder) {
    if (folder) {
      await this._folders.get(folder)?.presetsController.setConfigurePreset(presetName);
    } else {
      for (const cmtFolder of this._folders) {
        await cmtFolder.presetsController.setConfigurePreset(presetName);
      }
    }
  }

  async setBuildPreset(presetName: string, folder?: vscode.WorkspaceFolder) {
    if (folder) {
      await this._folders.get(folder)?.presetsController.setBuildPreset(presetName);
    } else {
      for (const cmtFolder of this._folders) {
        await cmtFolder.presetsController.setBuildPreset(presetName);
      }
    }
  }

  async setTestPreset(presetName: string, folder?: vscode.WorkspaceFolder) {
    if (folder) {
      await this._folders.get(folder)?.presetsController.setTestPreset(presetName);
    } else {
      for (const cmtFolder of this._folders) {
        await cmtFolder.presetsController.setTestPreset(presetName);
      }
    }
  }

  useCMakePresets(folder: vscode.WorkspaceFolder) {
    return this._folders.get(folder)?.useCMakePresets;
  }

  async ensureCppToolsProviderRegistered() {
    if (!this._configProviderRegister) {
      this._configProviderRegister = this._doRegisterCppTools();
    }
    return this._configProviderRegister;
  }

  async _doRegisterCppTools() {
    if (!this._cppToolsAPI) {
      return;
    }
    this._cppToolsAPI.registerCustomConfigurationProvider(this._configProvider);
  }

  private _cleanOutputChannel() {
    if (this._workspaceConfig.clearOutputBeforeBuild) {
      log.clearOutputChannel();
    }
  }

  // The below functions are all wrappers around the backend.
  async mapCMakeTools(fn: CMakeToolsMapFn,
                      cmt = this._folders.activeFolder? this._folders.activeFolder.cmakeTools : undefined,
                      precheck?: (cmt: CMakeTools) => Promise<boolean>): Promise<any> {
    if (!cmt) {
      rollbar.error(localize('no.active.folder', 'No active folder.'));
      return -2;
    }
    if (!await this._ensureActiveConfigurePresetOrKit(cmt)) {
      return -1;
    }
    if (precheck && !await precheck(cmt)) {
      return -100;
    }

    return fn(cmt);
  }

  async mapCMakeToolsAll(fn: CMakeToolsMapFn,
                         precheck?: (cmt: CMakeTools) => Promise<boolean>,
                         cleanOutputChannel?: boolean): Promise<any> {
    if (cleanOutputChannel) {
      this._cleanOutputChannel();
    }

    for (const folder of this._folders) {
      if (!await this._ensureActiveConfigurePresetOrKit(folder.cmakeTools)) {
        return -1;
      }
      if (precheck && !await precheck(folder.cmakeTools)) {
        return -100;
      }

      const retc = await fn(folder.cmakeTools);
      if (retc) {
        return retc;
      }
    }
    // Succeeded
    return 0;
  }

  mapCMakeToolsFolder(fn: CMakeToolsMapFn,
                      folder?: vscode.WorkspaceFolder,
                      precheck?: (cmt: CMakeTools) => Promise<boolean>,
                      cleanOutputChannel?: boolean): Promise<any> {
    if (cleanOutputChannel) {
      this._cleanOutputChannel();
    }

    return this.mapCMakeTools(fn, this._folders.get(folder)?.cmakeTools, precheck);
  }

  mapQueryCMakeTools(fn: CMakeToolsQueryMapFn, folder?: vscode.WorkspaceFolder | string) {
    const workspaceFolder = this._checkStringFolderArgs(folder);
    if (workspaceFolder) {
      const cmtFolder = this._folders.get(workspaceFolder);
      if (cmtFolder) {
        return fn(cmtFolder.cmakeTools);
      }
    } else {
      rollbar.error(localize('invalid.folder', 'Invalid folder.'));
    }
    return Promise.resolve(null);
  }

  cleanConfigure(folder?: vscode.WorkspaceFolder) {
    telemetry.logEvent("deleteCacheAndReconfigure");
    return this.mapCMakeToolsFolder(cmt => cmt.cleanConfigure(ConfigureTrigger.commandCleanConfigure), folder, undefined, true);
  }

  cleanConfigureAll() {
    telemetry.logEvent("deleteCacheAndReconfigure");
    return this.mapCMakeToolsAll(cmt => cmt.cleanConfigure(ConfigureTrigger.commandCleanConfigureAll), undefined, true);
  }

  configure(folder?: vscode.WorkspaceFolder) { return this.mapCMakeToolsFolder(cmt => cmt.configureInternal(ConfigureTrigger.commandConfigure, [], ConfigureType.Normal), folder, undefined, true); }

  configureAll() { return this.mapCMakeToolsAll(cmt => cmt.configureInternal(ConfigureTrigger.commandCleanConfigureAll, [], ConfigureType.Normal), undefined, true); }

  editCacheUI() {
    telemetry.logEvent("editCMakeCache", {command: "editCMakeCacheUI"});
    return this.mapCMakeToolsFolder(cmt => cmt.editCacheUI());
  }

  build(folder?: vscode.WorkspaceFolder, name?: string) { return this.mapCMakeToolsFolder(cmt => cmt.build(name), folder, this._ensureActiveBuildPreset, true); }

  buildAll(name: string[]) { return this.mapCMakeToolsAll(cmt => cmt.build(util.isArrayOfString(name) ? name[name.length - 1] : name), this._ensureActiveBuildPreset, true); }

  setDefaultTarget(folder?: vscode.WorkspaceFolder, name?: string) { return this.mapCMakeToolsFolder(cmt => cmt.setDefaultTarget(name), folder); }

  setVariant(folder?: vscode.WorkspaceFolder, name?: string) { return this.mapCMakeToolsFolder(cmt => cmt.setVariant(name), folder); }

  async setVariantAll() {
    // Only supports default variants for now
    const variantItems: vscode.QuickPickItem[] = [];
    const choices = DEFAULT_VARIANTS.buildType!.choices;
    for (const key in choices) {
      variantItems.push({
        label: choices[key]!.short,
        description: choices[key]!.long
      });
    }
    const choice = await vscode.window.showQuickPick(variantItems);
    if (choice) {
      return this.mapCMakeToolsAll(cmt => cmt.setVariant(choice.label));
    }
    return false;
  }

  install(folder?: vscode.WorkspaceFolder) {
    telemetry.logEvent("install");
    return this.mapCMakeToolsFolder(cmt => cmt.install(), folder, undefined, true);
  }

  installAll() {
    telemetry.logEvent("install");
    return this.mapCMakeToolsAll(cmt => cmt.install(), undefined, true);
  }

  editCache(folder: vscode.WorkspaceFolder) {
    telemetry.logEvent("editCMakeCache", {command: "editCMakeCache"});
    return this.mapCMakeToolsFolder(cmt => cmt.editCache(), folder);
  }

  clean(folder?: vscode.WorkspaceFolder) {
    telemetry.logEvent("clean");
    return this.build(folder, 'clean');
  }

  cleanAll() {
    telemetry.logEvent("clean");
    return this.buildAll(['clean']);
  }

  cleanRebuild(folder?: vscode.WorkspaceFolder) {
    telemetry.logEvent("clean");
    return this.mapCMakeToolsFolder(cmt => cmt.cleanRebuild(), folder, this._ensureActiveBuildPreset, true);
  }

  cleanRebuildAll() {
    telemetry.logEvent("clean");
    return this.mapCMakeToolsAll(cmt => cmt.cleanRebuild(), this._ensureActiveBuildPreset, true);
  }

  async buildWithTarget() {
    this._cleanOutputChannel();
    let cmtFolder: CMakeToolsFolder | undefined = this._folders.activeFolder;
    if (!cmtFolder) {
      cmtFolder = await this._pickFolder();
    }
    if (!cmtFolder) {
      return; // Error or nothing is opened
    }
    return cmtFolder.cmakeTools.buildWithTarget();
  }

  /**
   * Compile a single source file.
   * @param file The file to compile. Either a file path or the URI to the file.
   * If not provided, compiles the file in the active text editor.
   */
  async compileFile(file?: string|vscode.Uri) {
    this._cleanOutputChannel();
    if (file instanceof vscode.Uri) {
      file = file.fsPath;
    }
    if (!file) {
      const editor = vscode.window.activeTextEditor;
      if (!editor) {
        return null;
      }
      file = editor.document.uri.fsPath;
    }
    for (const folder of this._folders) {
      const term = await folder.cmakeTools.tryCompileFile(file);
      if (term) {
        return term;
      }
    }
    vscode.window.showErrorMessage(localize('compilation information.not.found', 'Unable to find compilation information for this file'));
  }

  async selectWorkspace(folder?: vscode.WorkspaceFolder) {
    if (!folder) return;
    await this._setActiveFolder(folder);
  }

  ctest(folder?: vscode.WorkspaceFolder) {
    telemetry.logEvent("runTests");
    return this.mapCMakeToolsFolder(cmt => cmt.ctest(), folder, this._ensureActiveTestPreset);
  }

  ctestAll() {
    telemetry.logEvent("runTests");
    return this.mapCMakeToolsAll(cmt => cmt.ctest(), this._ensureActiveTestPreset);
  }

  stop(folder?: vscode.WorkspaceFolder) { return this.mapCMakeToolsFolder(cmt => cmt.stop(), folder); }

  stopAll() { return this.mapCMakeToolsAll(cmt => cmt.stop()); }

  quickStart(folder?: vscode.WorkspaceFolder) {
    const cmtFolder = this._checkFolderArgs(folder);
    telemetry.logEvent("quickStart");
    return this.mapCMakeTools(cmt => cmt.quickStart(cmtFolder));
  }

  launchTargetPath(folder?: vscode.WorkspaceFolder | string) {
    telemetry.logEvent("substitution", {command: "launchTargetPath"});
    return this.mapQueryCMakeTools(cmt => cmt.launchTargetPath(), folder);
  }

  launchTargetDirectory(folder?: vscode.WorkspaceFolder | string) {
    telemetry.logEvent("substitution", {command: "launchTargetDirectory"});
    return this.mapQueryCMakeTools(cmt => cmt.launchTargetDirectory(), folder);
  }

  launchTargetFilename(folder?: vscode.WorkspaceFolder | string) {
    telemetry.logEvent("substitution", {command: "launchTargetFilename"});
    return this.mapQueryCMakeTools(cmt => cmt.launchTargetFilename(), folder);
  }

  getLaunchTargetPath(folder?: vscode.WorkspaceFolder | string) {
    telemetry.logEvent("substitution", {command: "getLaunchTargetPath"});
    return this.mapQueryCMakeTools(cmt => cmt.getLaunchTargetPath(), folder);
  }

  getLaunchTargetDirectory(folder?: vscode.WorkspaceFolder | string) {
    telemetry.logEvent("substitution", {command: "getLaunchTargetDirectory"});
    return this.mapQueryCMakeTools(cmt => cmt.getLaunchTargetDirectory(), folder);
  }

  getLaunchTargetFilename(folder?: vscode.WorkspaceFolder | string) {
    telemetry.logEvent("substitution", {command: "getLaunchTargetFilename"});
    return this.mapQueryCMakeTools(cmt => cmt.getLaunchTargetFilename(), folder);
  }

  buildTargetName(folder?: vscode.WorkspaceFolder | string) {
    telemetry.logEvent("substitution", {command: "buildTargetName"});
    return this.mapQueryCMakeTools(cmt => cmt.buildTargetName(), folder);
  }

  buildType(folder?: vscode.WorkspaceFolder | string) {
    telemetry.logEvent("substitution", {command: "buildType"});
    return this.mapQueryCMakeTools(cmt => cmt.currentBuildType(), folder);
  }

  buildDirectory(folder?: vscode.WorkspaceFolder | string) {
    telemetry.logEvent("substitution", {command: "buildDirectory"});
    return this.mapQueryCMakeTools(cmt => cmt.buildDirectory(), folder);
  }

  buildKit(folder?: vscode.WorkspaceFolder | string) {
    telemetry.logEvent("substitution", {command: "buildKit"});
    return this.mapQueryCMakeTools(cmt => cmt.buildKit(), folder);
  }

  executableTargets(folder?: vscode.WorkspaceFolder | string) {
    telemetry.logEvent("substitution", {command: "executableTargets"});
    return this.mapQueryCMakeTools(async cmt => (await cmt.executableTargets).map(target => target.name), folder);
  }

  async tasksBuildCommand(folder?: vscode.WorkspaceFolder | string) {
    telemetry.logEvent("substitution", {command: "tasksBuildCommand"});
    return this.mapQueryCMakeTools(cmt => cmt.tasksBuildCommand(), folder);
  }

  async debugTarget(folder?: vscode.WorkspaceFolder, name?: string): Promise<vscode.DebugSession | null> { return this.mapCMakeToolsFolder(cmt => cmt.debugTarget(name), folder); }

  async debugTargetAll(): Promise<(vscode.DebugSession | null)[]> {
    const debugSessions: (vscode.DebugSession | null)[] = [];
    for (const cmtFolder of this._folders) {
      if (cmtFolder) {
        debugSessions.push(await this.mapCMakeTools(cmt => cmt.debugTarget(), cmtFolder.cmakeTools));
      }
    }
    return debugSessions;
  }

  async launchTarget(folder?: vscode.WorkspaceFolder, name?: string): Promise<vscode.Terminal | null> { return this.mapCMakeToolsFolder(cmt => cmt.launchTarget(name), folder); }

  async launchTargetAll(): Promise<(vscode.Terminal | null)[]> {
    const terminals: (vscode.Terminal | null)[] = [];
    for (const cmtFolder of this._folders) {
      if (cmtFolder) {
        terminals.push(await this.mapCMakeTools(cmt => cmt.launchTarget(), cmtFolder.cmakeTools));
      }
    }
    return terminals;
  }

  selectLaunchTarget(folder?: vscode.WorkspaceFolder, name?: string) { return this.mapCMakeToolsFolder(cmt => cmt.selectLaunchTarget(name), folder); }

  async resetState(folder?: vscode.WorkspaceFolder) {
    telemetry.logEvent("resetExtension");
    if (folder) {
      await this.mapCMakeToolsFolder(cmt => cmt.resetState(), folder);
    } else {
      await this.mapCMakeToolsAll(cmt => cmt.resetState());
    }

    vscode.commands.executeCommand('workbench.action.reloadWindow');
  }

  async viewLog() {
    telemetry.logEvent("openLogFile");
    await logging.showLogFile();
  }

  activeFolder() : string  {
    let thisActiveFolder: string = '';
    if(this._folders.activeFolder){
      thisActiveFolder = this._folders.activeFolder.folder.name;
    }
    return thisActiveFolder;
  }

  async hideLaunchCommand(shouldHide: boolean = true) {
    // Don't hide command selectLaunchTarget here since the target can still be useful, one example is ${command:cmake.launchTargetPath} in launch.json
    this._statusBar.hideLaunchButton(shouldHide);
    await util.setContextValue(HIDE_LAUNCH_COMMAND_KEY, shouldHide);
  }

  async hideDebugCommand(shouldHide: boolean = true) {
    // Don't hide command selectLaunchTarget here since the target can still be useful, one example is ${command:cmake.launchTargetPath} in launch.json
    this._statusBar.hideDebugButton(shouldHide);
    await util.setContextValue(HIDE_DEBUG_COMMAND_KEY, shouldHide);
  }

  async hideBuildCommand(shouldHide: boolean = true) {
    this._statusBar.hideBuildButton(shouldHide);
    await util.setContextValue(HIDE_BUILD_COMMAND_KEY, shouldHide);
  }

  // Answers whether the workspace contains at least one project folder that is CMake based,
  // without recalculating the valid states of CMakeLists.txt.
  async workspaceHasCMakeProject(): Promise<boolean> {
    for (const cmtFolder of this._folders) {
      if (this._foldersAreCMake.get(cmtFolder.cmakeTools.folderName)) {
        return true;
      }
    }

    return false;
  }

  /**
   * Opens CMakePresets.json at the root of the project. Creates one if it does not exist.
   */
  async openCMakePresets(): Promise<void> {
    await this._folders.activeFolder?.presetsController.openCMakePresets();
  }

  /**
   * Show UI to allow the user to add an active configure preset
   */
  async addConfigurePreset(folder: vscode.WorkspaceFolder): Promise<boolean> {
    if (process.env['CMT_TESTING'] === '1') {
      log.trace(localize('add.config.preset.in.test.mode', 'Running CMakeTools in test mode. addConfigurePreset is disabled.'));
      return false;
    }

    const cmtFolder = this._checkFolderArgs(folder);
    if (!cmtFolder) {
      return false;
    }

    return cmtFolder.presetsController.addConfigurePreset();
  }

  /**
   * Show UI to allow the user to add an active build preset
   */
  async addBuildPreset(folder: vscode.WorkspaceFolder): Promise<boolean> {
    if (process.env['CMT_TESTING'] === '1') {
      log.trace(localize('add.build.preset.in.test.mode', 'Running CMakeTools in test mode. addBuildPreset is disabled.'));
      return false;
    }

    const cmtFolder = this._checkFolderArgs(folder);
    if (!cmtFolder) {
      return false;
    }

    return cmtFolder.presetsController.addBuildPreset();
  }

  /**
   * Show UI to allow the user to add an active test preset
   */
  async addTestPreset(folder: vscode.WorkspaceFolder): Promise<boolean> {
    if (process.env['CMT_TESTING'] === '1') {
      log.trace(localize('add.test.preset.in.test.mode', 'Running CMakeTools in test mode. addTestPreset is disabled.'));
      return false;
    }

    const cmtFolder = this._checkFolderArgs(folder);
    if (!cmtFolder) {
      return false;
    }

    return cmtFolder.presetsController.addTestPreset();
  }

  // Referred in presetsController.ts
  /**
   * Show UI to allow the user to select an active configure preset
   */
  async selectConfigurePreset(folder?: vscode.WorkspaceFolder): Promise<boolean> {
    if (process.env['CMT_TESTING'] === '1') {
      log.trace(localize('selecting.config.preset.in.test.mode', 'Running CMakeTools in test mode. selectConfigurePreset is disabled.'));
      return false;
    }

    const cmtFolder = this._checkFolderArgs(folder);
    if (!cmtFolder) {
      return false;
    }

    const presetSelected = await cmtFolder.presetsController.selectConfigurePreset();

    const configurePreset = this._folders.activeFolder?.cmakeTools.configurePreset;
    this._statusBar.setConfigurePresetName(configurePreset?.displayName || configurePreset?.name || '');

    // Reset build and test presets since they might not be used with the selected configure preset
    const buildPreset = this._folders.activeFolder?.cmakeTools.buildPreset;
    this._statusBar.setBuildPresetName(buildPreset?.displayName || buildPreset?.name || '');
    const testPreset = this._folders.activeFolder?.cmakeTools.testPreset;
    this._statusBar.setTestPresetName(testPreset?.displayName || testPreset?.name || '');

    return presetSelected;
  }

  /**
   * Show UI to allow the user to select an active build preset
   */
  async selectBuildPreset(folder?: vscode.WorkspaceFolder): Promise<boolean> {
    if (process.env['CMT_TESTING'] === '1') {
      log.trace(localize('selecting.build.preset.in.test.mode', 'Running CMakeTools in test mode. selectBuildPreset is disabled.'));
      return false;
    }

    const cmtFolder = this._checkFolderArgs(folder);
    if (!cmtFolder) {
      return false;
    }

    const presetSelected = await cmtFolder.presetsController.selectBuildPreset();

    const buildPreset = this._folders.activeFolder?.cmakeTools.buildPreset;
    this._statusBar.setBuildPresetName(buildPreset?.displayName || buildPreset?.name || '');

    return presetSelected;
  }

  /**
   * Show UI to allow the user to select an active test preset
   */
  async selectTestPreset(folder?: vscode.WorkspaceFolder): Promise<boolean> {
    if (process.env['CMT_TESTING'] === '1') {
      log.trace(localize('selecting.test.preset.in.test.mode', 'Running CMakeTools in test mode. selectTestPreset is disabled.'));
      return false;
    }

    const cmtFolder = this._checkFolderArgs(folder);
    if (!cmtFolder) {
      return false;
    }

    const presetSelected = await cmtFolder.presetsController.selectTestPreset();

    const testPreset = this._folders.activeFolder?.cmakeTools.testPreset;
    this._statusBar.setTestPresetName(testPreset?.displayName || testPreset?.name || '');

    return presetSelected;
  }
}

/**
 * The global extension manager. There is only one of these, even if multiple
 * backends.
 */
let _EXT_MANAGER: ExtensionManager|null = null;
let cmakeTaskProvider: vscode.Disposable | undefined;

export async function registerTaskProvider(command: string | null) {
  if (command) {
    rollbar.invokeAsync(localize('registerTaskProvider', 'Register the task provider.'), async () => {
      if (cmakeTaskProvider) {
        cmakeTaskProvider.dispose();
      }

      cmakeTaskProvider = vscode.tasks.registerTaskProvider(CMakeTaskProvider.CMakeType, new CMakeTaskProvider({ build: command }));
    });
  }
}

async function setup(context: vscode.ExtensionContext, progress?: ProgressHandle) {
  reportProgress(localize('initial.setup', 'Initial setup'), progress);

  // Load a new extension manager
  const ext = _EXT_MANAGER = await ExtensionManager.create(context);

  // Start with a partial feature set view. The first valid CMake project will cause a switch to full feature set.
  enableFullFeatureSet(false);

  // A register function that helps us bind the commands to the extension
  function register<K extends keyof ExtensionManager>(name: K) {
    return vscode.commands.registerCommand(`cmake.${name}`, (...args: any[]) => {
      // Generate a unqiue ID that can be correlated in the log file.
      const id = util.randint(1000, 10000);
      // Create a promise that resolves with the command.
      const pr = (async () => {
        // Debug when the commands start/stop
        log.debug(`[${id}]`, `cmake.${name}`, localize('started', 'started'));
        // Bind the method
        const fn = (ext[name] as Function).bind(ext);
        // Call the method
        const ret = await fn(...args);
        try {
          // Log the result of the command.
          log.debug(localize('cmake.finished.returned', '{0} finished (returned {1})', `[${id}] cmake.${name}`, JSON.stringify(ret)));
        } catch (e) {
          // Log, but don't try to serialize the return value.
          log.debug(localize('cmake.finished.returned.unserializable', '{0} finished (returned an unserializable value)', `[${id}] cmake.${name}`));
        }
        // Return the result of the command.
        return ret;
      })();
      // Hand the promise to rollbar.
      rollbar.takePromise(name, {}, pr);
      // Return the promise so that callers will get the result of the command.
      return pr;
    });
  }

  // List of functions that will be bound commands
  const funs: (keyof ExtensionManager)[] = [
<<<<<<< HEAD
    'activeFolder',
=======
    "useCMakePresets",
    "openCMakePresets",
    'addConfigurePreset',
    'addBuildPreset',
    'addTestPreset',
    'selectConfigurePreset',
    'selectBuildPreset',
    'selectTestPreset',
>>>>>>> d54d61c7
    'selectActiveFolder',
    'editKits',
    'scanForKits',
    'scanForCompilers',
    'selectKit',
    'setKitByName',
    'setConfigurePreset',
    'setBuildPreset',
    'setTestPreset',
    'build',
    'buildAll',
    'buildWithTarget',
    'setVariant',
    'setVariantAll',
    'install',
    'installAll',
    'editCache',
    'clean',
    'cleanAll',
    'cleanConfigure',
    'cleanConfigureAll',
    'cleanRebuild',
    'cleanRebuildAll',
    'configure',
    'configureAll',
    'editCacheUI',
    'ctest',
    'ctestAll',
    'stop',
    'stopAll',
    'quickStart',
    'launchTargetPath',
    'launchTargetDirectory',
    'launchTargetFilename',
    'getLaunchTargetPath',
    'getLaunchTargetDirectory',
    'getLaunchTargetFilename',
    'buildTargetName',
    'buildKit',
    'buildType',
    'buildDirectory',
    'executableTargets',
    'debugTarget',
    'debugTargetAll',
    'launchTarget',
    'launchTargetAll',
    'selectLaunchTarget',
    'setDefaultTarget',
    'resetState',
    'viewLog',
    'compileFile',
    'selectWorkspace',
    'tasksBuildCommand',
    'hideLaunchCommand',
    'hideDebugCommand',
    'hideBuildCommand'
    // 'toggleCoverageDecorations', // XXX: Should coverage decorations be revived?
  ];

  // Register the functions before the extension is done loading so that fast
  // fingers won't cause "unregistered command" errors while CMake Tools starts
  // up. The command wrapper will await on the extension promise.
  reportProgress(localize('loading.extension.commands', 'Loading extension commands'), progress);
  for (const key of funs) {
    log.trace(localize('register.command', 'Register CMakeTools extension command {0}', `cmake.${key}`));
    context.subscriptions.push(register(key));
  }

  // Util for the special commands to forward to real commands
  function runCommand(key: keyof ExtensionManager, ...args: any[]) {
    return vscode.commands.executeCommand(`cmake.${key}`, ...args);
  }

  context.subscriptions.push(...[
      // Special commands that don't require logging or separate error handling
      vscode.commands.registerCommand('cmake.outline.configureAll', () => runCommand('configureAll')),
      vscode.commands.registerCommand('cmake.outline.buildAll', () => runCommand('buildAll')),
      vscode.commands.registerCommand('cmake.outline.stopAll', () => runCommand('stopAll')),
      vscode.commands.registerCommand('cmake.outline.cleanAll', () => runCommand('cleanAll')),
      vscode.commands.registerCommand('cmake.outline.cleanConfigureAll', () => runCommand('cleanConfigureAll')),
      vscode.commands.registerCommand('cmake.outline.editCacheUI', () => runCommand('editCacheUI')),
      vscode.commands.registerCommand('cmake.outline.cleanRebuildAll', () => runCommand('cleanRebuildAll')),
      // Commands for outline items:
      vscode.commands.registerCommand('cmake.outline.buildTarget',
                                      (what: TargetNode) => runCommand('build', what.folder, what.name)),
      vscode.commands.registerCommand('cmake.outline.runUtilityTarget',
                                      (what: TargetNode) => runCommand('build', what.folder, what.name)),
      vscode.commands.registerCommand('cmake.outline.debugTarget',
                                      (what: TargetNode) => runCommand('debugTarget', what.folder, what.name)),
      vscode.commands.registerCommand('cmake.outline.launchTarget',
                                      (what: TargetNode) => runCommand('launchTarget', what.folder, what.name)),
      vscode.commands.registerCommand('cmake.outline.setDefaultTarget',
                                      (what: TargetNode) => runCommand('setDefaultTarget', what.folder, what.name)),
      vscode.commands.registerCommand('cmake.outline.setLaunchTarget',
                                      (what: TargetNode) => runCommand('selectLaunchTarget', what.folder, what.name)),
      vscode.commands.registerCommand('cmake.outline.revealInCMakeLists',
                                      (what: TargetNode) => what.openInCMakeLists()),
      vscode.commands.registerCommand('cmake.outline.compileFile',
                                      (what: SourceFileNode) => runCommand('compileFile', what.filePath)),
      vscode.commands.registerCommand('cmake.outline.selectWorkspace',
                                      (what: WorkspaceFolderNode) => runCommand('selectWorkspace', what.wsFolder)),
  ]);
}

class SchemaProvider implements vscode.TextDocumentContentProvider {
  public async provideTextDocumentContent(uri: vscode.Uri): Promise<string> {
    console.assert(uri.path[0] === '/', "A preceeding slash is expected on schema uri path");
    const fileName: string = uri.path.substr(1);
    const locale: string = util.getLocaleId();
    let localizedFilePath: string = path.join(util.thisExtensionPath(), "dist/schema/", locale, fileName);
    const fileExists: boolean = await util.checkFileExists(localizedFilePath);
    if (!fileExists) {
      localizedFilePath = path.join(util.thisExtensionPath(), fileName);
    }
    return fs.readFile(localizedFilePath, "utf8");
  }
}

/**
 * Starts up the extension.
 * @param context The extension context
 * @returns A promise that will resolve when the extension is ready for use
 */
export async function activate(context: vscode.ExtensionContext) {
    // CMakeTools versions newer or equal to #1.2 should not coexist with older versions
    // because the publisher changed (from vector-of-bool into ms-vscode),
    // causing many undesired behaviors (duplicate operations, registrations for UI elements, etc...)
    const oldCMakeToolsExtension = vscode.extensions.getExtension('vector-of-bool.cmake-tools');
    if (oldCMakeToolsExtension) {
        await vscode.window.showWarningMessage(localize('uninstall.old.cmaketools', 'Please uninstall any older versions of the CMake Tools extension. It is now published by Microsoft starting with version 1.2.0.'));
    }

  // Register a protocol handler to serve localized schemas
  vscode.workspace.registerTextDocumentContentProvider('cmake-tools-schema', new SchemaProvider());
  vscode.commands.executeCommand("setContext", "inCMakeProject", true);

  return setup(context);

  // TODO: Return the extension API
  // context.subscriptions.push(vscode.commands.registerCommand('cmake._extensionInstance', () => cmt));
}

// Enable all or part of the CMake Tools palette commands
// and show or hide the buttons in the status bar, according to the boolean.
// The scope of this is the whole workspace.
export function enableFullFeatureSet(fullFeatureSet: boolean) {
  util.setContextValue("cmake:enableFullFeatureSet", fullFeatureSet);
  _EXT_MANAGER?.showStatusBar(fullFeatureSet);
}

export function isActiveFolder(folder: vscode.WorkspaceFolder): boolean | undefined {
  const cmtFolder = _EXT_MANAGER?.getCMTFolder(folder);
  return cmtFolder && _EXT_MANAGER?.isActiveFolder(cmtFolder);
}

// This method updates the full/partial view state of the given folder
// (by analyzing the valid state of its CMakeLists.txt)
// and also calculates the impact on the whole workspace.
// It is called whenever a project folder goes through a relevant event:
// sourceDirectory change, CMakeLists.txt creation/move/deletion.
export async function updateFullFeatureSetForFolder(folder: vscode.WorkspaceFolder) {
  if (_EXT_MANAGER) {
    const cmt = _EXT_MANAGER.getCMTFolder(folder)?.cmakeTools;
    if (cmt) {
      // Save the CMakeLists valid state in the map for later reference
      // and evaluate its effects on the global full feature set view.
      const folderFullFeatureSet: boolean = await _EXT_MANAGER.folderIsCMakeProject(cmt);

      // Reset ignoreCMakeListsMissing now that we have a valid CMakeLists.txt
      // so that the next time we don't have one the user is notified.
      if (folderFullFeatureSet) {
        cmt.workspaceContext.state.ignoreCMakeListsMissing = false;
      }

      // If the given folder is a CMake project, enable full feature set for the whole workspace,
      // otherwise search for at least one more CMake project folder.
      let workspaceFullFeatureSet = folderFullFeatureSet;
      if (!workspaceFullFeatureSet && _EXT_MANAGER) {
        workspaceFullFeatureSet = await _EXT_MANAGER.workspaceHasCMakeProject();
      }

      enableFullFeatureSet(workspaceFullFeatureSet);
      return;
    }
  }

  // This shouldn't normally happen (not finding a CMT or not having a valid extension manager)
  // but just in case, enable full feature set.
  log.info(`Cannot find CMT for folder ${folder.name} or we don't have an extension manager created yet. ` +
           `Setting feature set view to "full".`);
  enableFullFeatureSet(true);
}

// this method is called when your extension is deactivated
export async function deactivate() {
  log.debug(localize('deactivate.cmaketools', 'Deactivate CMakeTools'));
  if (_EXT_MANAGER) {
    await _EXT_MANAGER.asyncDispose();
  }
  if (cmakeTaskProvider) {
    cmakeTaskProvider.dispose();
  }
}<|MERGE_RESOLUTION|>--- conflicted
+++ resolved
@@ -1514,10 +1514,8 @@
 
   // List of functions that will be bound commands
   const funs: (keyof ExtensionManager)[] = [
-<<<<<<< HEAD
     'activeFolder',
-=======
-    "useCMakePresets",
+	"useCMakePresets",
     "openCMakePresets",
     'addConfigurePreset',
     'addBuildPreset',
@@ -1525,7 +1523,6 @@
     'selectConfigurePreset',
     'selectBuildPreset',
     'selectTestPreset',
->>>>>>> d54d61c7
     'selectActiveFolder',
     'editKits',
     'scanForKits',
