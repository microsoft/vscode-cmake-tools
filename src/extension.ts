/**
 * Extension startup/teardown
 */ /** */

'use strict';

require('module-alias/register');

import * as vscode from 'vscode';
import * as path from 'path';
import * as cpt from 'vscode-cpptools';
import * as logging from './logging';
import * as util from './util';
import {CppConfigurationProvider} from '@cmt/cpptools';
import {CMakeCache} from '@cmt/cache';
import CMakeTools from './cmake-tools';
import rollbar from './rollbar';
import {
  Kit,
  readKitsFile,
  scanForKits,
  descriptionForKit,
  USER_KITS_FILEPATH,
  kitsPathForWorkspaceFolder,
  kitsAvailableInWorkspaceDirectory,
  findCLCompilerPath,
  effectiveKitEnvironment,
} from '@cmt/kit';
import {fs} from '@cmt/pr';
import {MultiWatcher} from '@cmt/watcher';
import {ConfigurationReader} from '@cmt/config';
import paths from '@cmt/paths';
import {Strand} from '@cmt/strand';
import {StatusBar} from './status';
import {FireNow} from '@cmt/prop';
import {ProjectOutlineProvider, TargetNode, SourceFileNode} from '@cmt/tree';
import {ProgressHandle, DummyDisposable} from './util';

const log = logging.createLogger('extension');

function reportProgress(progress: ProgressHandle|undefined, message: string) {
  if (progress) {
    progress.report({message});
  }
}

class WorkspaceFolderTreeProvider implements vscode.TreeDataProvider<vscode.WorkspaceFolder> {
  private _activeFolderName: string = '';
  private readonly _foldersChanged = new vscode.EventEmitter<null>();

  dispose() { this._foldersChanged.dispose(); }

  get onDidChangeTreeData() { return this._foldersChanged.event; }

  getTreeItem(folder: vscode.WorkspaceFolder) {
    const item = new vscode.TreeItem(folder.name);
    item.command = {
      command: 'cmake.folders.setActiveFolder',
      arguments: [folder],
      title: `Use "${folder.name}"`,
    };
    item.iconPath = vscode.ThemeIcon.Folder;
    if (folder.name === this._activeFolderName) {
      item.label = `• ${item.label}`;
    }
    return item;
  }

  update(activeFolderName: string) {
    this._activeFolderName = activeFolderName;
    this._foldersChanged.fire();
  }

  getChildren(n: undefined|vscode.WorkspaceFolder) {
    if (n !== undefined) {
      rollbar.error('Got non-undefined for getChildren in WorkspaceFolderTreeProvider');
    }
    if (vscode.workspace.workspaceFolders) {
      return [...vscode.workspace.workspaceFolders];
    } else {
      return [];
    }
  }
}

/**
 * A class to manage the extension.
 *
 * Yeah, yeah. It's another "Manager", but this is to be the only one.
 *
 * This is the true "singleton" of the extension. It acts as the glue between
 * the lower layers and the VSCode UX. When a user presses a button to
 * necessitate user input, this class acts as intermediary and will send
 * important information down to the lower layers.
 */

class ExtensionManager implements vscode.Disposable {
  constructor(public readonly extensionContext: vscode.ExtensionContext) {}

  /**
   * Subscription to workspace changes.
   *
   * When a workspace is added or removed, the instances of CMakeTools are
   * update to match the new state.
   *
   * For each workspace folder, a separate instance of CMake Tools is
   * maintained. This allows each folder to both share configuration as well as
   * keep its own separately.
   */
  private readonly _workspaceFoldersChangedSub = vscode.workspace.onDidChangeWorkspaceFolders(
      e => rollbar.invokeAsync('Update workspace folders', () => this._onWorkspaceFoldersChanged(e)));

  /**
   * Adding/removing workspaces should be serialized. Keep that work in a strand.
   */
  private readonly _wsModStrand = new Strand();

  /**
   * Handle workspace change event.
   * @param e Workspace change event
   */
  private async _onWorkspaceFoldersChanged(e: vscode.WorkspaceFoldersChangeEvent) {
    // Un-register each CMake Tools we have loaded for each removed workspace
    for (const removed of e.removed) {
      await this._removeWorkspaceFolder(removed);
    }
    // Load a new CMake Tools instance for each folder that has been added.
    for (const added of e.added) {
      await this.addWorkspaceFolder(added);
    }
  }

  /**
   * The CMake Tools backend instances available in the extension. The reason
   * for multiple is so that each workspace folder may have its own unique instance
   */
  private readonly _cmakeToolsInstances: Map<string, CMakeTools> = new Map();

  /**
   * The status bar controller
   */
  private readonly _statusBar = new StatusBar();
  // Subscriptions for status bar items:
  private _statusMessageSub: vscode.Disposable = new DummyDisposable();
  private _targetNameSub: vscode.Disposable = new DummyDisposable();
  private _buildTypeSub: vscode.Disposable = new DummyDisposable();
  private _launchTargetSub: vscode.Disposable = new DummyDisposable();
  private _ctestEnabledSub: vscode.Disposable = new DummyDisposable();
  private _testResultsSub: vscode.Disposable = new DummyDisposable();
  private _isBusySub: vscode.Disposable = new DummyDisposable();

  // Watch the code model so that we may update teh tree view
  private _codeModelSub: vscode.Disposable = new DummyDisposable();

  /**
   * The project outline tree data provider
   */
  private readonly _projectOutlineProvider = new ProjectOutlineProvider();
  private readonly _projectOutlineDisposer
      = vscode.window.registerTreeDataProvider('cmake.outline', this._projectOutlineProvider);

  /**
   * The tree provider for the workspace folder list.
   */
  private readonly _workspaceFolderProvider = new WorkspaceFolderTreeProvider();
  private readonly _workspaceFolderProviderDisposer
      = vscode.window.registerTreeDataProvider('cmake.workspaceFolders', this._workspaceFolderProvider);

  /**
   * CppTools project configuration provider. Tells cpptools how to search for
   * includes, preprocessor defs, etc.
   */
  private readonly _configProvider = new CppConfigurationProvider();
  private _cppToolsAPI?: cpt.CppToolsApi;
  private _configProviderRegister?: Promise<void>;

  /**
   * The active workspace folder. This controls several aspects of the extension,
   * including:
   *
   * - Which CMakeTools backend receives commands from the user
   * - Where we search for variants
   * - Where we search for workspace-local kits
   */
  private _activeWorkspaceFolder: vscode.WorkspaceFolder|null = null;

  /**
   * The CMake Tools instance associated with the current workspace folder, or
   * `null` if no folder is open.
   */
  private get _activeCMakeTools(): CMakeTools|null {
    if (this._activeWorkspaceFolder) {
      const ret = this._cmakeToolsForWorkspaceFolder(this._activeWorkspaceFolder);
      if (!ret) {
        rollbar.error('No active CMake Tools attached to the current workspace. Impossible!');
        return null;
      }
      return ret;
    }
    return null;
  }

  /**
   * Get the CMakeTools instance associated with the given workspace folder, or `null`
   * @param ws The workspace folder to search
   */
  private _cmakeToolsForWorkspaceFolder(ws: vscode.WorkspaceFolder): CMakeTools|null {
    return this._cmakeToolsInstances.get(ws.name) || null;
  }

  /**
   * Ensure that there is an active kit for the current CMakeTools.
   *
   * @returns `false` if there is not active CMakeTools, or it has no active kit
   * and the user cancelled the kit selection dialog.
   */
  private async _ensureActiveKit(cmt: CMakeTools|null = null): Promise<boolean> {
    if (!cmt) {
      cmt = this._activeCMakeTools;
    }
    if (!cmt) {
      // No CMakeTools. Probably no workspace open.
      return false;
    }
    if (cmt.activeKit) {
      // We have an active kit. We're good.
      return true;
    }
    // No kit? Ask the user what they want.
    const did_choose_kit = await this.selectKit();
    if (!did_choose_kit) {
      // The user did not choose a kit
      return false;
    }
    // Return whether we have an active kit defined.
    return !!cmt.activeKit;
  }

  /**
   * Dispose of the CMake Tools extension.
   *
   * If you can, prefer to call `asyncDispose`, which awaits on the children.
   */
  dispose() { rollbar.invokeAsync('Dispose of CMake Tools', () => this.asyncDispose()); }

  /**
   * Asynchronously dispose of all the child objects.
   */
  async asyncDispose() {
    this._disposeSubs();
    this._workspaceFoldersChangedSub.dispose();
    this._kitsWatcher.dispose();
    this._editorWatcher.dispose();
    this._projectOutlineDisposer.dispose();
    this._workspaceFolderProviderDisposer.dispose();
    this._workspaceFolderProvider.dispose();
    if (this._cppToolsAPI) {
      this._cppToolsAPI.dispose();
    }
    // Dispose of each CMake Tools we still have loaded
    for (const cmt of this._cmakeToolsInstances.values()) {
      await cmt.asyncDispose();
    }
  }

  async _postWorkspaceOpen(ws: vscode.WorkspaceFolder, cmt: CMakeTools) {
    let should_configure = cmt.workspaceContext.config.configureOnOpen;
    if (should_configure === null) {
      interface Choice1 {
        title: string;
        doConfigure: boolean;
      }
      const chosen = await vscode.window.showInformationMessage<Choice1>(
          'Would you like to configure this project?',
          {},
          {title: 'Yes', doConfigure: true},
          {title: 'Not now', doConfigure: false},
      );
      if (!chosen) {
        // Do nothing. User cancelled
        return;
      }
      const perist_message
          = chosen.doConfigure ? 'Always configure projects upon opening?' : 'Never configure projects on opening?';
      interface Choice2 {
        title: string;
        persistMode: 'user'|'workspace';
      }
      const persist_pr
          // Try to persist the user's selection to a `settings.json`
          = vscode.window
                .showInformationMessage<Choice2>(
                    perist_message,
                    {},
                    {title: 'Yes', persistMode: 'user'},
                    {title: 'For this Workspace', persistMode: 'workspace'},
                    )
                .then(async choice => {
                  if (!choice) {
                    // Use cancelled. Do nothing.
                    return;
                  }
                  let config: vscode.WorkspaceConfiguration;
                  if (choice.persistMode === 'workspace') {
                    config = vscode.workspace.getConfiguration(undefined, ws.uri);
                  } else {
                    console.assert(choice.persistMode === 'user');
                    config = vscode.workspace.getConfiguration();
                  }
                  await config.update('cmake.configureOnOpen', chosen.doConfigure);
                });
      rollbar.takePromise('Persist config-on-open setting', {}, persist_pr);
      should_configure = chosen.doConfigure;
    }
    if (should_configure) {
      // We've opened a new workspace folder, and the user wants us to
      // configure it now.
      log.debug('Configuring workspace on open ', ws.uri);
      // Ensure that there is a kit. This is required for new instances.
      if (!await this._ensureActiveKit(cmt)) {
        return;
      }
      await cmt.configure();
    }
  }

  /**
   * Create a new instance of the backend to support the given workspace folder.
   * The given folder *must not* already be loaded.
   * @param ws The workspace folder to load for
   * @returns The newly created CMakeTools backend for the given folder
   */
  async addWorkspaceFolder(ws: vscode.WorkspaceFolder, progress?: ProgressHandle): Promise<CMakeTools> {
    return this._wsModStrand.execute(async () => {
      // Check that we aren't double-loading for this workspace. That would be bad...
      const current_cmt = this._cmakeToolsForWorkspaceFolder(ws)!;
      if (current_cmt) {
        rollbar.error('Double-loaded CMake Tools instance for workspace folder', {wsUri: ws.uri.toString()});
        // Not even sure how to best handle this...
        return current_cmt;
      }
      // Load for the workspace.
      reportProgress(progress, 'Creating backend');
      const new_cmt = await this._loadCMakeToolsForWorkspaceFolder(ws);
      // If we didn't have anything active, mark the freshly loaded instance as active
      if (this._activeWorkspaceFolder === null) {
        await this.setActiveWorkspaceFolder(ws, progress);
      }
      util.setContextValue('cmakeToolsMultiRootActive', this._cmakeToolsInstances.size > 1);
      this._workspaceFolderProvider.update(this._activeWorkspaceFolder ? this._activeWorkspaceFolder.name : '');
      rollbar.takePromise('Post-folder-open', {folder: ws}, this._postWorkspaceOpen(ws, new_cmt));
      // Return the newly created instance
      return new_cmt;
    });
  }

  /**
   * Load a new CMakeTools for the given workspace folder and remember it.
   * @param ws The workspace folder to load for
   */
  private async _loadCMakeToolsForWorkspaceFolder(ws: vscode.WorkspaceFolder) {
    // New instance
    const new_cmt = await this._createCMakeToolsForWorkspaceFolder(ws);
    // Save the instance:
    this._cmakeToolsInstances.set(ws.name, new_cmt);
    return new_cmt;
  }

  /**
   * Create a new CMakeTools instance for the given WorkspaceFolder
   * @param ws The workspace folder to create for
   */
  private async _createCMakeToolsForWorkspaceFolder(ws: vscode.WorkspaceFolder) {
    // Get the kits that will be available for the new workspace directory
    const ws_kits = await kitsAvailableInWorkspaceDirectory(ws.uri.fsPath);
    // Create the backend:
    const new_cmt = await CMakeTools.createForDirectory(ws.uri.fsPath, this.extensionContext);
    // Check if the CMakeTools remembers what kit it was last using in this dir:
    const kit_name = new_cmt.workspaceContext.state.activeKitName;
    if (!kit_name) {
      // No prior kit. Done.
      return new_cmt;
    }
    // It remembers a kit. Find it in the kits avail in this dir:
    const kit = ws_kits.find(k => k.name == kit_name) || null;
    // Set the kit: (May do nothing if no kit was found)
    await new_cmt.setKit(kit);
    // Done.
    return new_cmt;
  }

  /**
   * Remove knowledge of the given workspace folder. Disposes of the CMakeTools
   * instance associated with the workspace.
   * @param ws The workspace to remove for
   */
  private _removeWorkspaceFolder(ws: vscode.WorkspaceFolder) {
    // Keep this work in a strand
    return this._wsModStrand.execute(async () => {
      const inst = this._cmakeToolsForWorkspaceFolder(ws);
      if (!inst) {
        // CMake Tools should always be aware of all workspace folders. If we
        // somehow missed one, that's a bug
        rollbar.error('Workspace folder removed, but not associated with an extension instance', {wsName: ws.name});
        // Keep the UI running, just don't remove this instance.
        return;
      }
      // If the removed workspace is the active one, reset the active instance.
      if (inst === this._activeCMakeTools) {
        // Forget about the workspace
        await this.setActiveWorkspaceFolder(null);
      }
      // Drop the instance from our table. Forget about it.
      this._cmakeToolsInstances.delete(ws.name);
      // Finally, dispose of the CMake Tools now that the workspace is gone.
      await inst.asyncDispose();
      this._workspaceFolderProvider.update(this._activeWorkspaceFolder ? this._activeWorkspaceFolder.name : '');
    });
  }

  /**
   * Set the active workspace folder. This reloads a lot of different bits and
   * pieces to control which backend has control and receives user input.
   * @param ws The workspace to activate
   */
  async setActiveWorkspaceFolder(ws: vscode.WorkspaceFolder|null, progress?: ProgressHandle) {
    reportProgress(progress, `Loading workspace folder ${ws ? ws.name : ''}`);
    // Keep it in the strand
    // We SHOULD have a CMakeTools instance loaded for this workspace.
    // It should have been added by `addWorkspaceFolder`
    if (ws && !this._cmakeToolsInstances.has(ws.name)) {
      rollbar.error('No CMake Tools instance ready for the active workspace. Impossible!', {wsUri: ws.uri.toString()});
      return;
    }
    // Set the new workspace
    this._activeWorkspaceFolder = ws;
    // Drop the old kit watcher on the floor
    this._resetKitsWatcher();
    // Re-read kits for the new workspace:
    await this._rereadKits(progress);
    this._setupSubscriptions();
    if (ws) {
      this._workspaceFolderProvider.update(ws.name);
    }
  }

  private _disposeSubs() {
    for (const sub of [this._statusMessageSub,
                       this._targetNameSub,
                       this._buildTypeSub,
                       this._launchTargetSub,
                       this._ctestEnabledSub,
                       this._testResultsSub,
                       this._isBusySub,
                       this._codeModelSub,
    ]) {
      sub.dispose();
    }
  }

  private _updateCodeModel(cmt: CMakeTools) {
    this._projectOutlineProvider.updateCodeModel(cmt.codeModel, {
      defaultTargetName: cmt.defaultBuildTarget || 'all',
      launchTargetName: cmt.launchTargetName,
    });
    rollbar.invokeAsync('Update code model for cpptools', {}, async () => {
      if (!this._cppToolsAPI) {
        this._cppToolsAPI = await cpt.getCppToolsApi(cpt.Version.v1);
      }
      if (this._cppToolsAPI && cmt.codeModel && cmt.activeKit) {
        const codeModel = cmt.codeModel;
        const kit = cmt.activeKit;
        const cpptools = this._cppToolsAPI;
        let cache: CMakeCache;
        try {
          cache = await CMakeCache.fromPath(await cmt.cachePath);
        } catch (e) {
          rollbar.exception('Failed to open CMake cache file on code model update', e);
          return;
        }
        const env = await effectiveKitEnvironment(kit);
        const clCompilerPath = await findCLCompilerPath(env);
        this._configProvider.updateConfigurationData({cache, codeModel, clCompilerPath});
        await this.ensureCppToolsProviderRegistered();
        cpptools.didChangeCustomConfiguration(this._configProvider);
      }
    });
  }

  private _setupSubscriptions() {
    this._disposeSubs();
    const cmt = this._activeCMakeTools;
    this._statusBar.setVisible(true);
    if (!cmt) {
      this._statusMessageSub = new DummyDisposable();
      this._targetNameSub = new DummyDisposable();
      this._buildTypeSub = new DummyDisposable();
      this._launchTargetSub = new DummyDisposable();
      this._ctestEnabledSub = new DummyDisposable();
      this._testResultsSub = new DummyDisposable();
      this._isBusySub = new DummyDisposable();
      this._statusBar.setActiveKitName('');
      this._codeModelSub = new DummyDisposable();
    } else {
      this._statusMessageSub = cmt.onStatusMessageChanged(FireNow, s => this._statusBar.setStatusMessage(s));
      this._targetNameSub = cmt.onTargetNameChanged(FireNow, t => {
        this._statusBar.targetName = t;
        this._updateCodeModel(cmt);
      });
      this._buildTypeSub = cmt.onBuildTypeChanged(FireNow, bt => this._statusBar.setBuildTypeLabel(bt));
      this._launchTargetSub = cmt.onLaunchTargetNameChanged(FireNow, t => {
        this._statusBar.setLaunchTargetName(t || '');
        this._updateCodeModel(cmt);
      });
      this._ctestEnabledSub = cmt.onCTestEnabledChanged(FireNow, e => this._statusBar.ctestEnabled = e);
      this._testResultsSub = cmt.onTestResultsChanged(FireNow, r => this._statusBar.testResults = r);
      this._isBusySub = cmt.onIsBusyChanged(FireNow, b => this._statusBar.setIsBusy(b));
      this._statusBar.setActiveKitName(cmt.activeKit ? cmt.activeKit.name : '');
      this._codeModelSub = cmt.onCodeModelChanged(FireNow, () => this._updateCodeModel(cmt));
    }
  }

  /**
   * Drop the current kits watcher and create a new one.
   */
  private _resetKitsWatcher() {
    // Throw the old one away
    this._kitsWatcher.dispose();
    // Determine whether we need to watch the workspace kits file:
    const ws_kits_path = this._workspaceKitsPath;
    this._kitsWatcher = ws_kits_path
        // We have workspace kits:
        ? new MultiWatcher(USER_KITS_FILEPATH, ws_kits_path)
        // No workspace:
        : new MultiWatcher(USER_KITS_FILEPATH);
    // Subscribe to its events:
    this._kitsWatcher.onAnyEvent(_ => rollbar.invokeAsync('Re-reading kits', () => this._rereadKits()));
  }

  /**
   * The path to the workspace-local kits file, dependent on the path to the
   * active workspace folder.
   */
  private get _workspaceKitsPath(): string|null {
    return this._activeWorkspaceFolder
        // Path present:
        ? kitsPathForWorkspaceFolder(this._activeWorkspaceFolder)
        // No open folder:
        : null;
  }

  /**
   * The kits available from the user-local kits file
   */
  private _userKits: Kit[] = [];

  /**
   * The kits available from the workspace kits file
   */
  private _wsKits: Kit[] = [];

  /**
   * Watches for changes to the kits file
   */
  private _kitsWatcher: MultiWatcher = new MultiWatcher(USER_KITS_FILEPATH);

  /**
   * Watch for text edits. At the moment, this only watches for changes to the
   * kits files, since the filesystem watcher in the `_kitsWatcher` is sometimes
   * unreliable.
   */
  private readonly _editorWatcher = vscode.workspace.onDidSaveTextDocument(doc => {
    if (doc.uri.fsPath === USER_KITS_FILEPATH) {
      rollbar.takePromise('Re-reading kits on text edit', {}, this._rereadKits());
    } else if (this._workspaceKitsPath && doc.uri.fsPath === this._workspaceKitsPath) {
      rollbar.takePromise('Re-reading kits on text edit', {}, this._rereadKits());
    } else {
      // Ignore
    }
  });

  /**
   * Get both workspace-local kits and user-local kits
   */
  private get _allKits(): Kit[] { return this._userKits.concat(this._wsKits); }

  /**
   * Reload the list of available kits from the filesystem. This will also
   * update the kit loaded into the current backend if applicable.
   */
  private async _rereadKits(progress?: ProgressHandle) {
    // Load user-kits
    reportProgress(progress, 'Loading kits');
    const user = await readKitsFile(USER_KITS_FILEPATH);
    // Conditionally load workspace kits
    let workspace: Kit[] = [];
    if (this._workspaceKitsPath) {
      workspace = await readKitsFile(this._workspaceKitsPath);
    }
    // Add the special __unspec__ kit for opting-out of kits
    user.push({name: '__unspec__'});
    // Set them as known. May reload the current kit.s
    await this._setKnownKits({user, workspace});
    // Pruning requires user interaction, so it happens fully async
    this._startPruneOutdatedKitsAsync();
  }

  /**
   * Set the kits that are available to the user. May change the active kit.
   * @param opts `user` for user local kits, `workspace` for workspace-local kits
   */
  private async _setKnownKits(opts: {user: Kit[], workspace: Kit[]}) {
    this._userKits = opts.user;
    this._wsKits = opts.workspace;
    const cmt = this._activeCMakeTools;
    if (cmt) {
      const current = cmt.activeKit;
      if (current) {
        const already_active_kit = this._allKits.find(kit => kit.name === current.name);
        // Set the current kit to the one we have named
        await this._setCurrentKit(already_active_kit || null);
      }
    }
  }

  /**
   * Set the current kit in the current CMake Tools instance
   * @param k The kit
   */
  async _setCurrentKit(k: Kit|null) {
    const inst = this._activeCMakeTools;
    const raw_name = k ? k.name : '';
    if (inst) {
      // Generate a message that we will show in the progress notification
      let message = '';
      switch (raw_name) {
      case '':
      case '__unspec__':
        // Empty string/unspec is un-setting the kit:
        message = 'Unsetting kit';
        break;
      default:
        // Everything else is just loading a kit:
        message = `Loading kit ${raw_name}`;
        break;
      }
      // Load the kit into the backend
      await vscode.window.withProgress(
          {
            location: vscode.ProgressLocation.Notification,
            title: message,
          },
          () => inst.setKit(k),
      );
    }
    // Update the status bar
    this._statusBar.setActiveKitName(raw_name);
  }

  /**
   * Opens a text editor with the user-local `cmake-kits.json` file.
   */
  async editKits(): Promise<vscode.TextEditor|null> {
    log.debug('Opening TextEditor for', USER_KITS_FILEPATH);
    if (!await fs.exists(USER_KITS_FILEPATH)) {
      interface Item extends vscode.MessageItem {
        action: 'scan'|'cancel';
      }
      const chosen = await vscode.window.showInformationMessage<Item>(
          'No kits file is present. What would you like to do?',
          {modal: true},
          {
            title: 'Scan for kits',
            action: 'scan',
          },
          {
            title: 'Cancel',
            isCloseAffordance: true,
            action: 'cancel',
          },
      );
      if (!chosen || chosen.action === 'cancel') {
        return null;
      } else {
        await this.scanForKits();
        return this.editKits();
      }
    }
    const doc = await vscode.workspace.openTextDocument(USER_KITS_FILEPATH);
    return vscode.window.showTextDocument(doc);
  }

  /**
   * Rescan the system for kits and save them to the user-local kits file
   */
  async scanForKits() {
    log.debug('Rescanning for kits');
    // Convert the kits into a by-name mapping so that we can restore the ones
    // we know about after the fact.
    // We only save the user-local kits: We don't want to save workspace kits
    // in the user kits file.
    const old_kits_by_name = this._userKits.reduce(
        (acc, kit) => ({...acc, [kit.name]: kit}),
        {} as {[kit: string]: Kit},
    );
    // Do the scan:
    const discovered_kits = await scanForKits({minGWSearchDirs: this._getMinGWDirs()});
    // Update the new kits we know about.
    const new_kits_by_name = discovered_kits.reduce(
        (acc, kit) => ({...acc, [kit.name]: kit}),
        old_kits_by_name,
    );

    const new_kits = Object.keys(new_kits_by_name).map(k => new_kits_by_name[k]);
    await this._setKnownKits({user: new_kits, workspace: this._wsKits});
    await this._writeUserKitsFile(new_kits);
    this._startPruneOutdatedKitsAsync();
  }

  /**
   * Get the current MinGW search directories
   */
  private _getMinGWDirs(): string[] {
    const cmt = this._activeCMakeTools;
    if (!cmt) {
      // No CMake Tools, but can guess what settings we want.
      const config = ConfigurationReader.loadForPath(process.cwd());
      return config.mingwSearchDirs;
    } else {
      return cmt.workspaceContext.config.mingwSearchDirs;
    }
  }

  /**
   * Write the given kits the the user-local cmake-kits.json file.
   * @param kits The kits to write to the file.
   */
  private async _writeUserKitsFile(kits: Kit[]) {
    log.debug('Saving kits to', USER_KITS_FILEPATH);
    // Remove the special __unspec__ kit
    const stripped_kits = kits.filter(k => k.name !== '__unspec__');
    // Sort the kits by name so they always appear in order in the file.
    const sorted_kits = stripped_kits.sort((a, b) => {
      if (a.name == b.name) {
        return 0;
      } else if (a.name < b.name) {
        return -1;
      } else {
        return 1;
      }
    });
    // Do the save.
    try {
      log.debug('Saving new kits to', USER_KITS_FILEPATH);
      // Create the directory where the kits will go
      await fs.mkdir_p(path.dirname(USER_KITS_FILEPATH));
      // Write the file
      await fs.writeFile(USER_KITS_FILEPATH, JSON.stringify(sorted_kits, null, 2));
    } catch (e) {
      // Failed to write the file. What to do...
      interface FailOptions extends vscode.MessageItem {
        do: 'retry' | 'cancel';
      }
      const pr = vscode.window
                     .showErrorMessage<FailOptions>(
                         `Failed to write kits file to disk: ${USER_KITS_FILEPATH}: ${e.toString()}`,
                         {
                           title: 'Retry',
                           do: 'retry',
                         },
                         {
                           title: 'Cancel',
                           do: 'cancel',
                         },
                         )
                     .then(choice => {
                       if (!choice) {
                         return false;
                       }
                       switch (choice.do) {
                       case 'retry':
                         return this.scanForKits();
                       case 'cancel':
                         return false;
                       }
                     });
      // Don't block on writing re-trying the write
      rollbar.takePromise('retry-kit-save-fail', {}, pr);
      return false;
    }
  }

  /**
   * User-interactive kit pruning:
   *
   * This function will find all user-local kits that identify files that are
   * no longer present (such as compiler binaries), and will show a popup
   * notification to the user requesting an action.
   *
   * This function will not prune kits that have the `keep` field marked `true`
   *
   * If the user chooses to remove the kit, we call `_removeKit()` and erase it
   * from the user-local file.
   *
   * If the user chooses to keep teh kit, we call `_keepKit()` and set the
   * `keep` field on the kit to `true`.
   *
   * Always returns immediately.
   */
  private _startPruneOutdatedKitsAsync() {
    // Iterate over _user_ kits. We don't care about workspace-local kits
    for (const kit of this._userKits) {
      if (kit.keep === true) {
        // Kit is explicitly marked to be kept
        continue;
      }
      if (!kit.compilers) {
        // We only prune kits with a `compilers` field.
        continue;
      }
      // Accrue a list of promises that resolve to whether a give file exists
      interface FileInfo {
        path: string;
        exists: boolean;
      }
      const missing_paths_prs: Promise<FileInfo>[] = [];
      for (const lang in kit.compilers) {
        const comp_path = kit.compilers[lang];
        // Get a promise that resolve to whether the given path/name exists
        const exists_pr = path.isAbsolute(comp_path)
            // Absolute path, just check if it exists
            ? fs.exists(comp_path)
            // Non-absolute. Check on $PATH
            : paths.which(comp_path).then(v => v !== null);
        // Add it to the list
        missing_paths_prs.push(exists_pr.then(exists => ({exists, path: comp_path})));
      }
      const pr = Promise.all(missing_paths_prs).then(async infos => {
        const missing = infos.find(i => !i.exists);
        if (!missing) {
          return;
        }
        // This kit contains a compiler that does not exist. What to do?
        interface UpdateKitsItem extends vscode.MessageItem {
          action: 'remove'|'keep';
        }
        const chosen = await vscode.window.showInformationMessage<UpdateKitsItem>(
            `The kit "${kit.name}" references a non-existent compiler binary [${missing.path}]. ` +
                `What would you like to do?`,
            {},
            {
              action: 'remove',
              title: 'Remove it',
            },
            {
              action: 'keep',
              title: 'Keep it',
            },
        );
        if (chosen === undefined) {
          return;
        }
        switch (chosen.action) {
        case 'keep':
          return this._keepKit(kit);
        case 'remove':
          return this._removeKit(kit);
        }
      });
      rollbar.takePromise(`Pruning kit`, {kit}, pr);
    }
  }

  /**
   * Mark a kit to be "kept". This set the `keep` value to `true` and writes
   * re-writes the user kits file.
   * @param kit The kit to mark
   */
  private async _keepKit(kit: Kit) {
    const new_kits = this._userKits.map(k => {
      if (k.name === kit.name) {
        return {...k, keep: true};
      } else {
        return k;
      }
    });
    await this._setKnownKits({user: new_kits, workspace: this._wsKits});
    return this._writeUserKitsFile(new_kits);
  }

  /**
   * Remove a kit from the user-local kits.
   * @param kit The kit to remove
   */
  private async _removeKit(kit: Kit) {
    const new_kits = this._userKits.filter(k => k.name !== kit.name);
    await this._setKnownKits({user: new_kits, workspace: this._wsKits});
    return this._writeUserKitsFile(new_kits);
  }

  private async _checkHaveKits(): Promise<'use-unspec'|'ok'|'cancel'> {
    if (this._allKits.length > 1) {
      // We have kits. Okay.
      return 'ok';
    }
    if (this._allKits[0].name !== '__unspec__') {
      // We should _always_ have an __unspec__ kit.
      rollbar.error('Invalid only kit. Expected to find `__unspec__`');
      return 'ok';
    }
    // We don't have any kits defined. Ask the user what to do. This is safe to block
    // because it is a modal dialog
    interface FirstScanItem extends vscode.MessageItem {
      action: 'scan'|'use-unspec'|'cancel';
    }
    const choices: FirstScanItem[] = [
      {
        title: 'Scan for kits',
        action: 'scan',
      },
      {
        title: 'Do not use a kit',
        action: 'use-unspec',
      },
      {
        title: 'Close',
        isCloseAffordance: true,
        action: 'cancel',
      }
    ];
    const chosen = await vscode.window.showInformationMessage(
        'No CMake kits are available. What would you like to do?',
        {modal: true},
        ...choices,
    );
    if (!chosen) {
      // User closed the dialog
      return 'cancel';
    }
    switch (chosen.action) {
    case 'scan': {
      await this.scanForKits();
      return 'ok';
    }
    case 'use-unspec': {
      await this._setCurrentKit({name: '__unspec__'});
      return 'use-unspec';
    }
    case 'cancel': {
      return 'cancel';
    }
    }
  }

  /**
   * Show UI to allow the user to select an active kit
   */
  async selectKit(): Promise<boolean> {
    log.debug('Start selection of kits. Found', this._allKits.length, 'kits.');

    // Check that we have kits, or if the user doesn't want to use a kit.
    const state = await this._checkHaveKits();
    switch (state) {
    case 'cancel':
      // The user doesn't want to perform any special action
      return false;
    case 'use-unspec':
      // The user chose to use the __unspec__ kit
      return true;
    case 'ok':
      // 'ok' means we have kits defined and should do regular kit selection
      break;
    }

    interface KitItem extends vscode.QuickPickItem {
      kit: Kit;
    }
    log.debug('Opening kit selection QuickPick');
    // Generate the quickpick items from our known kits
    const items = this._allKits.map(
        (kit): KitItem => ({
          label: kit.name !== '__unspec__' ? kit.name : '[Unspecified]',
          description: descriptionForKit(kit),
          kit,
        }),
    );
    const chosen_kit = await vscode.window.showQuickPick(items, {placeHolder: 'Select a Kit'});
    if (chosen_kit === undefined) {
      log.debug('User cancelled Kit selection');
      // No selection was made
      return false;
    } else {
      log.debug('User selected kit ', JSON.stringify(chosen_kit));
      await this._setCurrentKit(chosen_kit.kit);
      return true;
    }
  }

  /**
   * Wraps an operation that requires an open workspace and kit selection. If
   * there is no active CMakeTools (no open workspace) or if the user cancels
   * kit selection, we return the given default value.
   * @param default_ The default return value
   * @param fn The callback
   */
  async withCMakeTools<Ret>(default_: Ret, fn: (cmt: CMakeTools) => Ret | Thenable<Ret>): Promise<Ret> {
    // Check that we have an active CMakeTools instance.
    const cmt = this._activeCMakeTools;
    if (!cmt) {
      vscode.window.showErrorMessage('CMake Tools is not available without an open workspace');
      return Promise.resolve(default_);
    }
    // Ensure that we have a kit available.
    if (!await this._ensureActiveKit()) {
      return Promise.resolve(default_);
    }
    // We have a kit, and we have a CMakeTools. Call the function
    return Promise.resolve(fn(cmt));
  }

  async ensureCppToolsProviderRegistered() {
    if (!this._configProviderRegister) {
      this._configProviderRegister = this._doRegisterCppTools();
    }
    return this._configProviderRegister;
  }

  async _doRegisterCppTools() {
    if (!this._cppToolsAPI) {
      return;
    }
    this._cppToolsAPI.registerCustomConfigurationProvider(this._configProvider);
  }

  // The below functions are all wrappers around the backend.

  cleanConfigure() { return this.withCMakeTools(-1, cmt => cmt.cleanConfigure()); }

  configure() { return this.withCMakeTools(-1, cmt => cmt.configure()); }

  build(name?: string) { return this.withCMakeTools(-1, cmt => cmt.build(name)); }

  setVariant() { return this.withCMakeTools(false, cmt => cmt.setVariant()); }

  install() { return this.withCMakeTools(-1, cmt => cmt.install()); }

  editCache() { return this.withCMakeTools(undefined, cmt => cmt.editCache()); }

  clean() { return this.withCMakeTools(-1, cmt => cmt.clean()); }

  cleanRebuild() { return this.withCMakeTools(-1, cmt => cmt.cleanRebuild()); }

  buildWithTarget() { return this.withCMakeTools(-1, cmt => cmt.buildWithTarget()); }

  /**
   * Compile a single source file.
   * @param file The file to compile. Either a file path or the URI to the file.
   * If not provided, compiles the file in the active text editor.
   */
  async compileFile(file?: string|vscode.Uri) {
    if (file instanceof vscode.Uri) {
      file = file.fsPath;
    }
    if (!file) {
      const editor = vscode.window.activeTextEditor;
      if (!editor) {
        return null;
      }
      file = editor.document.uri.fsPath;
    }
    for (const cmt of this._cmakeToolsInstances.values()) {
      const term = await cmt.tryCompileFile(file);
      if (term) {
        return term;
      }
    }
    vscode.window.showErrorMessage('Unable to find compilation information for this file');
  }

  setDefaultTarget(name?: string) { return this.withCMakeTools(undefined, cmt => cmt.setDefaultTarget(name)); }

  ctest() { return this.withCMakeTools(-1, cmt => cmt.ctest()); }

  stop() { return this.withCMakeTools(false, cmt => cmt.stop()); }

  quickStart() { return this.withCMakeTools(-1, cmt => cmt.quickStart()); }

  launchTargetPath() { return this.withCMakeTools(null, cmt => cmt.launchTargetPath()); }

  debugTarget(name?: string) { return this.withCMakeTools(null, cmt => cmt.debugTarget(name)); }

  launchTarget(name?: string) { return this.withCMakeTools(null, cmt => cmt.launchTarget(name)); }

  selectLaunchTarget(name?: string) { return this.withCMakeTools(null, cmt => cmt.selectLaunchTarget(name)); }

  resetState() { return this.withCMakeTools(null, cmt => cmt.resetState()); }

  viewLog() { return this.withCMakeTools(null, cmt => cmt.viewLog()); }
}

/**
 * The global extension manager. There is only one of these, even if multiple
 * backends.
 */
let _EXT_MANAGER: ExtensionManager|null = null;

async function setup(context: vscode.ExtensionContext, progress: ProgressHandle) {
  reportProgress(progress, 'Initial setup');
  await util.setContextValue('cmakeToolsActive', true);
  // Load a new extension manager
  const ext = _EXT_MANAGER = new ExtensionManager(context);
  // Add all open workspace folders to the manager.
  for (const wsf of vscode.workspace.workspaceFolders || []) {
    reportProgress(progress, `Loading workspace folder ${wsf.name}`);
    await ext.addWorkspaceFolder(wsf, progress);
  }

  // A register function that helps us bind the commands to the extension
  function register<K extends keyof ExtensionManager>(name: K) {
    return vscode.commands.registerCommand(`cmake.${name}`, (...args: any[]) => {
      // Generate a unqiue ID that can be correlated in the log file.
      const id = util.randint(1000, 10000);
      // Create a promise that resolves with the command.
      const pr = (async () => {
        // Debug when the commands start/stop
        log.debug(`[${id}]`, `cmake.${name}`, 'started');
        // Bind the method
        const fn = (ext[name] as Function).bind(ext);
        // Call the method
        const ret = await fn(...args);
        try {
          // Log the result of the command.
          log.debug(`[${id}] cmake.${name} finished (returned ${JSON.stringify(ret)})`);
        } catch (e) {
          // Log, but don't try to serialize the return value.
          log.debug(`[${id}] cmake.${name} finished (returned an unserializable value)`);
        }
        // Return the result of the command.
        return ret;
      })();
      // Hand the promise to rollbar.
      rollbar.takePromise(name, {}, pr);
      // Return the promise so that callers will get the result of the command.
      return pr;
    });
  }

  // List of functions that will be bound commands
  const funs: (keyof ExtensionManager)[] = [
    'editKits',     'scanForKits',      'selectKit',        'cleanConfigure', 'configure',
    'build',        'setVariant',       'install',          'editCache',      'clean',
    'cleanRebuild', 'buildWithTarget',  'setDefaultTarget', 'ctest',          'stop',
    'quickStart',   'launchTargetPath', 'debugTarget',      'launchTarget',   'selectLaunchTarget',
    'resetState',   'viewLog',          'compileFile',
    // 'toggleCoverageDecorations', // XXX: Should coverage decorations be revived?
  ];

  // Register the functions before the extension is done loading so that fast
  // fingers won't cause "unregistered command" errors while CMake Tools starts
  // up. The command wrapper will await on the extension promise.
  reportProgress(progress, 'Loading extension commands');
  for (const key of funs) {
    log.trace(`Register CMakeTools extension command cmake.${key}`);
    context.subscriptions.push(register(key));
  }

  // Util for the special commands to forward to real commands
  function runCommand(key: keyof ExtensionManager, ...args: any[]) {
    return vscode.commands.executeCommand(`cmake.${key}`, ...args);
  }

  context.subscriptions.push(...[
      // Special commands that don't require logging or separate error handling
      vscode.commands.registerCommand('cmake.outline.configure', () => runCommand('configure')),
      vscode.commands.registerCommand('cmake.outline.build', () => runCommand('build')),
      vscode.commands.registerCommand('cmake.outline.stop', () => runCommand('stop')),
      vscode.commands.registerCommand('cmake.outline.clean', () => runCommand('clean')),
      vscode.commands.registerCommand('cmake.outline.cleanConfigure', () => runCommand('cleanConfigure')),
      vscode.commands.registerCommand('cmake.outline.cleanRebuild', () => runCommand('cleanRebuild')),
      // Commands for outline items:
      vscode.commands.registerCommand('cmake.outline.buildTarget',
                                      (what: TargetNode) => runCommand('build', what.name)),
      vscode.commands.registerCommand('cmake.outline.runUtilityTarget',
                                      (what: TargetNode) => runCommand('cleanRebuild', what.name)),
      vscode.commands.registerCommand('cmake.outline.debugTarget',
                                      (what: TargetNode) => runCommand('debugTarget', what.name)),
      vscode.commands.registerCommand('cmake.outline.launchTarget',
                                      (what: TargetNode) => runCommand('launchTarget', what.name)),
      vscode.commands.registerCommand('cmake.outline.setDefaultTarget',
                                      (what: TargetNode) => runCommand('setDefaultTarget', what.name)),
      vscode.commands.registerCommand('cmake.outline.setLaunchTarget',
                                      (what: TargetNode) => runCommand('selectLaunchTarget', what.name)),
      vscode.commands.registerCommand('cmake.outline.revealInCMakeLists',
                                      (what: TargetNode) => what.openInCMakeLists()),
<<<<<<< HEAD
      vscode.commands.registerCommand('cmake.folders.setActiveFolder',
                                      (wsf: vscode.WorkspaceFolder) => {
                                        rollbar.invokeAsync('Setting workspace folder from folder tree outline',
                                                            {folder: wsf},
                                                            () => ext.setActiveWorkspaceFolder(wsf));
                                      }),
=======
      vscode.commands.registerCommand('cmake.outline.compileFile',
                                      (what: SourceFileNode) => runCommand('compileFile', what.filePath)),
>>>>>>> e6d0c242
  ]);
}

/**
 * Starts up the extension.
 * @param context The extension context
 * @returns A promise that will resolve when the extension is ready for use
 */
export async function activate(context: vscode.ExtensionContext) {
  await vscode.window.withProgress(
      {
        location: vscode.ProgressLocation.Notification,
        title: 'CMake Tools initializing...',
        cancellable: false,
      },
      progress => setup(context, progress),
  );

  // TODO: Return the extension API
  // context.subscriptions.push(vscode.commands.registerCommand('cmake._extensionInstance', () => cmt));
}

// this method is called when your extension is deactivated
export async function deactivate() {
  log.debug('Deactivate CMakeTools');
  if (_EXT_MANAGER) {
    await _EXT_MANAGER.asyncDispose();
  }
}<|MERGE_RESOLUTION|>--- conflicted
+++ resolved
@@ -1192,17 +1192,14 @@
                                       (what: TargetNode) => runCommand('selectLaunchTarget', what.name)),
       vscode.commands.registerCommand('cmake.outline.revealInCMakeLists',
                                       (what: TargetNode) => what.openInCMakeLists()),
-<<<<<<< HEAD
       vscode.commands.registerCommand('cmake.folders.setActiveFolder',
                                       (wsf: vscode.WorkspaceFolder) => {
                                         rollbar.invokeAsync('Setting workspace folder from folder tree outline',
                                                             {folder: wsf},
                                                             () => ext.setActiveWorkspaceFolder(wsf));
                                       }),
-=======
       vscode.commands.registerCommand('cmake.outline.compileFile',
                                       (what: SourceFileNode) => runCommand('compileFile', what.filePath)),
->>>>>>> e6d0c242
   ]);
 }
 
