--- conflicted
+++ resolved
@@ -559,13 +559,9 @@
     if (doc.uri.fsPath === USER_KITS_FILEPATH) {
       rollbar.takePromise(localize('rereading.kits.on.edit', 'Re-reading kits on text edit'), {}, this._rereadKits());
     } else if (this._workspaceKitsPath && doc.uri.fsPath === this._workspaceKitsPath) {
-<<<<<<< HEAD
-      rollbar.takePromise('Re-reading kits on text edit', {}, this._rereadKits());
+      rollbar.takePromise(localize('rereading.kits.on.edit', 'Re-reading kits on text edit'), {}, this._rereadKits());
     } else if (this._configKitsPath && doc.uri.fsPath === await this._configKitsPath) {
-      rollbar.takePromise('Re-reading kits on text edit', {}, this._rereadKits());
-=======
-      rollbar.takePromise(localize('rereading.kits.on.edit', 'Re-reading kits on text edit'), {}, this._rereadKits());
->>>>>>> c875915c
+      rollbar.takePromise(localize('rereading.kits.on.edit'), 'Re-reading kits on text edit', {}, this._rereadKits());
     } else {
       // Ignore
     }
