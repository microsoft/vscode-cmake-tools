--- conflicted
+++ resolved
@@ -157,13 +157,8 @@
     });
   }
 
-<<<<<<< HEAD
   async getCTestPath(wsc: DirectoryContext, overWriteCMakePathSetting?: string): Promise<string|null> {
-    const ctest_path = wsc.config.raw_ctestPath;
-=======
-  async getCTestPath(wsc: DirectoryContext): Promise<string|null> {
     const ctest_path = await this.expandStringPath(wsc.config.raw_ctestPath, wsc);
->>>>>>> 6f407d91
     if (!ctest_path || ctest_path == 'auto') {
       const cmake = await this.getCMakePath(wsc, overWriteCMakePathSetting);
       if (cmake === null) {
@@ -191,38 +186,11 @@
   async getCMakePath(wsc: DirectoryContext, overWriteCMakePathSetting?: string): Promise<string|null> {
     this._ninjaPath = undefined;
 
-<<<<<<< HEAD
     let raw = overWriteCMakePathSetting;
     if (!raw) {
-      raw = await expandString(wsc.config.raw_cmakePath, {
-        vars: {
-          buildKit: '',
-          buildKitVendor: '',
-          buildKitTriple: '',
-          buildKitVersion: '',
-          buildKitHostOs: '',
-          buildKitTargetOs: '',
-          buildKitTargetArch: '',
-          buildKitVersionMajor: '',
-          buildKitVersionMinor: '',
-          buildType: '',
-          generator: '',
-          workspaceFolder: wsc.folder.uri.fsPath,
-          workspaceFolderBasename: path.basename(wsc.folder.uri.fsPath),
-          workspaceRoot: wsc.folder.uri.fsPath,
-          workspaceRootFolderName: path.basename(wsc.folder.uri.fsPath),
-          workspaceHash: util.makeHashString(wsc.folder.uri.fsPath),
-          userHome: this.userHome,
-          sourceDir: wsc.folder.uri.fsPath,
-          sourceParentDir: path.dirname(wsc.folder.uri.fsPath),
-          sourceDirName: path.basename(wsc.folder.uri.fsPath)
-        },
-      });
-    }
-
-=======
-    const raw = await this.expandStringPath(wsc.config.raw_cmakePath, wsc);
->>>>>>> 6f407d91
+      raw = await this.expandStringPath(wsc.config.raw_cmakePath, wsc);
+    }
+
     if (raw === 'auto' || raw === 'cmake') {
       // We start by searching $PATH for cmake
       const on_path = await this.which('cmake');
