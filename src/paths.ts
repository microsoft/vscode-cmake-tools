--- conflicted
+++ resolved
@@ -230,32 +230,20 @@
     if (raw === 'auto' || raw === 'cmake') {
       // We start by searching $PATH for cmake
       const on_path = await this.which('cmake');
-<<<<<<< HEAD
-      if (!on_path && (process.platform === 'win32')) {
-        if (raw == 'auto' || raw == 'cmake') {
-          // We didn't find it on the $PATH. Try some good guesses
-          const default_cmake_paths = [
-            this.windows.ProgramFiles + '\\CMake\\bin\\cmake.exe',
-            this.windows.ProgramFilesX86 + '\\CMake\\bin\\cmake.exe'
-          ];
-          for (const cmake_path of default_cmake_paths) {
-            if (await fs.exists(cmake_path)) {
-              return cmake_path;
-            }
-=======
+      
       if (on_path) {
         return on_path;
       }
       if (process.platform === 'win32') {
         // We didn't find it on the $PATH. Try some good guesses
+        const cmake_relative_path = '\\CMake\\bin\\cmake.exe'
         const default_cmake_paths = [
-          `C:\\Program Files\\CMake\\bin\\cmake.exe`,
-          `C:\\Program Files (x86)\\CMake\\bin\\cmake.exe`,
+          this.windows.ProgramFiles + cmake_relative_path,
+          this.windows.ProgramFilesX86 + cmake_relative_path
         ];
         for (const cmake_path of default_cmake_paths) {
           if (await fs.exists(cmake_path)) {
             return cmake_path;
->>>>>>> 789575d7
           }
         }
 
