import * as vscode from 'vscode';
import {BasicTestResults} from './ctest';
import * as nls from 'vscode-nls';

nls.config({ messageFormat: nls.MessageFormat.bundle, bundleFormat: nls.BundleFormat.standalone })();
const localize: nls.LocalizeFunc = nls.loadMessageBundle();

interface Hideable {
  show(): void;
  hide(): void;
}

function setVisible(i: Hideable, v: boolean) {
  if (v) {
    i.show();
  } else {
    i.hide();
  }
}

export class StatusBar implements vscode.Disposable {
  private readonly _activeFolderButton = vscode.window.createStatusBarItem(vscode.StatusBarAlignment.Left, 3.6);
  private readonly _cmakeToolsStatusItem = vscode.window.createStatusBarItem(vscode.StatusBarAlignment.Left, 3.5);
  private readonly _kitSelectionButton = vscode.window.createStatusBarItem(vscode.StatusBarAlignment.Left, 3.45);
  private readonly _buildButton = vscode.window.createStatusBarItem(vscode.StatusBarAlignment.Left, 3.4);
  private readonly _targetButton = vscode.window.createStatusBarItem(vscode.StatusBarAlignment.Left, 3.3);
  private readonly _debugButton = vscode.window.createStatusBarItem(vscode.StatusBarAlignment.Left, 3.25);
  private readonly _launchTargetNameButton = vscode.window.createStatusBarItem(vscode.StatusBarAlignment.Left, 3.2);
  private readonly _testButton = vscode.window.createStatusBarItem(vscode.StatusBarAlignment.Left, 3.1);
  private readonly _warningMessage = vscode.window.createStatusBarItem(vscode.StatusBarAlignment.Left, 3);

  dispose() {
    const items = [
      this._activeFolderButton,
      this._cmakeToolsStatusItem,
      this._kitSelectionButton,
      this._buildButton,
      this._targetButton,
      this._launchTargetNameButton,
      this._testButton,
      this._warningMessage,
    ];
    for (const item of items) {
      item.dispose();
    }
  }

  constructor() {
    this._activeFolderButton.command = 'cmake.selectActiveFolder';
    this._activeFolderButton.tooltip = localize('active.folder.tooltip', 'Active folder');
    this._activeFolderButton.text = this._activeFolder;
    this._cmakeToolsStatusItem.command = 'cmake.setVariant';
    this._cmakeToolsStatusItem.tooltip = localize('click.to.select.variant.tooltip', 'Click to select the current build variant');
    this._buildButton.command = 'cmake.build';
    this._kitSelectionButton.command = 'cmake.selectKit';
    this._kitSelectionButton.tooltip = localize('click.to.change.kit.tooltip', 'Click to change the active kit');
    this._targetButton.command = 'cmake.setDefaultTarget';
    this._targetButton.tooltip = localize('set.active.target.tooltip', 'Set the active target to build');
    this._testButton.command = 'cmake.ctest';
    this._testButton.tooltip = localize('run.ctest.tests.tooltip', 'Run CTest tests');
    this._debugButton.tooltip = localize('launch.debugger.tooltip', 'Launch the debugger for the selected target');
    this._debugButton.command = 'cmake.debugTarget';
    this._launchTargetNameButton.command = 'cmake.selectLaunchTarget';
    this._launchTargetNameButton.tooltip = localize('select.target.tooltip', 'Select the target to launch');
    this._reloadBuildButton();
    this.reloadVisibility();
  }

  reloadVisibility() {
    setVisible(this._activeFolderButton, Boolean(this._visible && vscode.workspace.workspaceFolders && vscode.workspace.workspaceFolders.length > 1 && !!this._activeFolderButton.text));
    const autovis_items = [
      this._cmakeToolsStatusItem,
      this._buildButton,
      this._kitSelectionButton,
      this._targetButton,
      this._debugButton,
      this._launchTargetNameButton,
    ];
    for (const item of autovis_items) {
      setVisible(item, this._visible && !!item.text);
    }
    setVisible(this._debugButton,
               this._visible && vscode.extensions.getExtension('ms-vscode.cpptools') !== undefined
                   && !!this._debugButton.text);
  }

  /**
   * Whether the status bar items are visible
   */
  setVisible(v: boolean) {
    this._visible = v;
    this.reloadVisibility();
  }
  private _visible: boolean = true;

  private _reloadStatusButton() {
    this._cmakeToolsStatusItem.text = `CMake: ${this._buildTypeLabel}: ${this._statusMessage}`;
    this.reloadVisibility();
  }

  private _reloadDebugButton() {
    if (!this._launchTargetNameButton.text) {
      this._debugButton.text = '$(bug)';
      this._launchTargetNameButton.hide();
    } else {
      this._debugButton.text = `$(bug) ${localize('debug', 'Debug')}`;
      if (this._visible) {
        this._launchTargetNameButton.show();
      }
    }
    this.reloadVisibility();
  }

  private _reloadActiveFolderButton() {
    this._activeFolderButton.text = this._activeFolder;
    this.reloadVisibility();
  }

  /**
   * The active folder relative to the root folder
   */
  private _activeFolder: string = '';
  setActiveFolderName(v: string) {
    this._activeFolder = v;
    this._reloadActiveFolderButton();
  }

  /**
   * The build type label. Determined by the active build variant
   */
  private _buildTypeLabel: string = localize('unconfigured', 'Unconfigured');
  setBuildTypeLabel(v: string) {
    this._buildTypeLabel = v;
    this._reloadStatusButton();
  }

  /**
   * The message shown in the primary status button. Tells the user what the
   * extension is currently up to.
   */
  private _statusMessage: string = localize('loading.status', 'Loading...');
  setStatusMessage(v: string) {
    this._statusMessage = v;
    this._reloadStatusButton();
  }

  /**
   * The name of the currently active target to build
   */
  private _targetName: string = '';
  public get targetName(): string { return this._targetName; }
  public set targetName(v: string) {
    this._targetName = v;
    this._targetButton.text = `[${v}]`;
    this.reloadVisibility();
  }

  setLaunchTargetName(v: string) {
    this._launchTargetNameButton.text = v;
    this._reloadDebugButton();
  }

  private _ctestEnabled: boolean = false;
  public get ctestEnabled(): boolean { return this._ctestEnabled; }
  public set ctestEnabled(v: boolean) {
    this._ctestEnabled = v;
    setVisible(this._testButton, v);
  }


  private _testResults: BasicTestResults|null = null;
  public get testResults(): BasicTestResults|null { return this._testResults; }
  public set testResults(v: BasicTestResults|null) {
    this._testResults = v;

    if (!v) {
      this._testButton.text = localize('run.ctest', 'Run CTest');
      this._testButton.color = '';
      return;
    }

    const passing = v.passing;
    const total = v.total;
    const good = passing == total;
    const icon = good ? 'check' : 'x';
    let testPassingText: string;
    if (total == 1) {
      testPassingText = localize('test.passing', '{0}/{1} test passing', passing, total);
    } else {
      testPassingText = localize('tests.passing', '{0}/{1} tests passing', passing, total);
    }
<<<<<<< HEAD
    this._testButton.text = `$(${icon}) ${testPassingTest}`;
=======
    this._testButton.text = `$(${icon}) ${testPassingText}`;
>>>>>>> de7672c1
    this._testButton.color = good ? 'lightgreen' : 'yellow';
  }

  /** Reloads the content of the build button */
  private _reloadBuildButton() {
    this._buildButton.text = ``;
    this._buildButton.text = this._isBusy ? `$(x) ${localize('stop', 'Stop')}` : `$(gear) ${localize('build', 'Build')}:`;
    this._buildButton.command = this._isBusy ? 'cmake.stop' : 'cmake.build';
    if (this._isBusy) {
      this._buildButton.show();
    }
  }

  /**
   * Whether or not to show a 'Build' or 'Stop' button. Changes the content
   * of the button and the command that is executed when the button is pressed
   */
  private _isBusy: boolean = false;
  setIsBusy(v: boolean) {
    this._isBusy = v;
    this._reloadBuildButton();
  }

  private _reloadKitsButton() {
    if (this._visible) {
      if (this._activeKitName.length) {
        this._kitSelectionButton.text = this._activeKitName;
      } else {
        this._kitSelectionButton.text = localize('no.kit.selected', 'No Kit Selected');
      }
      this.reloadVisibility();
    } else {
      this._kitSelectionButton.hide();
    }
  }

  setActiveKitName(v: string) {
    if (v === '__unspec__') {
      this._activeKitName = `[${localize('no.active.kit', 'No active kit')}]`;
    } else {
      this._activeKitName = v;
    }
    this._reloadKitsButton();
  }
  private _activeKitName: string = '';

  showWarningMessage(msg: string) {
    this._warningMessage.color = 'yellow';
    this._warningMessage.text = `$(alert) ${msg}`;
    this._warningMessage.show();
    setTimeout(() => this._warningMessage.hide(), 5000);
  }
}<|MERGE_RESOLUTION|>--- conflicted
+++ resolved
@@ -189,11 +189,7 @@
     } else {
       testPassingText = localize('tests.passing', '{0}/{1} tests passing', passing, total);
     }
-<<<<<<< HEAD
-    this._testButton.text = `$(${icon}) ${testPassingTest}`;
-=======
     this._testButton.text = `$(${icon}) ${testPassingText}`;
->>>>>>> de7672c1
     this._testButton.color = good ? 'lightgreen' : 'yellow';
   }
 
