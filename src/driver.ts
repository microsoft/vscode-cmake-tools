--- conflicted
+++ resolved
@@ -728,15 +728,6 @@
         return [];
       else if (/(Unix|MinGW) Makefiles|Ninja/.test(gen) && target !== 'clean')
         return ['-j', this.ws.config.numJobs.toString()];
-<<<<<<< HEAD
-      else if (gen.includes('Visual Studio'))
-        return [
-          '/m',
-          '/property:GenerateFullPaths=true',
-          '/consoleloggerparameters:NoSummary'
-        ];  // TODO: Older VS doesn't support these flags
-=======
->>>>>>> 26f15194
       else
         return [];
     })();
