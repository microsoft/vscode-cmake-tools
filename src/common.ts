import * as ajv from 'ajv';
import * as proc from 'child_process';
import * as http from 'http';
import * as yaml from 'js-yaml';
import * as os from 'os';
import * as path from 'path';
import * as vscode from 'vscode';
import * as ws from 'ws';

import * as api from './api';
import * as async from './async';
import {CacheEditorContentProvider} from './cache-edit';
import {config} from './config';
import * as ctest from './ctest';
import {BuildParser} from './diagnostics';
import * as environment from './environment';
import * as status from './status';
import * as util from './util';
import {Maybe} from './util';
import {VariantManager} from './variants';
import { log } from './logging';
import {CMakeToolsBackend} from './backend';
import { Generator } from './environment';

const CMAKETOOLS_HELPER_SCRIPT = `
get_cmake_property(is_set_up _CMAKETOOLS_SET_UP)
if(NOT is_set_up)
    set_property(GLOBAL PROPERTY _CMAKETOOLS_SET_UP TRUE)
    macro(_cmt_invoke fn)
        file(WRITE "\${CMAKE_BINARY_DIR}/_cmt_tmp.cmake" "
            set(_args \\"\${ARGN}\\")
            \${fn}(\\\${_args})
        ")
        include("\${CMAKE_BINARY_DIR}/_cmt_tmp.cmake" NO_POLICY_SCOPE)
    endmacro()

    set(_cmt_add_executable add_executable)
    set(_previous_cmt_add_executable _add_executable)
    while(COMMAND "\${_previous_cmt_add_executable}")
        set(_cmt_add_executable "_\${_cmt_add_executable}")
        set(_previous_cmt_add_executable _\${_previous_cmt_add_executable})
    endwhile()
    macro(\${_cmt_add_executable} target)
        _cmt_invoke(\${_previous_cmt_add_executable} \${ARGV})
        get_target_property(is_imported \${target} IMPORTED)
        if(NOT is_imported)
            file(APPEND
                "\${CMAKE_BINARY_DIR}/CMakeToolsMeta.in.txt"
                "executable;\${target};$<TARGET_FILE:\${target}>\n"
                )
            _cmt_generate_system_info()
        endif()
    endmacro()

    set(_cmt_add_library add_library)
    set(_previous_cmt_add_library _add_library)
    while(COMMAND "\${_previous_cmt_add_library}")
        set(_cmt_add_library "_\${_cmt_add_library}")
        set(_previous_cmt_add_library "_\${_previous_cmt_add_library}")
    endwhile()
    macro(\${_cmt_add_library} target)
        _cmt_invoke(\${_previous_cmt_add_library} \${ARGV})
        get_target_property(type \${target} TYPE)
        if(NOT type MATCHES "^(INTERFACE_LIBRARY|OBJECT_LIBRARY)$")
            get_target_property(imported \${target} IMPORTED)
            get_target_property(alias \${target} ALIAS)
            if(NOT imported AND NOT alias)
                file(APPEND
                    "\${CMAKE_BINARY_DIR}/CMakeToolsMeta.in.txt"
                    "library;\${target};$<TARGET_FILE:\${target}>\n"
                    )
            endif()
        else()
            file(APPEND
                "\${CMAKE_BINARY_DIR}/CMakeToolsMeta.in.txt"
                "interface-library;\${target}\n"
                )
        endif()
        _cmt_generate_system_info()
    endmacro()

    if({{{IS_MULTICONF}}})
        set(condition CONDITION "$<CONFIG:Debug>")
    endif()

    file(WRITE "\${CMAKE_BINARY_DIR}/CMakeToolsMeta.in.txt" "")
    file(GENERATE
        OUTPUT "\${CMAKE_BINARY_DIR}/CMakeToolsMeta-$<CONFIG>.txt"
        INPUT "\${CMAKE_BINARY_DIR}/CMakeToolsMeta.in.txt"
        \${condition}
        )

    function(_cmt_generate_system_info)
        get_property(done GLOBAL PROPERTY CMT_GENERATED_SYSTEM_INFO)
        if(NOT done)
            set(_compiler_id "\${CMAKE_CXX_COMPILER_ID}")
            if(MSVC AND CMAKE_CXX_COMPILER MATCHES ".*clang-cl.*")
                set(_compiler_id "MSVC")
            endif()
            file(APPEND "\${CMAKE_BINARY_DIR}/CMakeToolsMeta.in.txt"
    "system;\${CMAKE_HOST_SYSTEM_NAME};\${CMAKE_SYSTEM_PROCESSOR};\${_compiler_id}\n")
        endif()
        set_property(GLOBAL PROPERTY CMT_GENERATED_SYSTEM_INFO TRUE)
    endfunction()
endif()
`;

interface WsMessage {
  data: string;
  target: ws;
  type: string;
}

async function readWorkspaceCache(
    path: string, defaultContent: util.WorkspaceCache) {
  log.info(`Loading CMake Tools from ${path}`);
  try {
    if (await async.exists(path)) {
      const buf = await async.readFile(path);
      return JSON
          .parse(buf.toString(), (key: string, val) => {
            if (key === 'keywordSettings') {
              const acc = new Map<string, string>();
              for (const key in val) {
                acc.set(key, val[key]);
              }
              return acc;
            }
            return val;
          }) as util.WorkspaceCache;
    } else {
      return defaultContent;
    }
  } catch (err) {
    log.error(`Error reading CMake Tools workspace cache: ${err}`);
    return defaultContent;
  }
}

function
writeWorkspaceCache(path: string, content: util.WorkspaceCache) {
  return util.writeFile(path, JSON.stringify(content, (key, value) => {
    if (key === 'keywordSettings' && value instanceof Map) {
      return Array.from((value as Map<string, string>).entries())
          .reduce((acc, el) => {
            acc[el[0]] = el[1];
            return acc;
          }, {});
    }
    return value;
  }, 2));
}



export abstract class CommonCMakeToolsBase implements CMakeToolsBackend {
  abstract allCacheEntries(): api.CacheEntryProperties[];
  abstract cacheEntry(name: string): api.CacheEntry|null;
  abstract get needsReconfigure(): boolean;
  abstract get activeGenerator(): Maybe<string>;
  abstract get executableTargets(): api.ExecutableTarget[];
  abstract get targets(): api.Target[];
  abstract get compilerId(): string|null;
  abstract get linkerId(): string|null;
  abstract markDirty(): void;
  abstract configure(extraArgs?: string[], runPrebuild?: boolean):
      Promise<number>;
  abstract compilationInfoForFile(filepath: string):
      Promise<api.CompilationInfo>;
  abstract cleanConfigure(): Promise<number>;
  abstract stop(): Promise<boolean>;
  abstract get reconfigured(): vscode.Event<void>;

  private _targetChangedEmitter = new vscode.EventEmitter<void>();
  readonly targetChanged = this._targetChangedEmitter.event;

  protected _refreshAfterConfigure() {}

  protected noExecutablesMessage: string = 'No targets are available for debugging.';

  /**
   * A list of all the disposables we keep track of
   */
  protected _disposables: vscode.Disposable[] = [];

  /**
   * The statusbar manager. Controls updating and refreshing the content of
   * the statusbar.
   */
  protected readonly _statusBar = new status.StatusBar();

  /**
   * The variant manager, controls and updates build variants
   */
  public readonly variants = new VariantManager(this._context);
  public setActiveVariantCombination(settings: api.VariantKeywordSettings) {
    return this.variants.setActiveVariantCombination(settings);
  }
  /**
   * ctestController manages running ctest and reports ctest results via an
   * event emitter.
   */
  protected _ctestController = new ctest.CTestController();
  public async ctest(): Promise<Number> {
    this._channel.show();
    const build_retc = await this.build();
    if (build_retc !== 0) {
      return build_retc;
    }
    return this._ctestController.executeCTest(
        this.sourceDir, this.binaryDir, this.selectedBuildType || 'Debug',
        this.executionEnvironmentVariables);
  }

  /**
   * Manages build environments
   */
  private readonly _environments = new environment.EnvironmentManager();
  public selectEnvironments() {
    return this._environments.selectEnvironments();
  }
  public get currentEnvironmentVariables() {
    return this._environments.currentEnvironmentVariables;
  }
  public get currentEnvironmentSettings() {
    return this._environments.currentEnvironmentSettings;
  }

  public getPreferredGenerators(): Generator[] {
    const configGenerators = config.preferredGenerators.map(g => <Generator>{ name: g });
    return configGenerators.concat(this._environments.preferredEnvironmentGenerators);
  }

  protected async testHaveCommand(program: string, args: string[] = ['--version']): Promise<Boolean> {
    const env = util.mergeEnvironment(process.env, this.currentEnvironmentVariables);
    return await new Promise<Boolean>((resolve, _) => {
      const pipe = proc.spawn(program, args, {
        env: env
      });
      pipe.on('error', () => resolve(false));
      pipe.on('exit', () => resolve(true));
    });
  }

  // Returns the first one available on this system
  public async pickGenerator(): Promise<Maybe<Generator>> {
    // The user can override our automatic selection logic in their config
    const generator = config.generator;
    if (generator) {
      // User has explicitly requested a certain generator. Use that one.
      log.verbose(`Using generator from configuration: ${generator}`);
      return {
        name: generator,
        platform: config.platform || undefined,
        toolset: config.toolset || undefined,
      };
    }
    log.verbose("Trying to detect generator supported by system");
    const platform = process.platform;
    const candidates = this.getPreferredGenerators();
    for (const gen of candidates) {
      const delegate = {
        Ninja: async () => {
          return await this.testHaveCommand('ninja-build') ||
            await this.testHaveCommand('ninja');
        },
        'MinGW Makefiles': async () => {
          return platform === 'win32' && await this.testHaveCommand('make')
            || await this.testHaveCommand('mingw32-make');
        },
        'NMake Makefiles': async () => {
          return platform === 'win32' &&
            await this.testHaveCommand('nmake', ['/?']);
        },
        'Unix Makefiles': async () => {
          return platform !== 'win32' && await this.testHaveCommand('make');
        }
      }[gen.name];
      if (!delegate) {
        const vsMatch = /^(Visual Studio \d{2} \d{4})($|\sWin64$|\sARM$)/.exec(gen.name);
        if (platform === 'win32' && vsMatch) {
          return {
            name: vsMatch[1],
            platform: gen.platform || vsMatch[2],
            toolset: gen.toolset,
          };
        }
        if (gen.name.toLowerCase().startsWith('xcode') && platform === 'darwin') {
          return gen;
        }
        vscode.window.showErrorMessage('Unknown CMake generator "' + gen.name + '"');
        continue;
      }
      if (await delegate.bind(this)()) {
        return gen;
      }
      else {
        log.info(`Build program for generator ${gen.name} is not found. Skipping...`);
      }
    }
    return null;
  }

  /**
   * The main diagnostic collection for this extension. Contains both build
   * errors and cmake diagnostics.
   */
  protected readonly _diagnostics =
      vscode.languages.createDiagnosticCollection('cmake-build-diags');
  public get diagnostics(): vscode.DiagnosticCollection {
    return this._diagnostics;
  }

  /**
   * Toggle on/off highlighting of coverage data in the editor
   */
  public toggleCoverageDecorations() {
    this.showCoverageData = !this.showCoverageData;
  }
  public get showCoverageData(): boolean {
    return this._ctestController.showCoverageData;
  }
  public set showCoverageData(v: boolean) {
    this._ctestController.showCoverageData = v;
  }

  /**
   * The primary build output channel. We use the ThrottledOutputChannel because
   * large volumes of output can make VSCode choke
   */
  protected readonly _channel = new util.ThrottledOutputChannel('CMake/Build');

  /**
   * The workspace cache stores extension state that is convenient to remember
   * between executions. Things like the active variant or enabled environments
   * are stored here so that they may be recalled quickly upon extension
   * restart.
   */
  private readonly _workspaceCachePath = path.join(
      vscode.workspace.rootPath || '~', '.vscode', '.cmaketools.json');
  protected _workspaceCacheContent: util.WorkspaceCache = {};
  protected _writeWorkspaceCacheContent() {
    return writeWorkspaceCache(
        this._workspaceCachePath, this._workspaceCacheContent);
  }

  public async selectLaunchTarget(): Promise<string | null> {
    const executableTargets = this.executableTargets;
    if (!executableTargets) {
      vscode.window.showWarningMessage(this.noExecutablesMessage);
      return null;
    }

    const choices = executableTargets.map(e => ({
      label: e.name,
      description: '',
      detail: e.path,
    }));
    const chosen = await vscode.window.showQuickPick(choices);
    if (!chosen) {
      return null;
    }
    this.currentLaunchTarget = chosen.label;
    return chosen.detail;
  }

  private _ws_server: ws.Server;
  private _http_server: http.Server;

  constructor(protected readonly _context: vscode.ExtensionContext) {
    const editor_server = this._http_server = http.createServer();
    const ready = new Promise((resolve, reject) => {
      editor_server.listen(0, 'localhost', undefined, (err) => {
        if (err)
          reject(err);
        else
          resolve();
      });
    });

    ready.then(() => {
      const websock_server = this._ws_server =
          ws.createServer({server: editor_server});
      websock_server.on('connection', (client) => {
        const sub = this.reconfigured(() => {
          client.send(JSON.stringify({method: 'refreshContent'}));
        });
        client.onclose = () => {
          sub.dispose();
        };
        client.onmessage = (msg) => {
          const data = JSON.parse(msg.data);
          console.log('Got message from editor client', msg);
          const ret = this._handleCacheEditorMessage(data.method, data.params)
                          .then(ret => {
                            client.send(JSON.stringify({
                              id: data.id,
                              result: ret,
                            }));
                          })
                          .catch(e => {
                            client.send(JSON.stringify({
                              id: data.id,
                              error: (e as Error).message,
                            }));
                          });
        };
      });

      this._disposables.push(
          vscode.workspace.registerTextDocumentContentProvider(
              'cmake-cache', new CacheEditorContentProvider(
                                 _context, editor_server.address().port)));
    });


    // We want to rewrite our workspace cache and updare our statusbar whenever
    // the active build variant changes
    this.variants.onActiveVariantCombinationChanged(v => {
      this._workspaceCacheContent.variant = v;
      this._writeWorkspaceCacheContent();
      this._statusBar.buildTypeLabel = v.label;
    });
    // These events are simply to update the statusbar
    this._ctestController.onTestingEnabledChanged(enabled => {
      this._statusBar.ctestEnabled = enabled;
    });
    this._ctestController.onResultsChanged((res) => {
      if (res) {
        this._statusBar.haveTestResults = true;
        this._statusBar.testResults = res;
      } else {
        this._statusBar.haveTestResults = false;
      }
    });
    this._environments.onActiveEnvironmentsChanges(envs => {
      this._statusBar.activeEnvironments = envs;
      this._workspaceCacheContent.activeEnvironments = envs;
      this._writeWorkspaceCacheContent();
    });
    this._disposables.push(this._statusBar);
  }

  public get projectName(): string {
    const entry = this.cacheEntry('CMAKE_PROJECT_NAME');
    if (!entry) {
      return 'Unconfigured';
    }
    return entry.as<string>();
  }

  /**
   * @brief Performs asynchronous extension initialization
   */
  protected async _init(): Promise<CommonCMakeToolsBase> {
    // Setting this will set the string in the statusbar, so we set it here even
    // though it has the correct default value.
    this.defaultBuildTarget = null;

    async.exists(this.mainListFile).then(e => this._statusBar.visible = e);

    this._workspaceCacheContent = await readWorkspaceCache(
        this._workspaceCachePath, {variant: null, activeEnvironments: []});

    if (this._workspaceCacheContent.variant) {
      this.variants.activeVariantCombination =
          this._workspaceCacheContent.variant;
    }

    await this._environments.environmentsLoaded;
    this._statusBar.environmentsAvailable =
        this._environments.availableEnvironments.size !== 0;
    const envs = this._workspaceCacheContent.activeEnvironments || [];
    for (const e of envs) {
      if (this._environments.availableEnvironments.has(e)) {
        this._environments.activateEnvironments(e);
      }
    }

    if (this.isMultiConf && config.buildDirectory.includes('${buildType}')) {
      vscode.window.showWarningMessage(
          'It is not advised to use ${buildType} in the cmake.buildDirectory settings when the generator supports multiple build configurations.');
    }

    // Refresh any test results that may be left aroud from a previous run
    this._ctestController.reloadTests(
        this.sourceDir, this.binaryDir, this.selectedBuildType || 'Debug');

    return this;
  }

  dispose() {
    this._disposables.map(d => d.dispose());
    this._ws_server.close();
    this._http_server.close();
  }

  /**
   * @brief The currently executing child process.
   */
  private _currentChildProcess: Maybe<proc.ChildProcess> = null;
  public get currentChildProcess(): Maybe<proc.ChildProcess> {
    return this._currentChildProcess;
  }
  public set currentChildProcess(v: Maybe<proc.ChildProcess>) {
    this._currentChildProcess = v;
    this._statusBar.isBusy = v !== null;
  }

  /**
   * @brief A property that determines whether we are currently running a job
   * or not.
   */
  public get isBusy(): boolean {
    return !!this.currentChildProcess;
  }

  /**
   * @brief The status message for the status bar.
   *
   * When this value is changed, we update our status bar item to show the
   * statusMessage. This could be something like 'Configuring...',
   * 'Building...' etc.
   */
  public get statusMessage(): string {
    return this._statusBar.statusMessage;
  }
  public set statusMessage(v: string) {
    this._statusBar.statusMessage = v;
  }

  /**
   * Determine if the project is using a multi-config generator
   */
  public get isMultiConf(): boolean {
    const gen = this.activeGenerator;
    return !!gen && util.isMultiConfGenerator(gen);
  }

  /**
   * Shows a QuickPick containing the available build targets.
   */
  public async showTargetSelector(): Promise<string|null> {
    if (!this.targets.length) {
      return (await vscode.window.showInputBox({prompt: 'Enter a target name'})) || null;
    } else {
      const choices = this.targets.map((t): vscode.QuickPickItem => {
        switch (t.type) {
          case 'rich': {
            return {
              label: t.name,
              description: t.targetType,
              detail: t.filepath,
            };
          }
          case 'named': {
            return {
              label: t.name,
              description: '',
            };
          }
        }
      });
      return vscode.window.showQuickPick(choices).then(
          sel => sel ? sel.label : null);
    }
  }

  /**
   * @brief Get the name of the "all" target. This is used as the default build
   * target when none is already specified. We cannot simply use the name 'all'
   * because with Visual Studio the target is named ALL_BUILD.
   */
  public get allTargetName() {
    const gen = this.activeGenerator;
    return (gen && (/Visual Studio/.test(gen) || gen.toLowerCase().includes('xcode'))) ? 'ALL_BUILD' : 'all';
  }

  /**
   * @brief The build type (configuration) which the user has most recently
   * selected.
   *
   * The build type is passed to CMake when configuring and building the
   * project. For multiconf generators, such as visual studio with msbuild,
   * the build type is not determined at configuration time. We need to store
   * the build type that the user wishes to use here so that when a user
   * invokes cmake.build, we will be able to build with the desired
   * configuration. This value is also reflected on the status bar item that
   * the user can click to change the build type.
   */
  public get selectedBuildType(): Maybe<string> {
    const cached = this.variants.activeConfigurationOptions.buildType;
    return cached ? cached : null;
  }

  /**
   * @brief Replace all predefined variable by their actual values in the
   * input string.
   *
   * This method takes care of variables that depend on CMake configuration,
   * such as the built type, etc. All variables that do not need to know
   * of CMake should go to util.replaceVars instead.
   */
  public replaceVars(str: string): string {
    const replacements = [
      ['${buildType}', this.selectedBuildType || 'Unknown']
    ] as [string, string][];
    return util.replaceVars(replacements.reduce(
        (accdir, [needle, what]) => util.replaceAll(accdir, needle, what), str));
  }

  /**
   * @brief Read the source directory from the config
   */
  get sourceDir(): string {
    const dir = this.replaceVars(config.sourceDirectory);
    return util.normalizePath(dir);
  }

  /**
   * @brief Get the path to the root CMakeLists.txt
   */
  public get mainListFile(): string {
    const listfile = path.join(this.sourceDir, 'CMakeLists.txt');
    return util.normalizePath(listfile);
  }

  /**
   * @brief Get the path to the binary dir
   */
  public get binaryDir(): string {
    const dir = this.replaceVars(config.buildDirectory);
    return util.normalizePath(dir, false);
  }

  /**
   * @brief Get the path to the CMakeCache file in the build directory
   */
  public get cachePath(): string {
    const file = path.join(this.binaryDir, 'CMakeCache.txt');
    return util.normalizePath(file);
  }

  /**
   * @brief The default target to build when no target is specified
   */
  private _defaultBuildTarget: string|null = null;
  public get defaultBuildTarget(): string|null {
    return this._defaultBuildTarget;
  }
  public set defaultBuildTarget(v: string|null) {
    this._defaultBuildTarget = v;
    this._statusBar.targetName = v || this.allTargetName;
    this._targetChangedEmitter.fire();
  }

  /**
   * The progress of the currently running task
   */
  private _buildProgress: Maybe<number> = null;
  public get buildProgress(): Maybe<number> {
    return this._buildProgress;
  }
  public set buildProgress(v: Maybe<number>) {
    this._buildProgress = v;
    this._statusBar.progress = v;
  }

  /**
   * The selected target for debugging
   */
  private _currentLaunchTarget: Maybe<string> = null;
  public get currentLaunchTarget(): Maybe<string> {
    return this._currentLaunchTarget;
  }
  public set currentLaunchTarget(v: Maybe<string>) {
    this._currentLaunchTarget = v;
    this._statusBar.launchTargetName = v || '';
  }
  protected _setDefaultLaunchTarget() {
    // Check if the currently selected debug target is no longer a target
    const targets = this.executableTargets;
    if (targets.findIndex(e => e.name === this.currentLaunchTarget) < 0) {
      if (targets.length) {
        this.currentLaunchTarget = targets[0].name;
      } else {
        this.currentLaunchTarget = null;
      }
    }
    // If we didn't have a debug target, set the debug target to the first target
    if (this.currentLaunchTarget === null && targets.length) {
      this.currentLaunchTarget = targets[0].name;
    }
  }

  /**
   * @brief Execute tasks required before doing the build. Returns true if we
   * should continue with the build, false otherwise.
   */
  protected async _prebuild(): Promise<boolean> {
    if (config.clearOutputBeforeBuild) {
      this._channel.clear();
    }

    if (config.saveBeforeBuild &&
        vscode.workspace.textDocuments.some(doc => doc.isDirty)) {
      this._channel.appendLine('[vscode] Saving unsaved text documents...');
      const is_good = await vscode.workspace.saveAll();
      if (!is_good) {
        const chosen = await vscode.window.showErrorMessage<vscode.MessageItem>(
            'Not all open documents were saved. Would you like to build anyway?',
            {
              title: 'Yes',
              isCloseAffordance: false,
            },
            {
              title: 'No',
              isCloseAffordance: true,
            });
        return chosen !== undefined && (chosen.title === 'Yes');
      }
    }
    return true;
  }

  public executeCMakeCommand(
      args: string[],
      options: api.ExecuteOptions = {silent: false, environment: {}},
      parser: util.OutputParser = new util.NullParser):
      Promise<api.ExecutionResult> {
    log.info(`Execute cmake with arguments: ${args}`);
    return this.execute(config.cmakePath, args, options, parser);
  }


  public get executionEnvironmentVariables(): {[key: string]: string} {
    return util.mergeEnvironment(config.environment, this.currentEnvironmentVariables);
  }

  /**
   * @brief Execute a CMake command. Resolves to the result of the execution.
   */
  public execute(
      program: string, args: string[],
      options: api.ExecuteOptions =
          {silent: false, environment: {}, collectOutput: false},
      parser: util.OutputParser = new util.NullParser()):
      Promise<api.ExecutionResult> {
    const silent: boolean = options && options.silent || false;
    const env = util.mergeEnvironment(
        {
          // We set NINJA_STATUS to force Ninja to use the format
          // that we would like to parse
          NINJA_STATUS: '[%f/%t %p] '
        },
        this.executionEnvironmentVariables, options.environment);
    const info = util.execute(
        program, args, env, options.workingDirectory,
        silent ? null : this._channel);
    const pipe = info.process;
    if (!silent) {
      this.currentChildProcess = pipe;
    }

    pipe.stdout.on('line', (line: string) => {
      const progress = parser.parseLine(line);
      if (!silent && progress) {
        this.buildProgress = progress;
      }
    });
    pipe.stderr.on('line', (line: string) => {
      const progress = parser.parseLine(line);
      if (!silent && progress) {
        this.buildProgress = progress;
      }
    });

    pipe.on('close', (retc: number) => {
      // Reset build progress to null to disable the progress bar
      this.buildProgress = null;
      if (parser instanceof BuildParser) {
        parser.fillDiagnosticCollection(this._diagnostics);
      }
      if (silent) {
        return;
      }
      const msg = `${program} exited with status ${retc}`;
      if (retc !== null) {
        vscode.window.setStatusBarMessage(msg, 4000);
        if (retc !== 0) {
          this._statusBar.showWarningMessage(
              `${program} failed with status ${retc
              }. See CMake/Build output for details.`)
        }
      }

      this.currentChildProcess = null;
    });
    return info.onComplete;
  };

  public async jumpToCacheFile(): Promise<Maybe<vscode.TextEditor>> {
    if (!(await async.exists(this.cachePath))) {
      const do_conf = !!(await vscode.window.showErrorMessage(
          'This project has not yet been configured.', 'Configure Now'));
      if (do_conf) {
        if (await this.configure() !== 0) return null;
      }
    }

    vscode.commands.executeCommand(
        'vscode.previewHtml', 'cmake-cache://' + this.cachePath,
        vscode.ViewColumn.Three, 'CMake Cache');

    return null;
  }

  public async cleanRebuild(): Promise<Number> {
    const clean_result = await this.clean();
    if (clean_result) return clean_result;
    return await this.build();
  }

  public install() {
    return this.build('install');
  }

  public clean() {
    return this.build('clean');
  }

  public async buildWithTarget(): Promise<Number> {
    const target = await this.showTargetSelector();
    if (target === null || target === undefined) return -1;
    return await this.build(target);
  }

  public async setDefaultTarget() {
    const new_default = await this.showTargetSelector();
    if (!new_default) return;
    this.defaultBuildTarget = new_default;
  }

  public async setBuildTypeWithoutConfigure(): Promise<boolean> {
    const changed = await this.variants.showVariantSelector();
    if (changed) {
      // Changing the build type can affect the binary dir
      this._ctestController.reloadTests(
          this.sourceDir, this.binaryDir, this.selectedBuildType || 'Debug');
    }
    return changed;
  }

  public async setBuildType(): Promise<Number> {
    const do_configure = await this.setBuildTypeWithoutConfigure();
    if (do_configure) {
      return await this.configure();
    } else {
      return -1;
    }
  }
  public async quickStart(): Promise<Number> {
    if (await async.exists(this.mainListFile)) {
      vscode.window.showErrorMessage(
          'This workspace already contains a CMakeLists.txt!');
      return -1;
    }

    const project_name = await vscode.window.showInputBox({
      prompt: 'Enter a name for the new project',
      validateInput: (value: string): string => {
        if (!value.length) return 'A project name is required';
        return '';
      },
    });
    if (!project_name) return -1;

    const target_type = (await vscode.window.showQuickPick([
      {
        label: 'Library',
        description: 'Create a library',
      },
      {label: 'Executable', description: 'Create an executable'}
    ]));

    if (!target_type) return -1;

    const type = target_type.label;

    const init = [
      'cmake_minimum_required(VERSION 3.0.0)',
      `project(${project_name} VERSION 0.0.0)`,
      '',
      'include(CTest)',
      'enable_testing()',
      '',
      {
        Library: `add_library(${project_name} ${project_name}.cpp)`,
        Executable: `add_executable(${project_name} main.cpp)`,
      }[type],
      '',
      'set(CPACK_PROJECT_NAME ${PROJECT_NAME})',
      'set(CPACK_PROJECT_VERSION ${PROJECT_VERSION})',
      'include(CPack)',
      '',
    ].join('\n');

    if (type === 'Library') {
      if (!(await async.exists(
              path.join(this.sourceDir, project_name + '.cpp')))) {
        await util.writeFile(path.join(this.sourceDir, project_name + '.cpp'), [
          '#include <iostream>',
          '',
          `void say_hello(){ std::cout << "Hello, from ${project_name}!\\n"; }`,
          '',
        ].join('\n'));
      }
    } else {
      if (!(await async.exists(path.join(this.sourceDir, 'main.cpp')))) {
        await util.writeFile(path.join(this.sourceDir, 'main.cpp'), [
          '#include <iostream>',
          '',
          'int main(int, char**)',
          '{',
          '   std::cout << "Hello, world!\\n";',
          '}',
          '',
        ].join('\n'));
      }
    }
    await util.writeFile(this.mainListFile, init);
    const doc = await vscode.workspace.openTextDocument(this.mainListFile);
    await vscode.window.showTextDocument(doc);
    return this.configure();
  }

  public getLaunchTargetInfo() {
    return this.executableTargets.find(e => e.name === this.currentLaunchTarget) || null;
  }

  public async launchTargetProgramPath() {
    const t = this.getLaunchTargetInfo();
    return t ? t.path : t;
  }

  private async _prelaunchTarget(): Promise<api.ExecutableTarget|null> {
    if (!this.executableTargets.length) {
      vscode.window.showWarningMessage(
          'No executable targets are available. Be sure you have included CMakeToolsHelpers in your CMake project.');
      return null;
    }
    const target = this.getLaunchTargetInfo();
    if (!target) {
      vscode.window.showErrorMessage(
          `The current debug target "${this.currentLaunchTarget}" no longer exists. Select a new target to debug.`);
          return null;
    }
    const build_before = config.buildBeforeRun;
    if (!build_before) return target;

    const build_retc = await this.build(target.name);
    if (build_retc !== 0) return null;
    return target;
  }

  public async launchTarget() {
    const target = await this._prelaunchTarget();
    if (!target) return;
    const term = vscode.window.createTerminal(target.name, target.path);
    this._disposables.push(term);
    term.show();
  }

  public async debugTarget(): Promise<void> {
    const target = await this._prelaunchTarget();
    if (!target) return;
<<<<<<< HEAD
    const msvc = this.compilerId ? this.compilerId.includes('MSVC') :
      (this.linkerId ? this.linkerId.includes('MSVC') : false);
    const real_config = {
=======
    const debug_config: vscode.DebugConfiguration = {
>>>>>>> a0e9985b
      name: `Debugging Target ${target.name}`,
      type: msvc ? 'cppvsdbg' : 'cppdbg',
      request: 'launch',
      cwd: '${workspaceRoot}',
      args: [],
      MIMode: process.platform === 'darwin' ? 'lldb' : 'gdb',
    };
    const user_config = config.debugConfig;
    Object.assign(debug_config, user_config);
    debug_config['program'] = target.path;
    await vscode.debug.startDebugging(vscode.workspace.workspaceFolders![0], debug_config);
  }

  public async prepareConfigure(): Promise<string[]> {
    const cmake_cache_path = this.cachePath;

    const args = [] as string[];

    const settings = Object.assign({}, config.configureSettings);
    Object.assign(settings, this.currentEnvironmentSettings || {});

    if (!this.isMultiConf) {
      settings.CMAKE_BUILD_TYPE = this.selectedBuildType;
    }

    settings.CMAKE_EXPORT_COMPILE_COMMANDS = true;

    const variant_options = this.variants.activeConfigurationOptions;
    if (variant_options) {
      Object.assign(settings, variant_options.settings || {});
      if (variant_options.linkage) {
        // Don't set BUILD_SHARED_LIBS if we don't have a specific setting
        settings.BUILD_SHARED_LIBS = variant_options.linkage === 'shared';
      }
    }

    const cmt_dir = path.join(this.binaryDir, 'CMakeTools');
    await util.ensureDirectory(cmt_dir);

    const helpers = path.join(cmt_dir, 'CMakeToolsHelpers.cmake');
    const helper_content = util.replaceAll(
        CMAKETOOLS_HELPER_SCRIPT, '{{{IS_MULTICONF}}}',
        this.isMultiConf ? '1' : '0');
    await util.writeFile(helpers, helper_content);
    const old_path = settings['CMAKE_MODULE_PATH'] as Array<string>|| [];
    settings['CMAKE_MODULE_PATH'] =
        Array.from(old_path).concat([cmt_dir.replace(/\\/g, path.posix.sep)]);

    const init_cache_path =
        path.join(this.binaryDir, 'CMakeTools', 'InitializeCache.cmake');
    const init_cache_content = this._buildCacheInitializer(settings);
    await util.writeFile(init_cache_path, init_cache_content);
    let prefix = config.installPrefix;
    if (prefix && prefix !== '') {
      prefix = this.replaceVars(prefix);
      args.push('-DCMAKE_INSTALL_PREFIX=' + prefix);
    }

    args.push('-C' + init_cache_path);
    args.push(...config.configureArgs);
    return args;
  }

  public async build(target_: Maybe<string> = null): Promise<Number> {
    let target = target_;
    if (!target_) {
      target = this.defaultBuildTarget || this.allTargetName;
    }
    if (!this.sourceDir) {
      vscode.window.showErrorMessage('You do not have a source directory open');
      return -1;
    }

    if (this.isBusy) {
      vscode.window.showErrorMessage(
          'A CMake task is already running. Stop it before trying to build.');
      return -1;
    }

    const cachepath = this.cachePath;
    if (!(await async.exists(cachepath))) {
      const retc = await this.configure();
      if (retc !== 0) {
        return retc;
      }
      // We just configured which may change what the "all" target is.
      if (!target_) {
        target = this.defaultBuildTarget || this.allTargetName;
      }
    }
    if (!target) {
      throw new Error(
          'Unable to determine target to build. Something has gone horribly wrong!');
    }
    const ok = await this._prebuild();
    if (!ok) {
      return -1;
    }
    if (this.needsReconfigure) {
      const retc = await this.configure([], false);
      if (!!retc) return retc;
    }
    // Pass arguments based on a particular generator
    const gen = this.activeGenerator;
    const generator_args = (() => {
      if (!gen)
        return [];
      else if (/(Unix|MinGW) Makefiles|Ninja/.test(gen) && target !== 'clean')
        return ['-j', config.numJobs.toString()];
      else if (/Visual Studio/.test(gen))
        return ['/m', '/property:GenerateFullPaths=true'];
      else
        return [];
    })();
    this._channel.show();
    this.statusMessage = `Building ${target}...`;
    const result = await this.executeCMakeCommand(
        [
          '--build',
          this.binaryDir,
          '--target',
          target,
          '--config',
          this.selectedBuildType || 'Debug',
        ].concat(config.buildArgs)
            .concat(['--'].concat(generator_args).concat(config.buildToolArgs)),
        {
          silent: false,
          environment: config.buildEnvironment,
        },
        (config.parseBuildDiagnostics ?
             new BuildParser(
                 this.binaryDir, this.sourceDir,
                 config.enableOutputParsers,
                 this.activeGenerator) :
             new util.NullParser()));
    this.statusMessage = 'Ready';
    this._statusBar.reloadVisibility();
    return result.retc;
  }

  protected async _preconfigure(): Promise<boolean> {
    if (this.isBusy) {
      vscode.window.showErrorMessage(
          'A CMake task is already running. Stop it before trying to configure.');
      return false;
    }

    if (!this.sourceDir) {
      vscode.window.showErrorMessage('You do not have a source directory open');
      return false;
    }

    const cmake_list = this.mainListFile;
    if (!(await async.exists(cmake_list))) {
      const do_quickstart = !!(await vscode.window.showErrorMessage(
          'You do not have a CMakeLists.txt',
          'Quickstart a new CMake project'));
      if (do_quickstart) await this.quickStart();
      return false;
    }

    // If no build variant has been chosen, ask the user now
    if (!this.variants.activeVariantCombination) {
      const ok = await this.setBuildTypeWithoutConfigure();
      if (!ok) {
        return false;
      }
    }
    this._channel.show();
    return true;
  }

  protected _buildCacheInitializer(
      settings: {[key: string]: (string | number | boolean | string[])}) {
    const initial_cache_content = [
      '# This file is generated by CMake Tools! DO NOT EDIT!',
      'cmake_policy(PUSH)',
      'if(POLICY CMP0053)',
      '   cmake_policy(SET CMP0053 NEW)',
      'endif()',
    ];

    for (const key in settings) {
      let value = settings[key];
      let typestr = 'UNKNOWN';
      if (value === true || value === false) {
        typestr = 'BOOL';
        value = value ? 'TRUE' : 'FALSE';
      }
      else if (typeof(value) === 'string') {
        typestr = 'STRING';
        value = this.replaceVars(value)
        value = util.replaceAll(value, ';', '\\;');
      }
      else if (value instanceof Number || typeof value === 'number') {
        typestr = 'STRING';
      }
      else if (value instanceof Array) {
        typestr = 'STRING';
        value = value.join(';');
      }
      initial_cache_content.push(`set(${key} "${value.toString().replace(
          /"/g,
          '\\"')}" CACHE ${typestr
                } "Variable supplied by CMakeTools. Value is forced." FORCE)`);
    }
    initial_cache_content.push('cmake_policy(POP)');
    return initial_cache_content.join('\n');
  }
  private _handleCacheEditorMessage(
      method: string, params: {[key: string]: any}): Promise<any> {
    switch (method) {
      case 'getEntries': {
        return Promise.resolve(this.allCacheEntries());
      }
      case 'configure': {
        return this.configure(params['args']);
      }
      case 'build': {
        return this.build();
      }
    }
    throw new Error('Invalid method: ' + method);
  }
}<|MERGE_RESOLUTION|>--- conflicted
+++ resolved
@@ -974,13 +974,9 @@
   public async debugTarget(): Promise<void> {
     const target = await this._prelaunchTarget();
     if (!target) return;
-<<<<<<< HEAD
     const msvc = this.compilerId ? this.compilerId.includes('MSVC') :
       (this.linkerId ? this.linkerId.includes('MSVC') : false);
-    const real_config = {
-=======
     const debug_config: vscode.DebugConfiguration = {
->>>>>>> a0e9985b
       name: `Debugging Target ${target.name}`,
       type: msvc ? 'cppvsdbg' : 'cppdbg',
       request: 'launch',
