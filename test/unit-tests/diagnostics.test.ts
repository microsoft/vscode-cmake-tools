/* eslint-disable no-unused-expressions */
import * as chai from 'chai';
import * as chaiAsPromised from 'chai-as-promised';
import * as path from 'path';
import * as vscode from 'vscode';

chai.use(chaiAsPromised);

import { expect } from 'chai';
import * as diags from '@cmt/diagnostics/build';
import { OutputConsumer } from '../../src/proc';
import { ExtensionConfigurationSettings, ConfigurationReader } from '../../src/config';
import { platformPathEquivalent, resolvePath } from '@cmt/util';
import { CMakeOutputConsumer } from '@cmt/diagnostics/cmake';
import { populateCollection } from '@cmt/diagnostics/util';
import { getTestResourceFilePath } from '@test/util';

function feedLines(consumer: OutputConsumer, output: string[], error: string[]) {
    for (const line of output) {
        consumer.output(line);
    }
    for (const line of error) {
        consumer.error(line);
    }
}

suite('Diagnostics', () => {
    let consumer = new CMakeOutputConsumer('dummyPath');
    let build_consumer = new diags.CompileOutputConsumer(new ConfigurationReader({} as ExtensionConfigurationSettings));
    setup(() => {
        // FIXME: SETUP IS NOT BEING CALLED
        consumer = new CMakeOutputConsumer('dummyPath');
        build_consumer = new diags.CompileOutputConsumer(new ConfigurationReader({} as ExtensionConfigurationSettings));
    });
    test('Waring-free CMake output', async () => {
        const cmake_output = [
            '-- Configuring done',
            '-- Generating done',
            '-- Build files have been written to /foo/bar'
        ];
        feedLines(consumer, cmake_output, []);
    });

    test('Parse a warning', () => {
        const error_output = [
            'CMake Warning at CMakeLists.txt:14 (message):',
            '  I am a warning!',
            '',
            ''
        ];
        feedLines(consumer, [], error_output);
        expect(consumer.diagnostics.length).to.eq(1);
        const diag = consumer.diagnostics[0];
        expect(diag.filepath).to.eq('dummyPath/CMakeLists.txt');
        expect(diag.diag.severity).to.eq(vscode.DiagnosticSeverity.Warning);
        expect(diag.diag.source).to.eq('CMake (message)');
        expect(diag.diag.message).to.endsWith('I am a warning!');
        expect(diag.diag.range.start.line).to.eq(13);  // Line numbers are one-based
    });
    test('Parse a deprecation warning', () => {
        const error_output = [
            'CMake Deprecation Warning at CMakeLists.txt:14 (message):',
            '  I am deprecated!',
            '',
            ''
        ];
        feedLines(consumer, [], error_output);
        expect(consumer.diagnostics.length).to.eq(1);
        const diag = consumer.diagnostics[0];
        expect(diag.filepath).to.eq('dummyPath/CMakeLists.txt');
        expect(diag.diag.severity).to.eq(vscode.DiagnosticSeverity.Warning);
        expect(diag.diag.source).to.eq('CMake (message)');
        expect(diag.diag.message).to.endsWith('I am deprecated!');
        expect(diag.diag.range.start.line).to.eq(13);  // Line numbers are one-based
    });
    test('Parse two diags', () => {
        const error_output = [
            'CMake Warning at CMakeLists.txt:14 (message):',
            '  I am a warning!',
            '',
            '',
            '-- Ignore me!',
            '-- Me too',
            'CMake Error at CMakeLists.txt:13 (some_error_function):',
            '  I am an error!',
            '',
            '',
            '-- Extra suff'
        ];
        feedLines(consumer, [], error_output);
        expect(consumer.diagnostics.length).to.eq(2);
        const warning = consumer.diagnostics[0];
        const error = consumer.diagnostics[1];
        expect(warning.diag.severity).to.eq(vscode.DiagnosticSeverity.Warning);
        expect(error.diag.severity).to.eq(vscode.DiagnosticSeverity.Error);
        expect(warning.diag.range.start.line).to.eq(13);
        expect(error.diag.range.start.line).to.eq(12);
        expect(warning.diag.source).to.eq('CMake (message)');
        expect(error.diag.source).to.eq('CMake (some_error_function)');
        expect(warning.diag.message).to.endsWith('I am a warning!');
        expect(error.diag.message).to.endsWith('I am an error!');
    });
    test('Parse diags with call stacks', () => {
        const error_output = [
            'CMake Warning at CMakeLists.txt:15 (message):',
            '  I\'m an inner warning',
            'Call Stack (most recent call first):',
            '  CMakeLists.txt:18 (another_fn)',
            '',
            '',
            '-- Configuring done',
            '-- Generating done'
        ];
        feedLines(consumer, [], error_output);
        expect(consumer.diagnostics.length).to.eq(1);
        const warning = consumer.diagnostics[0];
        expect(warning.diag.severity).to.eq(vscode.DiagnosticSeverity.Warning);
        expect(warning.diag.message).to.endsWith('I\'m an inner warning');
        expect(warning.diag.range.start.line).to.eq(14);
        expect(warning.diag.source).to.eq('CMake (message)');
    });
    test('Parse Author Warnings', () => {
        const error_output = [
            'CMake Warning (dev) at CMakeLists.txt:15 (message):',
            '  I\'m an inner warning',
            'Call Stack (most recent call first):',
            '  CMakeLists.txt:18 (another_fn)',
            'This warning is for project developers.  Use -Wno-dev to suppress it.',
            '',
            '-- Configuring done',
            '-- Generating done'
        ];
        feedLines(consumer, [], error_output);
        expect(consumer.diagnostics.length).to.eq(1);
        const warning = consumer.diagnostics[0];
        expect(warning.diag.severity).to.eq(vscode.DiagnosticSeverity.Warning);
        expect(warning.diag.message).to.endsWith('I\'m an inner warning');
        expect(warning.diag.range.start.line).to.eq(14);
        expect(warning.diag.source).to.eq('CMake (message)');
    });
    test('Populate a diagnostic collection', () => {
        const error_output = [
            'CMake Warning at CMakeLists.txt:14 (message):',
            '  I am a warning!',
            '',
            '',
            '-- Ignore me!',
            '-- Me too',
            'CMake Error at CMakeLists.txt:13 (some_error_function):',
            '  I am an error!',
            '',
            '',
            '-- Extra suff'
        ];
        feedLines(consumer, [], error_output);
        expect(consumer.diagnostics.length).to.eq(2);
        const coll = vscode.languages.createDiagnosticCollection('cmake-tools-test');
        populateCollection(coll, consumer.diagnostics);
        const fullpath = 'dummyPath/CMakeLists.txt';
        expect(coll.has(vscode.Uri.file(fullpath))).to.be.true;
        expect(coll.get(vscode.Uri.file(fullpath))!.length).to.eq(2);
    });

    test('Parsing Apple Clang Diagnostics', () => {
        const lines = [
            '/Users/ruslan.sorokin/Projects/Other/dpi/core/dpi_histogram.h:85:15: warning: comparison of unsigned expression >= 0 is always true [-Wtautological-compare]'
        ];
        feedLines(build_consumer, [], lines);
        expect(build_consumer.compilers.gcc.diagnostics).to.have.length(1);
        const diag = build_consumer.compilers.gcc.diagnostics[0];
        expect(diag.location.start.line).to.eq(84);
        expect(diag.message).to.eq('comparison of unsigned expression >= 0 is always true [-Wtautological-compare]');
        expect(diag.location.start.character).to.eq(14);
        const expected = '/Users/ruslan.sorokin/Projects/Other/dpi/core/dpi_histogram.h';
        expect(platformPathEquivalent(diag.file, expected), `${diag.file} !== ${expected}`).to.be.true;
        expect(diag.severity).to.eq('warning');
        expect(path.posix.normalize(diag.file)).to.eq(diag.file);
        expect(path.posix.isAbsolute(diag.file)).to.be.true;
    });

    test('Parse more GCC diagnostics', () => {
        const lines = [`/Users/Tobias/Code/QUIT/Source/qidespot1.cpp:303:49: error: expected ';' after expression`];
        feedLines(build_consumer, [], lines);
        expect(build_consumer.compilers.gcc.diagnostics).to.have.length(1);
        const diag = build_consumer.compilers.gcc.diagnostics[0];
        const expected = '/Users/Tobias/Code/QUIT/Source/qidespot1.cpp';
        expect(platformPathEquivalent(diag.file, expected), `${diag.file} !== ${expected}`).to.be.true;
        expect(diag.location.start.line).to.eq(302);
        expect(diag.location.start.character).to.eq(48);
        expect(diag.message).to.eq(`expected ';' after expression`);
        expect(diag.severity).to.eq('error');
    });

    test('Parsing fatal error diagnostics', () => {
        const lines = ['/some/path/here:4:26: fatal error: some_header.h: No such file or directory'];
        feedLines(build_consumer, [], lines);
        expect(build_consumer.compilers.gcc.diagnostics).to.have.length(1);
        const diag = build_consumer.compilers.gcc.diagnostics[0];
        expect(diag.location.start.line).to.eq(3);
        expect(diag.message).to.eq('some_header.h: No such file or directory');
        expect(diag.location.start.line).to.eq(3);
        expect(diag.location.start.character).to.eq(25);
        expect(diag.file).to.eq('/some/path/here');
        expect(diag.severity).to.eq('error');
        expect(path.posix.normalize(diag.file)).to.eq(diag.file);
        expect(path.posix.isAbsolute(diag.file)).to.be.true;
    });

    test('Parsing fatal error diagnostics in french', () => {
        const lines = ['/home/romain/TL/test/base.c:2:21: erreur fatale : bonjour.h : Aucun fichier ou dossier de ce type'];
        feedLines(build_consumer, [], lines);
        expect(build_consumer.compilers.gcc.diagnostics).to.have.length(1);
        const diag = build_consumer.compilers.gcc.diagnostics[0];

        expect(diag.location.start.line).to.eq(1);
        expect(diag.message).to.eq('bonjour.h : Aucun fichier ou dossier de ce type');
        expect(diag.location.start.character).to.eq(20);
        expect(diag.file).to.eq('/home/romain/TL/test/base.c');
        expect(diag.severity).to.eq('erreur');
        expect(path.posix.normalize(diag.file)).to.eq(diag.file);
        expect(path.posix.isAbsolute(diag.file)).to.be.true;
    });
    test('Parsing warning diagnostics', () => {
        const lines = ['/some/path/here:4:26: warning: unused parameter \'data\''];
        feedLines(build_consumer, [], lines);
        expect(build_consumer.compilers.gcc.diagnostics).to.have.length(1);
        const diag = build_consumer.compilers.gcc.diagnostics[0];

        expect(diag.location.start.line).to.eq(3);
        expect(diag.message).to.eq('unused parameter \'data\'');
        expect(diag.location.start.character).to.eq(25);
        expect(diag.file).to.eq('/some/path/here');
        expect(diag.severity).to.eq('warning');
        expect(path.posix.normalize(diag.file)).to.eq(diag.file);
        expect(path.posix.isAbsolute(diag.file)).to.be.true;
    });
    test('Parsing warning diagnostics 2', () => {
        const lines = [`/test/main.cpp:21:14: warning: unused parameter ‘v’ [-Wunused-parameter]`];
        feedLines(build_consumer, [], lines);
        expect(build_consumer.compilers.gcc.diagnostics).to.have.length(1);
        const diag = build_consumer.compilers.gcc.diagnostics[0];

        expect(diag.location.start.line).to.eq(20);
        expect(diag.location.start.character).to.eq(13);
        expect(diag.file).to.eq('/test/main.cpp');
        expect(diag.message).to.eq(`unused parameter ‘v’ [-Wunused-parameter]`);
        expect(diag.severity).to.eq('warning');
    });
    test('Parsing warning diagnostics in french', () => {
        const lines = ['/home/romain/TL/test/base.c:155:2: attention : déclaration implicite de la fonction ‘create’'];
        feedLines(build_consumer, [], lines);
        expect(build_consumer.compilers.gcc.diagnostics).to.have.length(1);
        const diag = build_consumer.compilers.gcc.diagnostics[0];

        expect(diag.location.start.line).to.eq(154);
        expect(diag.message).to.eq('déclaration implicite de la fonction ‘create’');
        expect(diag.location.start.character).to.eq(1);
        expect(diag.file).to.eq('/home/romain/TL/test/base.c');
        expect(diag.severity).to.eq('attention');
        expect(path.posix.normalize(diag.file)).to.eq(diag.file);
        expect(path.posix.isAbsolute(diag.file)).to.be.true;
    });
    test('Parsing non-diagnostic', async () => {
        const lines = ['/usr/include/c++/10/bits/stl_vector.h:98:47: optimized: basic block part vectorized using 32 byte vectors'];
        feedLines(build_consumer, [], lines);
        expect(build_consumer.compilers.gcc.diagnostics).to.have.length(1);
        const resolved = await build_consumer.resolveDiagnostics('dummyPath');
        expect(resolved.length).to.eq(0);
    });
    test('Parsing linker error', () => {
        const lines = ['/some/path/here:101: undefined reference to `some_function\''];
        feedLines(build_consumer, [], lines);
        expect(build_consumer.compilers.gcc.diagnostics).to.have.length(1);
        const diag = build_consumer.compilers.gcc.diagnostics[0];

        expect(diag.location.start.line).to.eq(100);
        expect(diag.message).to.eq('undefined reference to `some_function\'');
        expect(diag.file).to.eq('/some/path/here');
        expect(diag.severity).to.eq('error');
        expect(path.posix.normalize(diag.file)).to.eq(diag.file);
        expect(path.posix.isAbsolute(diag.file)).to.be.true;
    });
<<<<<<< HEAD
    test('Parsing linker error in french', () => {
        const lines = ['/home/romain/TL/test/test_fa_tp4.c:9 : référence indéfinie vers « create_automaton_product56 »'];
        feedLines(build_consumer, [], lines);
        expect(build_consumer.compilers.gcc.diagnostics).to.have.length(1);
        const diag = build_consumer.compilers.gcc.diagnostics[0];

        expect(diag.location.start.line).to.eq(8);
        expect(diag.message).to.eq('référence indéfinie vers « create_automaton_product56 »');
        expect(diag.file).to.eq('/home/romain/TL/test/test_fa_tp4.c');
        expect(diag.severity).to.eq('error');
        expect(path.posix.normalize(diag.file)).to.eq(diag.file);
        expect(path.posix.isAbsolute(diag.file)).to.be.true;
    });
=======
>>>>>>> 82d1c6c1
    test('Parsing GHS Diagnostics', () => {
        const lines = [
            '"C:\\path\\source\\debug\\debug.c", line 631 (col. 3): warning #68-D: integer conversion resulted in a change of sign'
        ];
        feedLines(build_consumer, [], lines);
        expect(build_consumer.compilers.ghs.diagnostics).to.have.length(1);
        const diag = build_consumer.compilers.ghs.diagnostics[0];

        expect(diag.location.start.line).to.eq(630);
        expect(diag.message).to.eq('#68-D: integer conversion resulted in a change of sign');
        expect(diag.location.start.character).to.eq(2);
        expect(diag.file).to.eq('C:\\path\\source\\debug\\debug.c');
        expect(diag.severity).to.eq('warning');
        expect(path.win32.normalize(diag.file)).to.eq(diag.file);
        expect(path.win32.isAbsolute(diag.file)).to.be.true;
    });
    test('Parsing GHS Diagnostics At end of source', () => {
        const lines = [
            '"C:\\path\\source\\debug\\debug.c", At end of source: remark #96-D: a translation unit must contain at least one declaration'
        ];
        feedLines(build_consumer, [], lines);
        expect(build_consumer.compilers.ghs.diagnostics).to.have.length(1);
        const diag = build_consumer.compilers.ghs.diagnostics[0];

        expect(diag.location.start.line).to.eq(0);
        expect(diag.message).to.eq('#96-D: a translation unit must contain at least one declaration');
        expect(diag.location.start.character).to.eq(0);
        expect(diag.file).to.eq('C:\\path\\source\\debug\\debug.c');
        expect(diag.severity).to.eq('remark');
        expect(path.win32.normalize(diag.file)).to.eq(diag.file);
        expect(path.win32.isAbsolute(diag.file)).to.be.true;
    });
    test('Parsing GHS Diagnostics fatal error', () => {
        const lines = ['"C:\\path\\source\\debug\\debug.c", line 631 (col. 3): fatal error #68: some fatal error'];
        feedLines(build_consumer, [], lines);
        expect(build_consumer.compilers.ghs.diagnostics).to.have.length(1);
        const diag = build_consumer.compilers.ghs.diagnostics[0];
        expect(diag.location.start.line).to.eq(630);
        expect(diag.message).to.eq('#68: some fatal error');
        expect(diag.location.start.character).to.eq(2);
        expect(diag.file).to.eq('C:\\path\\source\\debug\\debug.c');
        expect(diag.severity).to.eq('error');
        expect(path.win32.normalize(diag.file)).to.eq(diag.file);
        expect(path.win32.isAbsolute(diag.file)).to.be.true;
    });

    test('Parsing DIAB Diagnostics', () => {
        const lines = [
            '"C:\\path\\source\\debug\\debug.c", line 631: warning (dcc:1518): variable i is never used'
        ];
        feedLines(build_consumer, [], lines);
        expect(build_consumer.compilers.diab.diagnostics).to.have.length(1);
        const diag = build_consumer.compilers.diab.diagnostics[0];

        expect(diag.location.start.line).to.eq(630);
        expect(diag.location.start.character).to.eq(0);
        expect(diag.message).to.eq('variable i is never used');
        expect(diag.file).to.eq('C:\\path\\source\\debug\\debug.c');
        expect(diag.code).to.eq('dcc:1518');
        expect(diag.severity).to.eq('warning');
        expect(path.win32.normalize(diag.file)).to.eq(diag.file);
        expect(path.win32.isAbsolute(diag.file)).to.be.true;
    });

    test('Parsing DIAB Diagnostics catastrophic error', () => {
        const lines = [
            '"C:\\path\\source\\debug\\debug.c", line 631: catastrophic error (etoa:5711): cannot open source file "../debug.h"'
        ];
        feedLines(build_consumer, [], lines);
        expect(build_consumer.compilers.diab.diagnostics).to.have.length(1);
        const diag = build_consumer.compilers.diab.diagnostics[0];

        expect(diag.location.start.line).to.eq(630);
        expect(diag.location.start.character).to.eq(0);
        expect(diag.message).to.eq('cannot open source file "../debug.h"');
        expect(diag.file).to.eq('C:\\path\\source\\debug\\debug.c');
        expect(diag.code).to.eq('etoa:5711');
        expect(diag.severity).to.eq('catastrophic error');
        expect(path.win32.normalize(diag.file)).to.eq(diag.file);
        expect(path.win32.isAbsolute(diag.file)).to.be.true;
    });

    test('Parsing DIAB Diagnostics fatal error without line number', () => {
        const lines = [
            '"C:\\path\\source\\debug\\debug.c", fatal error (etoa:1635): License error: FLEXlm error: License server machine is down or not responding.'
        ];
        feedLines(build_consumer, [], lines);
        expect(build_consumer.compilers.diab.diagnostics).to.have.length(1);
        const diag = build_consumer.compilers.diab.diagnostics[0];

        expect(diag.location.start.line).to.eq(0);
        expect(diag.location.start.character).to.eq(0);
        expect(diag.message).to.eq('License error: FLEXlm error: License server machine is down or not responding.');
        expect(diag.file).to.eq('C:\\path\\source\\debug\\debug.c');
        expect(diag.code).to.eq('etoa:1635');
        expect(diag.severity).to.eq('fatal error');
        expect(path.win32.normalize(diag.file)).to.eq(diag.file);
        expect(path.win32.isAbsolute(diag.file)).to.be.true;
    });

    test('No parsing Make errors', () => {
        const lines = [
            `make[2]: *** [CMakeFiles/myApp.dir/build.make:87: CMakeFiles/myApp.dir/app.cpp.o] Error 1`,
            `make[1]: *** [CMakeFiles/Makefile2:68: CMakeFiles/myApp.dir/all] Error 2`,
            `make: *** [Makefile:84 all] Error 2`
        ];
        feedLines(build_consumer, [], lines);
        expect(build_consumer.compilers.gcc.diagnostics).to.have.length(0);
    });

    test('Parse GCC error on line zero', () => {
        const lines = ['/foo.h:66:0: warning: ignoring #pragma comment [-Wunknown-pragmas]'];
        feedLines(build_consumer, [], lines);
        expect(build_consumer.compilers.gcc.diagnostics).to.have.length(1);
        expect(build_consumer.compilers.gcc.diagnostics[0].file).to.eq('/foo.h');
        expect(build_consumer.compilers.gcc.diagnostics[0].location.start.line).to.eq(65);
        expect(build_consumer.compilers.gcc.diagnostics[0].location.start.character).to.eq(0);
    });

    test('Parse MSVC single proc error', () => {
        const lines = [`C:\\foo\\bar\\include\\bar.hpp(67): error C2429: language feature 'init-statements in if/switch' requires compiler flag '/std:c++latest'`];
        feedLines(build_consumer, [], lines);
        expect(build_consumer.compilers.msvc.diagnostics).to.have.length(1);
        expect(build_consumer.compilers.msvc.diagnostics[0].file).to.eq('C:\\foo\\bar\\include\\bar.hpp');
        expect(build_consumer.compilers.msvc.diagnostics[0].location.start.line).to.eq(66);
        expect(build_consumer.compilers.msvc.diagnostics[0].location.start.character).to.eq(0);
    });

    test('Parse MSVC single proc error (older compiler)', () => {
        const lines = [`E:\\CI-Cor-Ready\\study\\reproc\\reproc\\src\\strv.c(13) : error C2143: syntax error : missing ';' before 'type'`];
        feedLines(build_consumer, [], lines);
        expect(build_consumer.compilers.msvc.diagnostics).to.have.length(1);
        expect(build_consumer.compilers.msvc.diagnostics[0].file).to.eq('E:\\CI-Cor-Ready\\study\\reproc\\reproc\\src\\strv.c');
        expect(build_consumer.compilers.msvc.diagnostics[0].location.start.line).to.eq(12);
        expect(build_consumer.compilers.msvc.diagnostics[0].location.start.character).to.eq(0);
    });

    test('Parse MSVC multi proc error', () => {
        const lines = [`12>C:\\foo\\bar\\include\\bar.hpp(67): error C2429: language feature 'init-statements in if/switch' requires compiler flag '/std:c++latest'`];
        feedLines(build_consumer, [], lines);
        expect(build_consumer.compilers.msvc.diagnostics).to.have.length(1);
        expect(build_consumer.compilers.msvc.diagnostics[0].file).to.eq('C:\\foo\\bar\\include\\bar.hpp');
        expect(build_consumer.compilers.msvc.diagnostics[0].location.start.line).to.eq(66);
        expect(build_consumer.compilers.msvc.diagnostics[0].location.start.character).to.eq(0);
    });

    test('Parse IAR error', () => {
        const lines = [
            '      kjfdlkj kfjg;',
            '      ^',
            '"C:\\foo\\bar\\bar.c",147  Error[Pe020]:',
            '          identifier "kjfdlkj" is undefined',
            'a'
        ];
        feedLines(build_consumer, [], lines);
        expect(build_consumer.compilers.iar.diagnostics).to.have.length(1);
        const diagnostic = build_consumer.compilers.iar.diagnostics[0];

        expect(diagnostic.file).to.eq('C:\\foo\\bar\\bar.c');
        expect(diagnostic.location.start.line).to.eq(146);
        expect(diagnostic.location.start.character).to.eq(4);
        expect(diagnostic.code).to.eq('Pe020');
        expect(diagnostic.message).to.eq('identifier "kjfdlkj" is undefined');
        expect(diagnostic.severity).to.eq('error');
    });

    test('Parse IAR fatal error', () => {
        const lines = [
            '  #include <kjlkjl>',
            '                   ^',
            '"C:\\foo\\bar\\test.c",1  Fatal error[Pe1696]: cannot open source',
            '          file "kjlkjl"',
            '            searched: "C:\\Program Files (x86)\\IAR Systems\\Embedded Workbench',
            '                      8.0\\arm\\inc\\"',
            '            current directory: "C:\\Users\\user\\Documents"',
            'Fatal error detected, aborting.'
        ];
        feedLines(build_consumer, [], lines);
        expect(build_consumer.compilers.iar.diagnostics).to.have.length(1);
        const diagnostic = build_consumer.compilers.iar.diagnostics[0];

        expect(diagnostic.file).to.eq('C:\\foo\\bar\\test.c');
        expect(diagnostic.location.start.line).to.eq(0);
        expect(diagnostic.location.start.character).to.eq(17);
        expect(diagnostic.code).to.eq('Pe1696');
        expect(diagnostic.message).to.eq('cannot open source file "kjlkjl"\nsearched: "C:\\Program Files (x86)\\IAR Systems\\Embedded Workbench\n8.0\\arm\\inc\\"\ncurrent directory: "C:\\Users\\user\\Documents"');
        expect(diagnostic.severity).to.eq('error');
    });

    test('Relative file resolution', async () => {
        const project_dir = getTestResourceFilePath('driver/workspace/test_project');
        build_consumer.config.updatePartial({ enabledOutputParsers: [ 'gcc' ] });

        const lines = ['main.cpp:42:42: error: test warning'];
        feedLines(build_consumer, [], lines);
        expect(build_consumer.compilers.gcc.diagnostics).to.have.length(1);

        /* default behavior resolve in build-dir */
        let resolved = await build_consumer.resolveDiagnostics('dummyPath');
        expect(resolved.length).to.eq(1);
        let diagnostic = resolved[0];
        expect(diagnostic.filepath).to.eq('dummyPath/main.cpp');

        /* resolve first path where file exists (fallback on first argument) */
        resolved = await build_consumer.resolveDiagnostics('dummyPath', path.resolve(project_dir, 'build'), project_dir, 'dummyPath2');
        expect(resolved.length).to.eq(1);
        diagnostic = resolved[0];
        expect(diagnostic.filepath).to.eq(resolvePath('main.cpp', project_dir));
    });
});<|MERGE_RESOLUTION|>--- conflicted
+++ resolved
@@ -280,22 +280,6 @@
         expect(path.posix.normalize(diag.file)).to.eq(diag.file);
         expect(path.posix.isAbsolute(diag.file)).to.be.true;
     });
-<<<<<<< HEAD
-    test('Parsing linker error in french', () => {
-        const lines = ['/home/romain/TL/test/test_fa_tp4.c:9 : référence indéfinie vers « create_automaton_product56 »'];
-        feedLines(build_consumer, [], lines);
-        expect(build_consumer.compilers.gcc.diagnostics).to.have.length(1);
-        const diag = build_consumer.compilers.gcc.diagnostics[0];
-
-        expect(diag.location.start.line).to.eq(8);
-        expect(diag.message).to.eq('référence indéfinie vers « create_automaton_product56 »');
-        expect(diag.file).to.eq('/home/romain/TL/test/test_fa_tp4.c');
-        expect(diag.severity).to.eq('error');
-        expect(path.posix.normalize(diag.file)).to.eq(diag.file);
-        expect(path.posix.isAbsolute(diag.file)).to.be.true;
-    });
-=======
->>>>>>> 82d1c6c1
     test('Parsing GHS Diagnostics', () => {
         const lines = [
             '"C:\\path\\source\\debug\\debug.c", line 631 (col. 3): warning #68-D: integer conversion resulted in a change of sign'
