import {readKitsFile, getShellScriptEnvironment} from '@cmt/kit';
import {expect} from '@test/util';
import * as path from 'path';
<<<<<<< HEAD
import * as vscode from 'vscode';
=======
import paths from '@cmt/paths';
import {fs} from '@cmt/pr';
>>>>>>> 82f74146

// tslint:disable:no-unused-expression

const here = __dirname;
function getTestResourceFilePath(filename: string): string {
  return path.normalize(path.join(here, '../../../test/unit-tests', filename));
}

// for safety, ensure we reset the state of the process.env after every test since we're manipulating it in this suite.
const env = {...process.env};

suite('Kits test', async () => {
  teardown(() => {
    process.env = env;
  });

  test('Test load of kit from test file', async () => {
    const kits = await readKitsFile(getTestResourceFilePath('test_kit.json'));
    const names = kits.map(k => k.name);
    expect(names).to.deep.eq([
      'CompilerKit 1',
      'CompilerKit 2',
      'CompilerKit 3 with PreferredGenerator',
      'ToolchainKit 1',
      'ToolchainKit 2',
      'ToolchainKit 3',
      'VSCode Kit 1',
      'VSCode Kit 2',
    ]);
  });

<<<<<<< HEAD
  test('Test use of env var in toolchain kit specified from test file', async () => {
    process.env.CMAKE_TOOLS_TEST_SOME_ENV_VAR = "Test";
    const folderName = vscode.workspace.workspaceFolders ? vscode.workspace.workspaceFolders[0].uri.fsPath : "";
    const kits = await readKitsFile(getTestResourceFilePath('test_kit.json'));

    expect(kits.filter(k => "ToolchainKit 2" === k.name)[0].toolchainFile).to.eq("Test/toolchain.cmake");
    expect(kits.filter(k => "ToolchainKit 3" === k.name)[0].toolchainFile).to.eq(`${folderName}/toolchain.cmake`);
=======
  test('Test load env vars from shell script', async() => {
    const fname_extension = process.platform == 'win32' ? 'bat' : 'sh';
    const fname = `cmake-kit-test-${Math.random().toString()}.${fname_extension}`;
    const script_path = path.join(paths.tmpDir, fname);
    // generate a file with test batch / shell script that sets two env vars
    if (process.platform == 'win32') {
      await fs.writeFile(script_path, `set "TESTVAR12=abc"\r\nset "TESTVAR13=cde"`);
    } else {
      await fs.writeFile(script_path, `export "TESTVAR12=abc"\nexport "TESTVAR13=cde"`);
    }

    const kit = { name: "Test Kit 1", environmentSetupScript: script_path };
    const env_vars = await getShellScriptEnvironment(kit);
    await fs.unlink(script_path);
    expect(env_vars).to.not.be.undefined;

    if (env_vars) {
      const env_vars_arr = Array.from(env_vars);
      // must contain all env vars, not only the ones we defined!
      expect(env_vars_arr.length).to.be.greaterThan(2);
      expect(env_vars_arr).to.deep.include(['TESTVAR12', 'abc']);
      expect(env_vars_arr).to.deep.include(['TESTVAR13', 'cde']);
    }
>>>>>>> 82f74146
  });
});<|MERGE_RESOLUTION|>--- conflicted
+++ resolved
@@ -1,12 +1,9 @@
 import {readKitsFile, getShellScriptEnvironment} from '@cmt/kit';
 import {expect} from '@test/util';
 import * as path from 'path';
-<<<<<<< HEAD
 import * as vscode from 'vscode';
-=======
 import paths from '@cmt/paths';
 import {fs} from '@cmt/pr';
->>>>>>> 82f74146
 
 // tslint:disable:no-unused-expression
 
@@ -38,7 +35,6 @@
     ]);
   });
 
-<<<<<<< HEAD
   test('Test use of env var in toolchain kit specified from test file', async () => {
     process.env.CMAKE_TOOLS_TEST_SOME_ENV_VAR = "Test";
     const folderName = vscode.workspace.workspaceFolders ? vscode.workspace.workspaceFolders[0].uri.fsPath : "";
@@ -46,7 +42,8 @@
 
     expect(kits.filter(k => "ToolchainKit 2" === k.name)[0].toolchainFile).to.eq("Test/toolchain.cmake");
     expect(kits.filter(k => "ToolchainKit 3" === k.name)[0].toolchainFile).to.eq(`${folderName}/toolchain.cmake`);
-=======
+  });
+
   test('Test load env vars from shell script', async() => {
     const fname_extension = process.platform == 'win32' ? 'bat' : 'sh';
     const fname = `cmake-kit-test-${Math.random().toString()}.${fname_extension}`;
@@ -70,6 +67,5 @@
       expect(env_vars_arr).to.deep.include(['TESTVAR12', 'abc']);
       expect(env_vars_arr).to.deep.include(['TESTVAR13', 'cde']);
     }
->>>>>>> 82f74146
   });
 });