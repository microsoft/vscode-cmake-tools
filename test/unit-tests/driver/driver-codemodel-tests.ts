/* eslint-disable no-unused-expressions */
import { CMakeExecutable, getCMakeExecutableInformation } from '@cmt/cmake/cmakeExecutable';
import { ConfigurationReader } from '@cmt/config';
import { ConfigureTrigger } from '@cmt/cmakeTools';
import * as codeModel from '@cmt/drivers/codeModel';
import * as chai from 'chai';
import { expect } from 'chai';
import * as chaiString from 'chai-string';
import * as fs from 'fs';
import * as path from 'path';

chai.use(chaiString);

import { Kit, CMakeGenerator } from '@cmt/kit';
import { CMakeDriver, CMakePreconditionProblemSolver } from '@cmt/drivers/cmakeDriver';
import { CMakeLegacyDriver } from '@cmt/drivers/cmakeLegacyDriver';

const here = __dirname;
function getTestRootFilePath(filename: string): string {
    return path.normalize(path.join(here, '../../../..', filename));
}

function cleanupBuildDir(build_dir: string): boolean {
    fs.rmSync(build_dir, {recursive: true, force: true});
    return !fs.existsSync(build_dir);
}

let driver: CMakeDriver | null = null;

export function makeCodeModelDriverTestsuite(driverName: string, driver_generator: (cmake: CMakeExecutable, config: ConfigurationReader, kit: Kit | null, workspaceFolder: string | null, preconditionHandler: CMakePreconditionProblemSolver, preferredGenerators: CMakeGenerator[]) => Promise<CMakeDriver>) {
    suite(`CMake CodeModel ${driverName} Driver tests`, () => {
        const cmakePath: string = process.env.CMAKE_EXECUTABLE ? process.env.CMAKE_EXECUTABLE : 'cmake';
        const workspacePath: string = 'test/unit-tests/driver/workspace';
        const root = getTestRootFilePath(workspacePath);
        const defaultWorkspaceFolder = getTestRootFilePath('test/unit-tests/driver/workspace/test_project');
        const emptyWorkspaceFolder = getTestRootFilePath('test/unit-tests/driver/workspace/empty_project');
        const sourceOutsideOfWorkspace
            = getTestRootFilePath('test/unit-tests/driver/workspace/source_outside_of_workspace/workspace');

        let kitDefault: Kit;
        if (process.platform === 'win32') {
            kitDefault = {
                name: 'Visual Studio Community 2019',
                visualStudio: 'VisualStudio.16.0',
                visualStudioArchitecture: 'x64',
                preferredGenerator: {name: 'Visual Studio 16 2019', platform: 'x64', toolset: 'host=x64'}
            } as Kit;
        } else {
            kitDefault = { name: 'GCC', compilers: { C: 'gcc', CXX: 'g++' }, preferredGenerator: { name: 'Unix Makefiles' } } as Kit;
        }

        setup(async function (this: Mocha.Context, done) {
            driver = null;

            if (!cleanupBuildDir(path.join(defaultWorkspaceFolder, 'build'))) {
                done('Default build folder still exists');
            }

            if (!cleanupBuildDir(path.join(emptyWorkspaceFolder, 'build'))) {
                done('Empty project build folder still exists');
            }

            if (!cleanupBuildDir(path.join(sourceOutsideOfWorkspace, 'build'))) {
                done('Source-outside-of-workspace project build folder still exists');
            }

            done();
        });

        teardown(async function (this: Mocha.Context) {
            this.timeout(20000);
            if (driver) {
                return driver.asyncDispose();
            }
        });

<<<<<<< HEAD
        async function generateCodeModelForConfiguredDriver(args: string[] = [], workspaceFolder: string = defaultWorkspaceFolder): Promise<null | codemodel_api.CodeModelContent> {
=======
        async function generateCodeModelForConfiguredDriver(args: string[] = [],
            workspaceFolder: string = defaultWorkspaceFolder):
            Promise<null | codeModel.CodeModelContent> {
>>>>>>> 87c934a2
            const config = ConfigurationReader.create();
            const executable = await getCMakeExecutableInformation(cmakePath);

            driver = await driver_generator(executable, config, kitDefault, workspaceFolder, async () => {}, []);
            let code_model: null | codeModel.CodeModelContent = null;
            if (driver && !(driver instanceof CMakeLegacyDriver)) {
                driver.onCodeModelChanged(cm => {
                    code_model = cm;
                });
            }
            expect(await driver.configure(ConfigureTrigger.runTests, args)).to.be.eq(0);
            return code_model;
        }

        test('Test generation of code model with multi configuration like VS', async () => {
            if (process.platform !== 'win32') {
                return;
            }

            const codemodel_data = await generateCodeModelForConfiguredDriver();
            expect(codemodel_data).to.be.not.null;
            expect(codemodel_data!.configurations.length).to.be.eql(4);
        }).timeout(90000);

        test('Test generation of code model with one configuration like make on linux', async () => {
            if (process.platform === 'win32') {
                return;
            }

            const codemodel_data = await generateCodeModelForConfiguredDriver();
            expect(codemodel_data).to.be.not.null;
            expect(codemodel_data!.configurations.length).to.be.eql(1);
        }).timeout(90000);

        test('Test project information', async () => {
            const codemodel_data = await generateCodeModelForConfiguredDriver();
            expect(codemodel_data).to.be.not.null;

            const project = codemodel_data!.configurations[0].projects[0];

            // Test project name
            expect(project.name).to.be.eq('TestBuildProcess');

            // Test location of project source directory
            // Used by tree view to make paths relative
            expect(path.normalize(project.sourceDirectory).toLowerCase())
                .to.eq(path.normalize(path.join(root, 'test_project')).toLowerCase());
        }).timeout(90000);

        test('Test executable target information', async () => {
            const codemodel_data = await generateCodeModelForConfiguredDriver();
            expect(codemodel_data).to.be.not.null;

            const target = codemodel_data!.configurations[0].projects[0].targets.find(t => t.type === 'EXECUTABLE' && t.name === 'TestBuildProcess');
            expect(target).to.be.not.undefined;

            // Test target name used for node label
            expect(target!.name).to.be.eq('TestBuildProcess');
            const executableName = process.platform === 'win32' ? 'TestBuildProcess.exe' : 'TestBuildProcess';
            expect(target!.fullName).to.be.eq(executableName);
            expect(target!.type).to.be.eq('EXECUTABLE');

            // Test location of project source directory
            // used by tree view to make paths relative
            expect(path.normalize(target!.sourceDirectory!).toLowerCase())
                .to.eq(path.normalize(path.join(root, 'test_project')).toLowerCase());

            // Test main source file used in by tree view
            expect(target!.fileGroups).to.be.not.undefined;
            const compile_information = target!.fileGroups!.find(t => !!t.language);

            expect(compile_information).to.be.not.undefined;
            expect(compile_information!.sources).to.include('main.cpp');
        }).timeout(90000);

        test('Test first static library target directory', async () => {
            const codemodel_data = await generateCodeModelForConfiguredDriver();
            expect(codemodel_data).to.be.not.null;

            const target = codemodel_data!.configurations[0].projects[0].targets.find(t => t.type === 'STATIC_LIBRARY');
            expect(target).to.be.not.undefined;

            // Test target name used for node label
            expect(target!.name).to.be.eq('StaticLibDummy');
            const executableName = process.platform === 'win32' ? 'StaticLibDummy.lib' : 'libStaticLibDummy.a';
            expect(target!.fullName).to.be.eq(executableName);
            expect(target!.type).to.be.eq('STATIC_LIBRARY');

            // Test location of project source directory
            // Used by tree view to make paths relative
            expect(path.normalize(target!.sourceDirectory!).toLowerCase())
                .to.eq(path.normalize(path.join(root, 'test_project', 'static_lib_dummy')).toLowerCase());

            // Language
            const compile_information = target!.fileGroups!.find(t => !!t.language);
            expect(compile_information).to.be.not.undefined;
            expect(compile_information!.language).to.eq('CXX');

            // Test main source file
            expect(compile_information!.sources).to.include('info.cpp');
            expect(compile_information!.sources).to.include('test2.cpp');

            // compile flags for file groups
            if (process.platform === 'win32') {
                expect(compile_information!.compileCommandFragments?.join(' ')).to.eq('/DWIN32 /D_WINDOWS /W3 /GR /EHsc /MDd /Zi /Ob0 /Od /RTC1');
            }
        }).timeout(90000);

        test('Test first shared library target directory', async () => {
            const codemodel_data = await generateCodeModelForConfiguredDriver();
            expect(codemodel_data).to.be.not.null;

            const target = codemodel_data!.configurations[0].projects[0].targets.find(t => t.type === 'SHARED_LIBRARY');
            expect(target).to.be.not.undefined;

            // Test target name used for node label
            expect(target!.name).to.be.eq('SharedLibDummy');
            const executableNameRegex
                = process.platform === 'win32' ? /^SharedLibDummy.dll/ : /^libSharedLibDummy.(so|dylib)/;
            expect(target!.fullName).to.match(executableNameRegex);
            expect(target!.type).to.be.eq('SHARED_LIBRARY');

            // Test location of project source directory
            // Used by tree view to make paths relative
            expect(path.normalize(target!.sourceDirectory!).toLowerCase())
                .to.eq(path.normalize(path.join(root, 'test_project', 'shared_lib_dummy')).toLowerCase());

            // Test main source file
            expect(target!.fileGroups).to.be.not.undefined;
            expect(target!.fileGroups![0].sources[0]).to.eq('src/info.c');
            expect(target!.fileGroups![0].defines).contains('TEST_CMAKE_DEFINE');
            expect(target!.fileGroups![0].isGenerated).to.be.false;
            expect(path.normalize(target!.fileGroups![0].includePath![0].path).toLowerCase())
                .to.eq(path.normalize(path.join(root, 'test_project', 'shared_lib_dummy', 'inc')).toLowerCase());

            // Language
            expect(target!.fileGroups![0].language).to.eq('C');

            // compile flags for file groups
            if (process.platform === 'win32') {
                expect(target!.fileGroups![0].compileCommandFragments?.join(' ')).to.eq('/DWIN32 /D_WINDOWS /W3 /MDd /Zi /Ob0 /Od /RTC1');
            }
        }).timeout(90000);

        test('Test cache access', async () => {
            const codemodel_data = await generateCodeModelForConfiguredDriver();
            expect(codemodel_data).to.be.not.null;

            const target = codemodel_data!.configurations[0].projects[0].targets.find(t => t.type === 'UTILITY'
                && t.name === 'runTestTarget');
            expect(target).to.be.not.undefined;

            // maybe could be used to exclude file list from utility targets
            expect(target!.fileGroups![0].isGenerated).to.be.true;
        }).timeout(90000);

        test('Test sysroot access', async () => {
            // This test does not work with VisualStudio.
            // VisualStudio generator does not provide the sysroot in the code model.
            // macOS has separate sysroot variable (see CMAKE_OSX_SYSROOT); this build fails.
            if (process.platform === 'win32' || process.platform === 'darwin') {
                return;
            }

            const codemodel_data = await generateCodeModelForConfiguredDriver(['-DCMAKE_SYSROOT=/tmp']);
            expect(codemodel_data).to.be.not.null;

            const target = codemodel_data!.configurations[0].projects[0].targets.find(t => t.type === 'EXECUTABLE');
            expect(target).to.be.not.undefined;
            expect(target!.sysroot).to.be.eq('/tmp');
        }).timeout(90000);

        test('Test source files outside of workspace root', async () => {
            const project_name: string = 'source_outside_of_workspace';
            const codemodel_data = await generateCodeModelForConfiguredDriver([], sourceOutsideOfWorkspace);
            expect(codemodel_data).to.be.not.null;

            for (const [target_name, target_subdir, sourcefile_name] of [['root_target', '', '../main.cpp'], ['subdir_target', 'subdir', '../../main.cpp']] as const) {
                const target = codemodel_data!.configurations[0].projects[0].targets.find(t => t.type === 'EXECUTABLE'
                    && t.name === target_name);
                expect(target).to.be.not.undefined;

                // Assert correct target names for node labels
                const executableName = target_name + (process.platform === 'win32' ? '.exe' : '');
                expect(target!.fullName).to.be.eq(executableName);

                // Assert correct location of target source directories
                expect(path.normalize(target!.sourceDirectory!).toLowerCase())
                    .to.eq(path.normalize(path.join(root, project_name, 'workspace', target_subdir)).toLowerCase());

                // Assert correct path to source file
                expect(target!.fileGroups).to.be.not.undefined;
                const compile_information = target!.fileGroups!.find(t => !!t.language);
                expect(compile_information).to.be.not.undefined;
                const sources: string[] = [];
                compile_information!.sources.forEach(source => {
                    sources.push(path.normalize(source).toLowerCase());
                });
                expect(sources).to.include(path.normalize(sourcefile_name).toLowerCase());
            }
        }).timeout(90000);
    });
}<|MERGE_RESOLUTION|>--- conflicted
+++ resolved
@@ -74,13 +74,9 @@
             }
         });
 
-<<<<<<< HEAD
-        async function generateCodeModelForConfiguredDriver(args: string[] = [], workspaceFolder: string = defaultWorkspaceFolder): Promise<null | codemodel_api.CodeModelContent> {
-=======
         async function generateCodeModelForConfiguredDriver(args: string[] = [],
             workspaceFolder: string = defaultWorkspaceFolder):
             Promise<null | codeModel.CodeModelContent> {
->>>>>>> 87c934a2
             const config = ConfigurationReader.create();
             const executable = await getCMakeExecutableInformation(cmakePath);
 
