import * as chai from 'chai';
import * as chaiAsPromised from 'chai-as-promised';
import * as path from 'path';

chai.use(chaiAsPromised);

import {expect} from 'chai';
import * as kit from '../../src/kit';
import {fs} from '../../src/pr';

// tslint:disable:no-unused-expression

const here = __dirname;
function getTestRootFilePath(filename: string): string {
  return path.normalize(path.join(here, '../../..', 'test', filename));
}

function getPathWithoutCompilers() {
  if (process.arch == 'win32') {
    return 'C:\\TMP';
  } else {
    return '/tmp';
  }
}

suite('Kits scan test', async () => {
  const fakebin = getTestRootFilePath('fakebin');
  const mingwMakePath = path.join(fakebin, 'mingw32-make');
  const mingwMakePathBackup = path.join(fakebin, 'mingw32-make.bak');

  async function disableMingwMake() { await fs.rename(mingwMakePath, mingwMakePathBackup); }

  teardown(async () => {
    if (await fs.exists(mingwMakePathBackup)) {
      await fs.rename(mingwMakePathBackup, mingwMakePath);
    }
  });

  test('Detect system kits never throws',
       async () => {
         // Don't care about the result, just check that we don't throw during the test
         await kit.scanForKits();
       })
      // Compiler detection can run a little slow
      .timeout(60000);

  test('Detect a GCC compiler file', async () => {
    const compiler = path.join(fakebin, 'gcc-42.1');
    const compkit = await kit.kitIfCompiler(compiler);
    expect(compkit).to.not.be.null;
    expect(compkit!.compilers).has.property('C').equal(compiler);
    expect(compkit!.compilers).to.not.have.property('CXX');
    expect(compkit!.name).to.eq('GCC 42.1');
  });

  test('Detect a GCC cross compiler compiler file', async () => {
    const compiler = path.join(fakebin, 'cross-compile-gcc');
    const compkit = await kit.kitIfCompiler(compiler);
    expect(compkit).to.not.be.null;
    expect(compkit!.compilers).has.property('C').equal(compiler);
    expect(compkit!.compilers).to.not.have.property('CXX');
    expect(compkit!.name).to.eq('GCC for cross-compile 0.2.1000');
  });

  test('Detect a Clang compiler file', async () => {
    const compiler = path.join(fakebin, 'clang-0.25');
    const compkit = await kit.kitIfCompiler(compiler);
    expect(compkit).to.not.be.null;
    expect(compkit!.compilers).has.property('C').eq(compiler);
    expect(compkit!.compilers).to.not.have.property('CXX');
    expect(compkit!.name).to.eq('Clang 0.25');
  });

  test('Detect an Apple-Clang compiler file', async () => {
    const compiler = path.join(fakebin, 'clang-8.1.0');
    const compkit = await kit.kitIfCompiler(compiler);
    expect(compkit).to.not.be.null;
    expect(compkit!.compilers).has.property('C').eq(compiler);
    expect(compkit!.compilers).to.not.have.property('CXX');
    expect(compkit!.name).to.eq('Clang 8.1.0');
  });


  test('Detect an MinGW compiler file on linux', async () => {
    if (process.platform === 'win32')
      return;

    await disableMingwMake();

    const compiler = path.join(fakebin, 'mingw32-gcc');
    const compkit = await kit.kitIfCompiler(compiler);

    expect(compkit).to.not.be.null;
    expect(compkit!.compilers).has.property('C').eq(compiler);
    expect(compkit!.compilers).to.not.have.property('CXX');

    expect(compkit!.name).to.eq('GCC for mingw32 6.3.0');
    expect(compkit!.preferredGenerator).to.be.undefined;
    expect(compkit!.environmentVariables).to.be.undefined;
  });

<<<<<<< HEAD
=======
  // Test is broken, the use of env path has changed
>>>>>>> 41c7dbd8
  test.skip('Detect an MinGW compiler file on windows', async () => {
    if (process.platform !== 'win32')
      return;

    const compiler = path.join(fakebin, 'mingw32-gcc');
    const compkit = await kit.kitIfCompiler(compiler);

    expect(compkit).to.not.be.null;
    expect(compkit!.compilers).has.property('C').eq(compiler);
    expect(compkit!.compilers).to.not.have.property('CXX');

    expect(compkit!.name).to.eq('GCC for mingw32 6.3.0');
    expect(compkit!.preferredGenerator!.name).to.eq('MinGW Makefiles');
    expect(compkit!.environmentVariables!.PATH).include('fakebin');
  });

  test('Detect non-compiler program', async () => {
    const program = path.join(fakebin, 'gcc-666');
    const nil = await kit.kitIfCompiler(program);
    expect(nil).to.be.null;
  });

  test('Detect non existing program', async () => {
    const program = path.join(fakebin, 'unknown');
    const nil = await kit.kitIfCompiler(program);
    expect(nil).to.be.null;
  });

  test('Scan non exisiting dir for kits', async () => {
    const kits = await kit.scanDirForCompilerKits('');
    expect(kits.length).to.eq(0);
  });

  suite('Scan directory', async () => {
    let path_with_compilername = '';
    setup(async () => { path_with_compilername = path.join(fakebin, 'gcc-4.3.2'); });
    teardown(async () => {
      if (await fs.exists(path_with_compilername)) {
        await fs.rmdir(path_with_compilername);
      }
    });
    test('Scan directory with compiler name', async () => {
      await fs.mkdir(path_with_compilername);
      // Scan the directory with fake compilers in it
      const kits = await kit.scanDirForCompilerKits(fakebin);
      expect(kits.length).to.eq(5);
    });

    test('Scan file with compiler name', async () => {
      await fs.writeFile(path_with_compilername, '');
      // Scan the directory with fake compilers in it
      const kits = await kit.scanDirForCompilerKits(fakebin);
      expect(kits.length).to.eq(5);
    });
  });

  suite('Rescan kits', async () => {
    test('check empty kit list if no compilers in path', async () => {
      const partial_path = getPathWithoutCompilers();
      const kits = await kit.scanDirForCompilerKits(partial_path);
      const nonVSKits = kits.filter(item => !!item.visualStudio);
      expect(nonVSKits.length).to.be.eq(0);
    }).timeout(10000);

    test('check fake compilers in kit file', async () => {
      const fakebin_dir = getTestRootFilePath('fakebin');
      const kits = await kit.scanDirForCompilerKits(fakebin_dir);
      expect(kits.length).to.be.eq(5);
      const names = kits.map(k => k.name).sort();
      expect(names).to.deep.eq([
        'Clang 0.25',
        'Clang 8.1.0',
        'GCC 42.1',
        'GCC for cross-compile 0.2.1000',
        'GCC for mingw32 6.3.0'
      ]);
    }).timeout(10000);
  });
});<|MERGE_RESOLUTION|>--- conflicted
+++ resolved
@@ -99,10 +99,7 @@
     expect(compkit!.environmentVariables).to.be.undefined;
   });
 
-<<<<<<< HEAD
-=======
   // Test is broken, the use of env path has changed
->>>>>>> 41c7dbd8
   test.skip('Detect an MinGW compiler file on windows', async () => {
     if (process.platform !== 'win32')
       return;
