--- conflicted
+++ resolved
@@ -30,15 +30,12 @@
 
 suite('CMake-Server-Driver tests', () => {
   const cmakePath: string = process.env.CMAKE_EXECUTABLE? process.env.CMAKE_EXECUTABLE: 'cmake';
-<<<<<<< HEAD
-=======
   const workspacePath: string = 'test/unit-tests/cms-driver/workspace';
   const root = getTestRootFilePath(workspacePath);
   const defaultWorkspaceFolder = getTestRootFilePath('test/unit-tests/cms-driver/workspace/test_project');
   const emptyWorkspaceFolder = getTestRootFilePath('test/unit-tests/cms-driver/workspace/empty_project');
   const badCommandWorkspaceFolder = getTestRootFilePath('test/unit-tests/cms-driver/workspace/bad_command');
 
->>>>>>> 72e32f46
   let kitDefault: Kit;
   if (process.platform === 'win32') {
     kitDefault = {
@@ -73,14 +70,9 @@
     if (!cleanupBuildDir(path.join(emptyWorkspaceFolder, 'build'))) {
       done('Empty project build folder still exists');
     }
-<<<<<<< HEAD
-    if (fs.existsSync(build_dir)) {
-      done('Build folder still exists');
-=======
 
     if (!cleanupBuildDir(path.join(badCommandWorkspaceFolder, 'build'))) {
       done('Bad command build folder still exists');
->>>>>>> 72e32f46
     }
     done();
   });
@@ -116,20 +108,11 @@
   }).timeout(60000);
 
   test('Configure fails', async () => {
-<<<<<<< HEAD
-    const root = getTestRootFilePath('test/unit-tests/cms-driver/workspace');
-    const projectRoot = getTestRootFilePath('test/unit-tests/cms-driver/workspace/bad_command');
-=======
->>>>>>> 72e32f46
-    const config = ConfigurationReader.createForDirectory(root);
-    const executable = await getCMakeExecutableInformation(cmakePath);
-
-    driver = await cms_driver.CMakeServerClientDriver
-<<<<<<< HEAD
-                 .create(executable, config, kitDefault, projectRoot, async () => {}, []);
-=======
+    const config = ConfigurationReader.createForDirectory(root);
+    const executable = await getCMakeExecutableInformation(cmakePath);
+
+    driver = await cms_driver.CMakeServerClientDriver
                  .create(executable, config, kitDefault, badCommandWorkspaceFolder, async () => {}, []);
->>>>>>> 72e32f46
     expect(await driver.cleanConfigure([])).to.be.eq(1);
   }).timeout(90000);
 
@@ -159,20 +142,11 @@
   }).timeout(60000);
 
   test('Throw exception on set kit without preferred generator found', async () => {
-<<<<<<< HEAD
-    const root = getTestRootFilePath('test/unit-tests/cms-driver/workspace');
-    const projectRoot = getTestRootFilePath('test/unit-tests/cms-driver/workspace/test_project');
-=======
->>>>>>> 72e32f46
-    const config = ConfigurationReader.createForDirectory(root);
-    const executable = await getCMakeExecutableInformation(cmakePath);
-
-    driver = await cms_driver.CMakeServerClientDriver
-<<<<<<< HEAD
-                 .create(executable, config, kitDefault, projectRoot, async () => {}, []);
-=======
-                 .create(executable, config, kitDefault, defaultWorkspaceFolder, async () => {}, []);
->>>>>>> 72e32f46
+    const config = ConfigurationReader.createForDirectory(root);
+    const executable = await getCMakeExecutableInformation(cmakePath);
+
+    driver = await cms_driver.CMakeServerClientDriver
+                 .create(executable, config, kitDefault, defaultWorkspaceFolder, async () => {}, []);
 
     await expect(driver.setKit({name: 'GCC'}, [])).to.be.rejectedWith('No usable generator found.');
   }).timeout(90000);
@@ -337,11 +311,6 @@
 
 
   test('Test pre-configured workspace', async () => {
-<<<<<<< HEAD
-    const root = getTestRootFilePath('test/unit-tests/cms-driver/workspace');
-    const projectRoot = getTestRootFilePath('test/unit-tests/cms-driver/workspace/test_project');
-=======
->>>>>>> 72e32f46
     const config = ConfigurationReader.createForDirectory(root);
     const executable = await getCMakeExecutableInformation(cmakePath);
 
@@ -387,11 +356,7 @@
     const executable = await getCMakeExecutableInformation(cmakePath);
 
     driver = await cms_driver.CMakeServerClientDriver
-<<<<<<< HEAD
-                 .create(executable, config, kitDefault, projectRoot, async () => {}, []);
-=======
                        .create(executable, config, kitDefault, defaultWorkspaceFolder, async () => {}, []);
->>>>>>> 72e32f46
     await driver.cleanConfigure(['-DEXTRA_ARGS_TEST=Hallo']);
     expect(driver.cmakeCacheEntries.get('extraArgsEnvironment')!.value).to.be.eq('Hallo');
   }).timeout(90000);
