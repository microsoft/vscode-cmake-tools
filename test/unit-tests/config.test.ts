import {ConfigurationReader, ExtensionConfigurationSettings} from '@cmt/config';
import {expect} from '@test/util';

function createConfig(conf: Partial<ExtensionConfigurationSettings>): ConfigurationReader {
  const ret = new ConfigurationReader({
    autoSelectActiveFolder: false,
    cmakePath: '',
    buildDirectory: '',
    installPrefix: '',
    sourceDirectory: '',
    saveBeforeBuild: true,
    buildBeforeRun: true,
    clearOutputBeforeBuild: true,
    configureSettings: {},
    cacheInit: null,
    preferredGenerators: [],
    generator: '',
    toolset: '',
    platform: '',
    configureArgs: [],
    buildArgs: [],
    buildToolArgs: [],
    parallelJobs: 0,
    ctestPath: '',
    ctest: {
      parallelJobs: 0
    },
    parseBuildDiagnostics: true,
    enabledOutputParsers: [],
    debugConfig: {},
    defaultVariants: {},
    ctestArgs: [],
    ctestDefaultArgs: [],
    environment: {},
    configureEnvironment: {},
    buildEnvironment: {},
    testEnvironment: {},
    mingwSearchDirs: [],
    emscriptenSearchDirs: [],
<<<<<<< HEAD
    copyCompileCommands: '',
=======
    mergedCompileCommands: null,
    copyCompileCommands: null,
>>>>>>> 07c6f281
    configureOnOpen: null,
    configureOnEdit: true,
    skipConfigureIfCachePresent: null,
    useCMakeServer: true,
    cmakeCommunicationMode: 'automatic',
    ignoreKitEnv: false,
    additionalKits: [],
    buildTask: false,
    outputLogEncoding: 'auto',
    enableTraceLogging: false,
    loggingLevel: 'info',
    touchbar: {
      visibility: "default"
    },
    statusbar: {
      advanced: {},
      visibility: "default"
    },
    useCMakePresets: 'never',
    allowCommentsInPresetsFile: false
  });
  ret.updatePartial(conf);
  return ret;
}

suite('[Configuration]', () => {
  test('Create a read from a configuration', () => {
    const conf = createConfig({parallelJobs: 13});
    expect(conf.parallelJobs).to.eq(13);
  });

  test('Update a configuration', () => {
    const conf = createConfig({parallelJobs: 22});
    expect(conf.parallelJobs).to.eq(22);
    conf.updatePartial({parallelJobs: 4});
    expect(conf.parallelJobs).to.eq(4);
  });

  test('Listen for config changes', () => {
    const conf = createConfig({parallelJobs: 22});
    let jobs = conf.parallelJobs;
    expect(jobs).to.eq(22);
    conf.onChange('parallelJobs', j => jobs = j);
    conf.updatePartial({parallelJobs: 3});
    expect(jobs).to.eq(3);
  });

  test('Listen only fires for changing properties', () => {
    const conf = createConfig({parallelJobs: 3});
    let fired = false;
    conf.onChange('parallelJobs', _ => fired = true);
    conf.updatePartial({buildDirectory: 'foo'});
    expect(!fired, 'Event fired when it should not have');
    conf.updatePartial({parallelJobs: 4});
    expect(fired, 'Update event did not fire');
  });

  test('Unchanged values in partial update are unaffected', () => {
    const conf = createConfig({parallelJobs: 5});
    conf.updatePartial({buildDirectory: 'Foo'});
    expect(conf.parallelJobs).to.eq(5);
  });
});<|MERGE_RESOLUTION|>--- conflicted
+++ resolved
@@ -37,12 +37,8 @@
     testEnvironment: {},
     mingwSearchDirs: [],
     emscriptenSearchDirs: [],
-<<<<<<< HEAD
+    mergedCompileCommands: '',
     copyCompileCommands: '',
-=======
-    mergedCompileCommands: null,
-    copyCompileCommands: null,
->>>>>>> 07c6f281
     configureOnOpen: null,
     configureOnEdit: true,
     skipConfigureIfCachePresent: null,
