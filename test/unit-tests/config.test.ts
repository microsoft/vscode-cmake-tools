--- conflicted
+++ resolved
@@ -2,73 +2,12 @@
 import { expect } from '@test/util';
 
 function createConfig(conf: Partial<ExtensionConfigurationSettings>): ConfigurationReader {
-<<<<<<< HEAD
-  const ret = new ConfigurationReader({
-    autoSelectActiveFolder: false,
-    cmakePath: '',
-    buildDirectory: '',
-    installPrefix: '',
-    sourceDirectory: '',
-    saveBeforeBuild: true,
-    buildBeforeRun: true,
-    clearOutputBeforeBuild: true,
-    configureSettings: {},
-    cacheInit: null,
-    preferredGenerators: [],
-    generator: '',
-    toolset: '',
-    platform: '',
-    configureArgs: [],
-    buildArgs: [],
-    buildToolArgs: [],
-    parallelJobs: 0,
-    ctestPath: '',
-    ctest: {
-      parallelJobs: 0
-    },
-    parseBuildDiagnostics: true,
-    enabledOutputParsers: [],
-    debugConfig: {},
-    defaultVariants: {},
-    ctestArgs: [],
-    ctestDefaultArgs: [],
-    environment: {},
-    configureEnvironment: {},
-    buildEnvironment: {},
-    testEnvironment: {},
-    mingwSearchDirs: [],
-    emscriptenSearchDirs: [],
-    mergedCompileCommands: '',
-    copyCompileCommands: '',
-    configureOnOpen: null,
-    configureOnEdit: true,
-    skipConfigureIfCachePresent: null,
-    useCMakeServer: true,
-    cmakeCommunicationMode: 'automatic',
-    ignoreKitEnv: false,
-    additionalKits: [],
-    buildTask: false,
-    outputLogEncoding: 'auto',
-    enableTraceLogging: false,
-    loggingLevel: 'info',
-    touchbar: {
-      visibility: "default"
-    },
-    statusbar: {
-      advanced: {},
-      visibility: "default"
-    },
-    useCMakePresets: 'never',
-    allowCommentsInPresetsFile: false
-  });
-  ret.updatePartial(conf);
-  return ret;
-=======
+
     const ret = new ConfigurationReader({
         autoSelectActiveFolder: false,
         cmakePath: '',
         buildDirectory: '',
-        installPrefix: null,
+        installPrefix: '',
         sourceDirectory: '',
         saveBeforeBuild: true,
         buildBeforeRun: true,
@@ -76,9 +15,9 @@
         configureSettings: {},
         cacheInit: null,
         preferredGenerators: [],
-        generator: null,
-        toolset: null,
-        platform: null,
+        generator: '',
+        toolset: '',
+        platform: '',
         configureArgs: [],
         buildArgs: [],
         buildToolArgs: [],
@@ -99,8 +38,8 @@
         testEnvironment: {},
         mingwSearchDirs: [],
         emscriptenSearchDirs: [],
-        mergedCompileCommands: null,
-        copyCompileCommands: null,
+        mergedCompileCommands: '',
+        copyCompileCommands: '',
         configureOnOpen: null,
         configureOnEdit: true,
         skipConfigureIfCachePresent: null,
@@ -125,7 +64,6 @@
     });
     ret.updatePartial(conf);
     return ret;
->>>>>>> 86fd7751
 }
 
 suite('Configuration', () => {
