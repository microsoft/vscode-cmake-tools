[
<<<<<<< HEAD
    {
        "name": "Test Toolchain",
        "toolchainFile": "${workspaceFolder}\\test-toolchain.cmake"
    },
    {
    "name": "Generator switch test GCC Mingw - Win",
    "compilers": {
      "CXX": "C:\\MinGW\\bin\\g++.exe",
      "C": "C:\\MinGW\\bin\\gcc.exe"
    },
    "preferredGenerator": {
      "name": "MinGW Makefiles"
    },
    "environmentVariables": {
      "PATH": "${env:PATH};C:\\MinGW\\bin"
    }
=======
  {
      "name": "Test Toolchain",
      "toolchainFile": "${workspaceRoot}\\test-toolchain.cmake"
>>>>>>> bb43d60e
  },
  {
  "name": "Generator switch test GCC Mingw - Win",
  "compilers": {
    "CXX": "C:\\MinGW\\bin\\g++.exe",
    "C": "C:\\MinGW\\bin\\gcc.exe"
  },
  "preferredGenerator": {
    "name": "MinGW Makefiles"
  },
  "environmentVariables": {
    "PATH": "${env:PATH};C:\\MinGW\\bin"
  }
},
{
  "name": "Generator switch test GCC Ninja - Win",
  "compilers": {
    "CXX": "C:\\MinGW\\bin\\g++.exe",
    "C": "C:\\MinGW\\bin\\gcc.exe"
  },
  "preferredGenerator": {
    "name": "Ninja"
  }
} ,
{
  "name": "Generator switch test GCC no generator - Win",
  "compilers": {
    "CXX": "C:\\MinGW\\bin\\g++.exe",
    "C": "C:\\MinGW\\bin\\gcc.exe"
  }
} ,
  {
  "name": "Generator switch test GCC Make",
  "compilers": {
    "CXX": "g++",
    "C": "gcc"
  },
  "preferredGenerator": {
    "name": "Unix Makefiles"
  }
},
{
  "name": "Generator switch test GCC Ninja",
  "compilers": {
    "CXX": "g++",
    "C": "gcc"
  },
  "preferredGenerator": {
    "name": "Ninja"
  }
},
{
  "name": "Generator switch test GCC no generator",
  "compilers": {
    "CXX": "g++",
    "C": "gcc"
  }
}
]<|MERGE_RESOLUTION|>--- conflicted
+++ resolved
@@ -1,28 +1,9 @@
 [
-<<<<<<< HEAD
-    {
-        "name": "Test Toolchain",
-        "toolchainFile": "${workspaceFolder}\\test-toolchain.cmake"
-    },
-    {
-    "name": "Generator switch test GCC Mingw - Win",
-    "compilers": {
-      "CXX": "C:\\MinGW\\bin\\g++.exe",
-      "C": "C:\\MinGW\\bin\\gcc.exe"
-    },
-    "preferredGenerator": {
-      "name": "MinGW Makefiles"
-    },
-    "environmentVariables": {
-      "PATH": "${env:PATH};C:\\MinGW\\bin"
-    }
-=======
-  {
-      "name": "Test Toolchain",
-      "toolchainFile": "${workspaceRoot}\\test-toolchain.cmake"
->>>>>>> bb43d60e
-  },
-  {
+{
+  "name": "Test Toolchain",
+  "toolchainFile": "${workspaceFolder}\\test-toolchain.cmake"
+},
+{
   "name": "Generator switch test GCC Mingw - Win",
   "compilers": {
     "CXX": "C:\\MinGW\\bin\\g++.exe",
