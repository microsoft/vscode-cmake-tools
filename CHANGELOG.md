# What's New?

## 1.21

<<<<<<< HEAD
Improvements:

- Add name de-mangling for C++ symbols in the Test Explorer view when running tests with coverage. [#4340](https://github.com/microsoft/vscode-cmake-tools/pull/4340) [@rjaegers](https://github.com/rjaegers)
=======
Features:

- Add an option to specify the launch target for debugging CTest tests. [#4273](https://github.com/microsoft/vscode-cmake-tools/pull/4273)

Improvements:

- No longer convert paths on lowercase on MacOS to enable cpp tools to resolve them. [#4325](https://github.com/microsoft/vscode-cmake-tools/pull/4325) [@tringenbach](https://github.com/tringenbach)

Bug Fixes:

- Fix bug that makes `Configure Task` lists only first folder in workspace. [#3232](https//github.com/microsoft/vscode-cmake-tools/issues/3232)
- Fix displaying "Go to Test" in the Test Explorer when the DEF_SOURCE_LINE property is set, but there is no backtrace information present. [4321](https://github.com/microsoft/vscode-cmake-tools/pull/4321) [@rjaegers](https://github.com/rjaegers)
- Fix gnuld error parsing false positive on make errors, false negative due to trailing \r, and false parsing of new "multiple definitions" error [#2864](https://github.com/microsoft/vscode-cmake-tools/issues/2864) [@0xemgy](https://github.com/0xemgy)
>>>>>>> 7bbf2616

## 1.20.53

Improvements:

- Add notification suggesting users to uninstall twxs.cmake now that we have built-in Language Services. [#4288](https://github.com/microsoft/vscode-cmake-tools/issues/4288)
- Add templates for feature and documentation requests. [#4334](https://github.com/microsoft/vscode-cmake-tools/issues/4334)

Bug Fixes:

- Fix regression where we weren't properly expanding copyCompileCommands path. [#4294](https://github.com/microsoft/vscode-cmake-tools/issues/4294)

## 1.20.52

Features:

- Add support for Presets v9, which enables more macro expansion for the `include` field. [#3946](https://github.com/microsoft/vscode-cmake-tools/issues/3946)
- Add support to configure default folder in workspace setting. [#1078](https://github.com/microsoft/vscode-cmake-tools/issues/1078)
- Add support to configure default folder in workspace setting. [#1078](https://github.com/microsoft/vscode-cmake-tools/issues/1078) [@sanore](https://github.com/sanore)
- Add support for processing LCOV based coverage info files when tests are
  executed. This adds test execution type, "Run with coverage", on the `ctest`
  section of the Testing tab.
  [#4040](https://github.com/microsoft/vscode-cmake-tools/issues/4040)
- Add basic CMake language services: quick hover and completions for CMake built-ins. [PR #4204](https://github.com/microsoft/vscode-cmake-tools/pull/4204)
- Add an option to scan kits from a folder. [#4191](https://github.com/microsoft/vscode-cmake-tools/pull/4191) [@std-microblock](https://github.com/std-microblock)

Improvements:

- Add ability to pass custom target to "CMake: Build Target" command as argument. [#3598](https://github.com/microsoft/vscode-cmake-tools/issues/3598) [@hippo91](https://github.com/hippo91)
- Fix "Unable to resolve configuration with compilerPath" issue for Swift. [#4097](https://github.com/microsoft/vscode-cmake-tools/issues/4097)
- Ensure that any uses of `proc.spawn` work, especially for .bat and .cmd files, due to VS Code updating to Node 20. [#4037](https://github.com/microsoft/vscode-cmake-tools/issues/4037)
- Fix "Test output isn't visible when failed" and also mark skipped tests as so. [#4116](https://github.com/microsoft/vscode-cmake-tools/issues/4116) [@redstrate](https://github.com/redstrate)
- Ensure that stopping tests actually forces the tests to stop running. [#2095](https://github.com/microsoft/vscode-cmake-tools/issues/2095)
- Retire the Show Options Moved Notification [#4039](https://github.com/microsoft/vscode-cmake-tools/issues/4039)
- Improve the pinned commands experience by defaulting settings and using VS Code state rather than modifying user settings. [#3977](https://github.com/microsoft/vscode-cmake-tools/issues/3977)
- Skip project building in the CTest test explorer when `cmake.buildBeforeRun` is set to `false`. [#4241](https://github.com/microsoft/vscode-cmake-tools/pull/4241) [@Dabsunter](https://github.com/Dabsunter)
- Improve consistency in key bindings. [#4124](https://github.com/microsoft/vscode-cmake-tools/issues/4124) [@alex20230721](https://github.com/alex20230721)

Bug Fixes:

- Fix issue where files don't show up in the outline if any in the group are generated. [#4099](https://github.com/microsoft/vscode-cmake-tools/issues/4099)
- Fix issue where setting test suite delimiter prevent execution of all tests. [#4092](https://github.com/microsoft/vscode-cmake-tools/issues/4092) [@hippo91](https://github.com/hippo91)
- Fix our setting of `isUserPreset` for presets, only set it to `true` if it's defined in a user presets file. [#4059](https://github.com/microsoft/vscode-cmake-tools/issues/4059)
- Fix issue where duplicate presets are being listed in dropdown. [#4104](https://github.com/microsoft/vscode-cmake-tools/issues/4104)
- Ensure that we're sanitizing paths for `cmake.copyCompileCommands`. [#3874](https://github.com/microsoft/vscode-cmake-tools/issues/3874)
- Ensure that tests are updated after a build. [#4148](https://github.com/microsoft/vscode-cmake-tools/pull/4148)
- Fix various GCC compiler errors and GCC linker errors not showing up in Problems View [#2864](https://github.com/microsoft/vscode-cmake-tools/issues/2864) [@0xemgy](https://github.com/0xemgy)
- Fix reloading presets when included files are changed or renamed and updated. [#3963](https://github.com/microsoft/vscode-cmake-tools/issues/3963)
- Fix the usage of toolset and archiecture in presets without generator set. [#4181](https://github.com/microsoft/vscode-cmake-tools/issues/4181)
- Fix compilation database path comparison with the `cmake.copyCompileCommands` that could otherwise overwrite that file. [#4207](https://github.com/microsoft/vscode-cmake-tools/issues/4207) [@k0zmo](https://github.com/k0zmo)
- Fix parsing of CMakeUserPresets.json containing configure preset that is referenced in workflow preset. [#4202](https://github.com/microsoft/vscode-cmake-tools/pull/4202) [@nikobockerman](https://github.com/nikobockerman)
- Fix auto select active project corner case. [#4146](https://github.com/microsoft/vscode-cmake-tools/issues/4146) Contributed by STMicroelectronics
- Fix issue where starting a CMake Configure with CMake Debugger while there was already a configure process running left a debug session going without a way to stop it. [#4230](https://github.com/microsoft/vscode-cmake-tools/issues/4230)

## 1.19.52

Improvements:

- Update signing to support VSCode extension signing. [#4055](https://github.com/microsoft/vscode-cmake-tools/pull/4055)

## 1.19.51

Bug Fixes:

- Fix generator and preferredGenerator logic. [#4031](https://github.com/microsoft/vscode-cmake-tools/issues/4031), [#4005](https://github.com/microsoft/vscode-cmake-tools/issues/4005), [#4032](https://github.com/microsoft/vscode-cmake-tools/issues/4032)

## 1.19.50

Bug Fixes:

- Fix env expansion of all variables (toolchainFile, etc.) in presets. [#4019](https://github.com/microsoft/vscode-cmake-tools/issues/4019)
- Fix issues with inheritance and presets. [#4023](https://github.com/microsoft/vscode-cmake-tools/issues/4023)

## 1.19.49

Features:

- Add setting `cmake.useVsDeveloperEnvironment` to allow for more user control on when the Visual Studio Developer Enviornment is attempted to be added to the CMake Presets environment. [#3892](https://github.com/microsoft/vscode-cmake-tools/pull/3892)

Improvements:

- Add `Unspecified` option for selecting a kit variant to allow CMake itself to select the build type. [#3821](https://github.com/microsoft/vscode-cmake-tools/issues/3821)
- Skip loading variants when using CMakePresets. [#3300](https://github.com/microsoft/vscode-cmake-tools/issues/3300)
- Resolve diagnostics files relative to workspace and build directory, fixes [#1401](https://github.com/microsoft/vscode-cmake-tools/issues/1401) [@fargies](https://github.com/fargies)
- Add setting to only show the cmake log on target failure. [#3785](https://github.com/microsoft/vscode-cmake-tools/pull/3785) [@stepeos](https://github.com/stepeos)
- Preset expansion occurs on `CMakePresets.json` or `CMakeUserPresets.json` save, and if there are no errors the expanded presets are cached. The VS Developer Environment will only be applied to a preset if it is selected. Expansion errors will show in the problems panel and preset files with errors will be invalid, and any presets they contain cannot be used. [#3905](https://github.com/microsoft/vscode-cmake-tools/pull/3905)
- Remove pop-ups asking to configure, default `cmake.configureOnOpen` to `true`. [#3967](https://github.com/microsoft/vscode-cmake-tools/pull/3967)

Bug Fixes:

- Attempt to fix stringifying the extension context. [#3797](https://github.com/microsoft/vscode-cmake-tools/issues/3797)
- Fix issue where `cmake.preferredGenerators` wasn't falling back to the next entry when the first entry didn't exist. [#2709](https://github.com/microsoft/vscode-cmake-tools/issues/2709)
- Potential fix for attempting to load a non-variants file as a variants file and throwing a parse exception. [#3727](https://github.com/microsoft/vscode-cmake-tools/issues/3727)
- Fix issue where `cmakeUserPresets.json` not showing up in project outline. [#3832](https://github.com/microsoft/vscode-cmake-tools/issues/3832)
- Fix edge case where parsing tests fails when additional output is printed before tests json. [#3750](https://github.com/microsoft/vscode-cmake-tools/issues/3750)
- Fix issue where `Configure with CMake Debugger` fails on restart because the previously used pipe to CMake Debugger is no longer available. [#3582](https://github.com/microsoft/vscode-cmake-tools/issues/3582)
- Fix custom kit PATH being overriden. [#3849](https://github.com/microsoft/vscode-cmake-tools/issues/3849)
- Fix debug variables being overriden. [#3806](https://github.com/microsoft/vscode-cmake-tools/issues/3806)
- Fix issue in Quick Start where a C file was generated in place of a C++ file. [#3856](https://github.com/microsoft/vscode-cmake-tools/issues/3856)
- Fix custom build tasks not showing up. [#3622](https://github.com/microsoft/vscode-cmake-tools/issues/3622)
- Fix the bug where if a relative path specified for `installDir`, it is not calculated relative to the source directory, which is how it should be according to the CMake `installDir` docs [here](https://cmake.org/cmake/help/latest/manual/cmake-presets.7.html#configure-preset). [#3871](https://github.com/microsoft/vscode-cmake-tools/issues/3871)
- Fix issue with CMakeLists.txt depth search. [#3901](https://github.com/microsoft/vscode-cmake-tools/issues/3901)
- Fix localized file path for schema files. [#3872](https://github.com/microsoft/vscode-cmake-tools/issues/3872)
- Disable annoy and invalid extenion message about fix windows sdk for MSVC 2022. [#3837](https://github.com/microsoft/vscode-cmake-tools/pull/3837)
- Fix re-using a terminal for launching even when the environment has changed. [#3478](https://github.com/microsoft/vscode-cmake-tools/issues/3478)
- Fix our keybindings for debug and run without debugging to better match VS Code. [#3507](https://github.com/microsoft/vscode-cmake-tools/issues/3507)
- Allow success recovery in the configure precondition handler. [#3554](https://github.com/microsoft/vscode-cmake-tools/issues/3554)
- Prevent second configure after `QuickStart` if the `automaticReconfigure` setting is enabled. [#3910](https://github.com/microsoft/vscode-cmake-tools/issues/3910)
- Set usepresets context after manually creating a CMakePresets.json/CMakeUserPresets.json or using QuickStart to create it. [#3854](https://github.com/microsoft/vscode-cmake-tools/issues/3854)
- Only do special handling of `~` for code model reply path on linux. [#3957](https://github.com/microsoft/vscode-cmake-tools/issues/3957)
- Fix issues with expanding unnecessary environment variables and incorrectly saving preset environments to cache. Also fixes expansion error reporting issue with not checking for an invalid Configure preset in other types of presets. [#3961](https://github.com/microsoft/vscode-cmake-tools/issues/3961) & [#1841](https://github.com/microsoft/vscode-cmake-tools/issues/1841)

## 1.18.44

Bug Fixes:

- Infrastructure fixes.

## 1.18.43

Features:

- Upgrade `cmake_minimum_required` version 3.0.0 -> 3.5.0. [#3793](https://github.com/microsoft/vscode-cmake-tools/issues/3793)

Improvements:

- Add setting for deleting entire build dir when clean configuring. [#3515](https://github.com/microsoft/vscode-cmake-tools/issues/3515)

Bug Fixes:

- Fix issue "Logs are unavailable when running tests from the Test Explorer" and display properly the test output. [#3140](https://github.com/microsoft/vscode-cmake-tools/issues/3140)
- Fix issue with "Test Results Not Found" when `cmake.ctest.allowParallelJobs` is disabled. [#3798](https://github.com/microsoft/vscode-cmake-tools/issues/3798)
- Update localized strings for Project Status UI and quick pick dropdowns. [#3803](https://github.com/microsoft/vscode-cmake-tools/issues/3803), [#3802](https://github.com/microsoft/vscode-cmake-tools/issues/3802)
- Fix issue where new presets couldn't inherit from presets in CmakeUserPresets.json. These presets are now added to CmakeUserPresets.json instead of CmakePresets.json. [#3725](https://github.com/microsoft/vscode-cmake-tools/issues/3725)
- Fix issue where CMakeTools does not recheck CMake Path to see if user installed CMake after launching VS Code. [3811](https://github.com/microsoft/vscode-cmake-tools/issues/3811)
- Fix issue where `cmake.buildToolArgs` was sometimes applied incorrectly when presets are used. [#3754](https://github.com/microsoft/vscode-cmake-tools/issues/3754)
- Fix issue where `preferredGenerator.platform` and `preferredGenerator.toolset` wasn't being compared between the old and new kit to trigger a clean configure on a kit selection change. [#2699](https://github.com/microsoft/vscode-cmake-tools/issues/2699)
- Still allow for users to add `--warn-unused-cli`. Now instead of overriding, it will remove our default `--no-warn-unused-cli`. [#1090](https://github.com/microsoft/vscode-cmake-tools/issues/1090)
- Ensure `useCMakePresets` context is set after making a CMakePreset.json with `Quick Start`. [#3734](https://github.com/microsoft/vscode-cmake-tools/issues/3734)

## 1.18.42

Bug Fixes:
- Fix schema validation for `$schema`. [#3809](https://github.com/microsoft/vscode-cmake-tools/pull/3809)
- Fix tests having too long of a command-line. [#3814](https://github.com/microsoft/vscode-cmake-tools/pull/3814)

## 1.18.41
Features:

- Add the possibility to open the current build directory in the Explorer. [#1451](https://github.com/microsoft/vscode-cmake-tools/issues/1451)
- Add support for CMakePresets V7 and V8. [#3549](https://github.com/microsoft/vscode-cmake-tools/issues/3549)
- Update `api.ts` to add the `onSelectedConfigurationChanged` event. [#3671](https://github.com/microsoft/vscode-cmake-tools/pull/3671) [@OrkunTokdemir](https://github.com/OrkunTokdemir)
- Improve CMake QuickStart by allowing the user to dynamically create a CMakePresets.json file. [#3649](https://github.com/microsoft/vscode-cmake-tools/issues/3649)

Improvements:

- Allow ctests to run in parallel when launched through the Test Explorer. [#3122](https://github.com/microsoft/vscode-cmake-tools/issues/3322)
- Properly set up environment for MSYS toolchains. [#2447](https://github.com/microsoft/vscode-cmake-tools/issues/2447) [@Steelskin](https://github.com/Steelskin)
- Allow for users to add `--warn-unused-cli`. This will override our default `--no-warn-unused-cli`. [#1090](https://github.com/microsoft/vscode-cmake-tools/issues/1090)
- Add option to disable kit scan by default when a kit isn't selected. [#1461](https://github.com/microsoft/vscode-cmake-tools/issues/1461)
- Show cmake output when version probe fails. [#3650](https://github.com/microsoft/vscode-cmake-tools/issues/3650)
- Improve various settings scopes [#3601](https://github.com/microsoft/vscode-cmake-tools/issues/3601)
- Refactor the Project Outline view to show a flat list of targets [#491](https://github.com/microsoft/vscode-cmake-tools/issues/491), [#3684](https://github.com/microsoft/vscode-cmake-tools/issues/3684)
- Add the ability to pin CMake Commands to the sidebar [#2984](https://github.com/microsoft/vscode-cmake-tools/issues/2984) & [#3296](https://github.com/microsoft/vscode-cmake-tools/issues/3296)
- Add support for variable expansion in `debugConfig.environment` [#3711](https://github.com/microsoft/vscode-cmake-tools/issues/3711)
- Add the ability to debug install targets [#532](https://github.com/microsoft/vscode-cmake-tools/issues/532)
- Add a "Don't Show Again" option in the select CMakeLists.txt.
- Log error statement if the environmentSetupScript fails. [#3566](https://github.com/microsoft/vscode-cmake-tools/issues/3566)
- Sort CMakeLists.txt by depth during selection [#3789](https://github.com/microsoft/vscode-cmake-tools/pull/3789) [@jmigual](https://github.com/jmigual)
- [Experiment] Improve CMake Tools experience when opening a folder [#3588](https://github.com/microsoft/vscode-cmake-tools/issues/3588)

Bug Fixes:
- Fix localization issue in package.json. [#3616](https://github.com/microsoft/vscode-cmake-tools/issues/3616)
- Remove incorrect validation which was breaking references from CMakeUserPresets to CMakePresets. [#3636](https://github.com/microsoft/vscode-cmake-tools/issues/3636)
- Fix 'Debug Test' from 'Test explorer' results in 'launch: property 'program' is missing or empty'. [#3280](https://github.com/microsoft/vscode-cmake-tools/issues/3280)
- Fix "Go to source" in Testing activity + test panel without function. [#3362](https://github.com/microsoft/vscode-cmake-tools/issues/3362)
- Remove an un-implemented "internal" command. [#3596](https://github.com/microsoft/vscode-cmake-tools/issues/3596)
- Fix incorrect test output. [#3591](https://github.com/microsoft/vscode-cmake-tools/issues/3591)
- Fix issue where our searching for cl and ninja was repeatedly unnecessarily, impacting performance. [#3633](https://github.com/microsoft/vscode-cmake-tools/issues/3633)
- Fix preset environment issue. [#3657](https://github.com/microsoft/vscode-cmake-tools/issues/3657)
- Fix invocation of vcvarsall.bat script argument for targetArch. [#3672](https://github.com/microsoft/vscode-cmake-tools/issues/3672)
- Ensure that we support ${workspaceFolder} when initializing cmake information. [#3658](https://github.com/microsoft/vscode-cmake-tools/issues/3658)
- Fix issue where correcting `cmake.cmakePath` is still broken. [#3570](https://github.com/microsoft/vscode-cmake-tools/issues/3570)
- Fix CMakePresets.json schema validation. [#3651](https://github.com/microsoft/vscode-cmake-tools/issues/3651)
- Update what we use to create the workspace browse configuration to pass to cpp tools by filtering out extra file groups that are generated. [#3729](https://github.com/microsoft/vscode-cmake-tools/issues/3729)
- Fix issue where `cmake.cacheInit` isn't supporting absolute path in environment variables. [#2777](https://github.com/microsoft/vscode-cmake-tools/issues/2777)

## 1.17.17

Bug Fixes:

- Fix the regression for inheritance of cache variables and other inheritable fields. [#3603](https://github.com/microsoft/vscode-cmake-tools/issues/3603)

## 1.17.16

Bug Fixes:

- Fix an issue where we weren't able to run tests when not using Presets. [#3589](https://github.com/microsoft/vscode-cmake-tools/issues/3589)
- Fix the order of preference for CMake Presets `inherit` field. [#3594](https://github.com/microsoft/vscode-cmake-tools/issues/3594)

## 1.17.15

Features:

- Update `api.ts` to add the `getActiveFolderPath` method. [#3528](https://github.com/microsoft/vscode-cmake-tools/pull/3528) [@Kemaweyan](https://github.com/Kemaweyan)
- Add a setting that allows users to enable/disable the Test Explorer integration. [#3145](https://github.com/microsoft/vscode-cmake-tools/issues/3145)
- Add support for CMake Presets V6 (package presets to run CPack and workflow presets). [#2871](https://github.com/microsoft/vscode-cmake-tools/issues/2871)
- Add support for pinning CMake commands to the side bar. [#3296](https://github.com/microsoft/vscode-cmake-tools/issues/3296)

Improvements:

- Improve when the "Configure with Debugger" popup appears and allow for "Do Not Show Again". [#3343](https://github.com/microsoft/vscode-cmake-tools/issues/3343)
- Add option to disable "Not all open documents were saved" popup. [#2889](https://github.com/microsoft/vscode-cmake-tools/issues/2889)
- Allow overriding of CMakePresets cache variables and arguments. [#1836](https://github.com/microsoft/vscode-cmake-tools/issues/1836)
- Improve advanced status bar options configuration by adding an `inherit` option to the `statusBarVisibility` setting and by adding the `inheritDefault` setting. Look at the CMake Options Visibility Configuration docs for more information. [#3452](https://github.com/microsoft/vscode-cmake-tools/issues/3452)

Bug Fixes:

- Fixed an issue where changing an empty value to a non-empty value using the Cache Editor UI didn't work. [PR #3508](https://github.com/microsoft/vscode-cmake-tools/pull/3508)
- Fix CMakePresets inheritance for the `condition` field. [PR #3494](https://github.com/microsoft/vscode-cmake-tools/pull/3494)
- Ensure that the output is cleared for `debugTarget` and `launchTarget`. [#3489](https://github.com/microsoft/vscode-cmake-tools/issues/3489)
- Fix the inheritance of the `environment` for CMakePresets. [#3473](https://github.com/microsoft/vscode-cmake-tools/issues/3473)
- Removed an unnecessary `console.assert` [#3474](https://github.com/microsoft/vscode-cmake-tools/issues/3474)
- Avoid running tests after a build failure [#3366](https://github.com/microsoft/vscode-cmake-tools/issues/3366)
- Make sure we clear the output on builds due to test when `Clear output before build` is enabled. [#1179](https://github.com/microsoft/vscode-cmake-tools/issues/1179)
- Ensure that, when switching between presets, the CMake executable is modified. [#2791](https://github.com/microsoft/vscode-cmake-tools/issues/2791)
- Fixed the key to reference the correct description for the `compact` option of the `cmake.options.advanced.variant.statusBarVisibility` setting. [#3511](https://github.com/microsoft/vscode-cmake-tools/issues/3511)
- Fixed the parsing of C and CXX compiler cache variables when adding a new configure preset from existing compilers. [#2773](https://github.com/microsoft/vscode-cmake-tools/issues/2773)
- Avoid the pitfalls of using `RegExp.exec()` in loops, replacing their usage with `string.matchAll()`. This change is applied to the expand.ts file which deals with expansion of variables in user provided strings. It may address the failures described in issue. [#3469](https://github.com/microsoft/vscode-cmake-tools/issues/3469)
- Fixed `compile_commands.json` file corruption with `copyCompileCommands` when value is equal to default path. [#3214](https://github.com/microsoft/vscode-cmake-tools/issues/3214) [@parniere](https://github.com/parniere)
- Fixed status bar visibility options' `inherit` option default. [PR #3579](https://github.com/microsoft/vscode-cmake-tools/pull/3579)

## 1.16.32
Improvements:

- Improve our "smarts" when we attempt to provide PATH's for compilers or ninja. [PR #3458](https://github.com/microsoft/vscode-cmake-tools/pull/3458)

## 1.16.31
Bug Fixes:
- Refactor our attempt to add VS paths to PATH for cl, clang, etc. so that we fix issues with using the wrong compiler. [PR #3449](https://github.com/microsoft/vscode-cmake-tools/pull/3449)

## 1.16.30
Bug Fixes:
- Fixed an issue where finding cl.exe and ninja from Visual Studio was broken. [PR #3445](https://github.com/microsoft/vscode-cmake-tools/pull/3445)

## 1.16.29
Features:
- Support different debug config for different targets. [PR #2801](https://github.com/microsoft/vscode-cmake-tools/pull/2801) [@RichardLuo0](https://github.com/RichardLuo0)
- Add ability to get a test's `WORKING_DIRECTORY` in launch.json via `cmake.testWorkingDirectory` [PR #3336](https://github.com/microsoft/vscode-cmake-tools/pull/3336)

Improvements:
- Updated debugging documentation to add the LLDB configuration needed for macOS. [PR #3332](https://github.com/microsoft/vscode-cmake-tools/pull/3332) [@slhck](https://github.com/slhck)
- In multi-root workspace, the Project Outline View now shows all configured projects. [PR #3270](https://github.com/microsoft/vscode-cmake-tools/pull/3270) [@vlavati](https://github.com/vlavati)
- Added script mode and ability to connect to externally launched CMake processes. [PR #3277](https://github.com/microsoft/vscode-cmake-tools/pull/3277)
- Added buttons to the project nodes in the Project Outline View. [PR #3354](https://github.com/microsoft/vscode-cmake-tools/pull/3354) [@vlavati](https://github.com/vlavati)
- `$penv{}` macros are expanded in `include` paths in CMakePresets.json as long as `version` is 7 or higher. [#3310](https://github.com/microsoft/vscode-cmake-tools/issues/3310)
- Disable search and select of CMakeLists.txt, if user chooses not to configure project without CMakeLists.txt in the root. [PR #3276](https://github.com/microsoft/vscode-cmake-tools/pull/3276) [@vlavati](https://github.com/vlavati)
- If the "configure" button of CMakeLists.txt node in the Project Outline is clicked, only the corresponding project is configured. [PR #3372](https://github.com/microsoft/vscode-cmake-tools/pull/3372) [@vlavati](https://github.com/vlavati)
- Added a command to directly open the extension settings (`CMake: Open CMake Tools Extension Settings`) and a gear icon button in the Project Status View title bar that calls it. [PR #3403](https://github.com/microsoft/vscode-cmake-tools/pull/3403)
- Added an icon button in the Project Status View title bar that calls the `CMake: Delete Cache and Reconfigure` command. [PR #3403](https://github.com/microsoft/vscode-cmake-tools/pull/3403)
- By default, all of the status bar options are hidden except `build`, `debug`, and `launch`. All of the previous status bar options are now, by default, visible in the Project Status View. These visibility settings can be customized in the `cmake.options.advanced` setting. This setting can also be accessed via the Project Status View. The `cmake.useProjectStatusView` setting is now removed. [PR #3407](https://github.com/microsoft/vscode-cmake-tools/pull/3407) & [PR #3417](https://github.com/microsoft/vscode-cmake-tools/pull/3417)

Bug Fixes:
- Fix Unhandled Exception if no args are specified in `cmake.getLaunchTargetFilename` inside an input context of a task. [PR #3348](https://github.com/microsoft/vscode-cmake-tools/issues/3348) [@vlavati](https://github.com/vlavati)
- Fix incorrect IntelliSense configuration with default/empty `CMAKE_BUILD_TYPE` using CMakePresets. [PR #3363](https://github.com/microsoft/vscode-cmake-tools/pull/3363) [@deribaucourt](https://github.com/deribaucourt)
- Paths containing `mingw` are no longer removed from the `PATH` environment variable because the selected MinGW kit is added before the `PATH` environment variable, rather than after. [#3220](https://github.com/microsoft/vscode-cmake-tools/issues/3220)
- Fix a bug where `CMake: Show Configure` or `CMake: Show Build` commands would run them. [#3381](https://github.com/microsoft/vscode-cmake-tools/issues/3381) [@AbdullahAmrSobh](https://github.com/AbdullahAmrSobh)

## 1.15.31
Features:
- Added support for the CMake Debugger. [#3093](https://github.com/microsoft/vscode-cmake-tools/issues/3093)
- Added support for passing a folder parameter to the `cmake.selectActiveFolder` command. [#3256](https://github.com/microsoft/vscode-cmake-tools/issues/3256) [@cvanbeek](https://github.com/cvanbeek13)

Improvements:
- When using CMake presets, the Project Status View now shows the build target along with the build preset. [PR #3241](https://github.com/microsoft/vscode-cmake-tools/pull/3241)
- IntelliSense resolves headers coming from MacOS frameworks. CMake 3.27 or later is required. [#2324](https://github.com/microsoft/vscode-cmake-tools/issues/2324)
- Allow configure settings to override the usual arguments the extension is usually passing to cmake. Don't have unremovable options. [#1639](https://github.com/microsoft/vscode-cmake-tools/issues/1639)
- Allow a way to run CTests in parallel by setting `cmake.ctest.allowParallelJobs` to `true`. [#3091](https://github.com/microsoft/vscode-cmake-tools/issues/3091)
- When clicking `Run CTests` from the status bar view, it now will bypass the Test Explorer and directly run the CTests. [#3151](https://github.com/microsoft/vscode-cmake-tools/issues/3151)

Bug Fixes:
- Fix per-folder browse configurations returning incorrect information. [#3155](https://github.com/microsoft/vscode-cmake-tools/issues/3155)
- Fix triggers of "Bad CMake Executable" error message. [#2368](https://github.com/microsoft/vscode-cmake-tools/issues/2368)
- Don't ignore empty cache string variables when configuring from presets. [#1842](https://github.com/microsoft/vscode-cmake-tools/issues/1842)
- Fix active build configuration warning coming from CppTools. [#2353](https://github.com/microsoft/vscode-cmake-tools/issues/2353)
- Fix our checking for invalid settings when CMakeUserPresets version is different than CMakePresets. [#2897](https://github.com/microsoft/vscode-cmake-tools/issues/2897)
- Fix the precendence order that we evaluate the `cmake.parallelJobs` setting. [#3206](https://github.com/microsoft/vscode-cmake-tools/issues/3206)
- Decreased the number of cases where we reconfigure erroneously upon usage of `cmake.getLaunchTargetPath`. [#2878](https://github.com/microsoft/vscode-cmake-tools/issues/2878)

## 1.14.33
Bug Fixes:
- Set `Cmake: Use Project Status View` to `false` by default. This setting may be subject to A/B experimentation in 1.14 releases. To opt-out of experimentation, set the `cmake.useProjectStatusView` setting explicitly in `settings.json`. [PR #3199](https://github.com/microsoft/vscode-cmake-tools/pull/3199/)

## 1.14.32
Features:
- Add a new UI to show the project status in the side bar. This feature appears and replaces the status bar when `Cmake: Use Project Status View` is toggled `true`. This will be used for A/B testing the views. [PR #3167](https://github.com/microsoft/vscode-cmake-tools/pull/3167)

Improvements:
- Added ability to select either C or C++ with the Quick Start commmand. [#3183](https://github.com/microsoft/vscode-cmake-tools/pull/3183)

Bug Fixes:
- Handle multiple test results in one test run. [#3160](https://github.com/microsoft/vscode-cmake-tools/pull/3160)
- When starting test and test preset is not selected, prompt for test preset selection. [#3163](https://github.com/microsoft/vscode-cmake-tools/pull/3163)

## 1.14.31
Bug Fixes:
- When `cmake.buildTasks` is `true`, CMake tasks in `tasks.json` that do not specify `targets` will no longer cause the build to fail. [#3123](https://github.com/microsoft/vscode-cmake-tools/issues/3123)
- Paths containing `mingw` are no longer removed from the `PATH` environment variable when configuring a project without specifying a kit. [#3136](https://github.com/microsoft/vscode-cmake-tools/issues/3136)
- Warning messages are no longer triggered by targets containing "warning" in the file path when running `Tasks: Run Build Task`. [#3118](https://github.com/microsoft/vscode-cmake-tools/issues/3118)
- Unable to resolve `cmake-tools-schema:/schemas/CMakePresets*.json`. [#2587](https://github.com/microsoft/vscode-cmake-tools/issues/2587) [#3108](https://github.com/microsoft/vscode-cmake-tools/issues/3108)

## 1.14.30
Bug Fixes:
- Fix extension crashes in the test explorer when `cmake.sourceDir` is a subfolder of `${workspaceFolder}`. [#3121](https://github.com/microsoft/vscode-cmake-tools/issues/3121)

## 1.14.29
Features:
- Test Explorer. [PR #3032](https://github.com/microsoft/vscode-cmake-tools/pull/3032)
- Add commands revealTestExplorer, refreshTests, and refreshTestsAll. [PR #3032](https://github.com/microsoft/vscode-cmake-tools/pull/3032)

Breaking changes:
- The `Run CTest` button in the status bar now only reveals the test explorer, and test results are removed from its text. [PR #3032](https://github.com/microsoft/vscode-cmake-tools/pull/3032)
- All test starting method, such as command `CMake: Run Tests` and test task, now runs through the test explorer. Tests can't run in parallel for now. [PR #3032](https://github.com/microsoft/vscode-cmake-tools/pull/3032)
- Catch test framework support is removed. [PR #3043](https://github.com/microsoft/vscode-cmake-tools/pull/3043)
- Rename `cmake.mingwSearchDirs` to `cmake.additionalCompilerSearchDirs`, make it more general and fix quirks with it. [PR #3056](https://github.com/microsoft/vscode-cmake-tools/pull/3056) [@philippewarren](https://github.com/philippewarren)

Improvements:
- Automatically configure CMake project directories when the kit or the configuration preset is changed. [PR #2973](https://github.com/microsoft/vscode-cmake-tools/pull/2973) [@maxmitti](https://github.com/maxmitti)
- Add an optional description field to kits. [PR #2944](https://github.com/microsoft/vscode-cmake-tools/pull/2944) [@TisziV](https://github.com/TisziV)
- Update documents on `cmake.mingwSearchDirs`. [#2996](https://github.com/microsoft/vscode-cmake-tools/issues/2996)
- When starting debugging, also build the selected build target. [PR #2987](https://github.com/microsoft/vscode-cmake-tools/pull/2987) [@Maddimax](https://github.com/Maddimax)
- Add support for CMake Presets V5. [#2979](https://github.com/microsoft/vscode-cmake-tools/issues/2979)
- Print the build time in the output window. [#3008](https://github.com/microsoft/vscode-cmake-tools/issues/3008)
- Allow using all of MSYS2 MinGW installations, which are also now found by default while scanning for kits if MSYS2 is installed at the default location (`C:\msys64\{wingw64|mingw32|clang64|clang32|clangarm64|ucrt64}\bin`). [PR #3056](https://github.com/microsoft/vscode-cmake-tools/pull/3056) [@philippewarren](https://github.com/philippewarren)

Bug Fixes:
- Check if "CMakeLists.txt" exists after renaming. [#2986](https://github.com/microsoft/vscode-cmake-tools/issues/2986)
- CMake kits fails when parsing exported functions after running environmentSetupScript. [#2676](https://github.com/microsoft/vscode-cmake-tools/issues/2686)
- Implement cmake.parseBuildDiagnostics. [#1932](https://github.com/microsoft/vscode-cmake-tools/issues/1932)
- CMake tools not fully loaded when opening multi-project folders. [#3000](https://github.com/microsoft/vscode-cmake-tools/issues/3000)
- Save the state of multiple projects in the same folder. [PR #3051](https://github.com/microsoft/vscode-cmake-tools/pull/3051)
- Expand variables in task's targets while searching matching taks. [#2970](https://github.com/microsoft/vscode-cmake-tools/issues/2970) [@piomis](https://github.com/piomis)
- Fix typo in `cmake.skipConfigureWhenCachePresent`. [#3040](https://github.com/microsoft/vscode-cmake-tools/issues/3040) [@Mlekow](https://github.com/Mlekow)
- Fix MinGW detection when not in PATH using `cmake.mingwSearchDirs` (now named `cmake.additionalCompilerSearchDirs`). [PR #3056](https://github.com/microsoft/vscode-cmake-tools/pull/3056) [@philippewarren](https://github.com/philippewarren)
- Fix check for `EACCES` error code [#3097](https://github.com/microsoft/vscode-cmake-tools/pull/3097)

## 1.13.45
Bug Fixes:
- Remove unwanted warning "Configuration is already in progress" in multi-root projects. [#2989](https://github.com/microsoft/vscode-cmake-tools/issues/2989)
- `setKitByName` command ignores the workspace folder argument. [PR #2991](https://github.com/microsoft/vscode-cmake-tools/pull/2991)

## 1.13.44
Bug Fixes:
- Compatibility between test and build presets was not enforced. [#2904](https://github.com/microsoft/vscode-cmake-tools/issues/2904)
- Fix problems with updating the code model. [#2980](https://github.com/microsoft/vscode-cmake-tools/issues/2980)
- Validate presets in initialization. [#2976](https://github.com/microsoft/vscode-cmake-tools/issues/2976)

## 1.13.43
Bug Fixes:
- Fix an issue causing the Add Presets commands not to appear. [PR #2977](https://github.com/microsoft/vscode-cmake-tools/pull/2977)

## 1.13.42
Bug Fixes:
- Fix failed activation when using the `cmake.allowUnsupportedPresetsVersions` setting. [#2968](https://github.com/microsoft/vscode-cmake-tools/issues/2968)
- Verify binary directories only if there are multiple sources. [#2963](https://github.com/microsoft/vscode-cmake-tools/issues/2963)
- Update quote function to fix path separator regression [#2974](https://github.com/microsoft/vscode-cmake-tools/pull/2974)

## 1.13.41
Bug Fixes:
- Fix "No folder is open" error when running quick start. [#2951](https://github.com/microsoft/vscode-cmake-tools/issues/2951)
- Add a control statement to the 'quote' function in shlex.ts to return the string without quotes. [#2955]
(https://github.com/microsoft/vscode-cmake-tools/issues/2955)
- CMake Tools fails to initialize the Active Project. [#2952](https://github.com/microsoft/vscode-cmake-tools/issues/2952)

## 1.13.40
Improvements:
- Support multiple projects in a single workspace folder. `cmake.sourceDirectory` setting now allows setting multiple paths. [#1374](https://github.com/microsoft/vscode-cmake-tools/issues/1374)
- Add a setting to disable reading `compile_commands.json`. [#2586](https://github.com/microsoft/vscode-cmake-tools/issues/2586) [@xiaoyun94](https://github.com/xiaoyun94)
- Preset in CMakeUserPresets.json using "condition" does not appear in configure preset selection. [#2749](https://github.com/microsoft/vscode-cmake-tools/issues/2749)
- Resolve workspace variables in `cmake-kits.json`. [#2737](https://github.com/microsoft/vscode-cmake-tools/issues/2737)
- Use upper case drive letters on Windows for `cmake.sourceDirectory`. [PR #2665](https://github.com/microsoft/vscode-cmake-tools/pull/2665) [@Danielmelody](https://github.com/Danielmelody)
- Custom browse configuration should not include (redundant) per-file arguments. [#2645](https://github.com/microsoft/vscode-cmake-tools/issues/2645)
- Support optional generator in `configurePresets` for version 3 and higher. [#2734](https://github.com/microsoft/vscode-cmake-tools/issues/2734) [@jochil](https://github.com/jochil)
- Add a public API for extension authors that depend on CMake Tools. [#494](https://github.com/microsoft/vscode-cmake-tools/issues/494)
- Support explicit typing in `cmake.configureSettings`. [#1457](https://github.com/microsoft/vscode-cmake-tools/issues/1457)
- Scan for kits will now add ARM64 hosts for MSVC. [PR #2887](https://github.com/microsoft/vscode-cmake-tools/pull/2887) [@scaryrawr](https://github.com/scaryrawr)
- Support canceling configuration [#2436](https://github.com/microsoft/vscode-cmake-tools/issues/2436) [@Danielmelody](https://github.com/Danielmelody)
- Pop up "Choose CMakeLists.txt" when user goes to configure while feature set is partially activated. [#2746](https://github.com/microsoft/vscode-cmake-tools/issues/2746)
- Adhere to the setting entry "Parallel Jobs" (`cmake.parallelJobs`) when generating the default build preset. [#2765](https://github.com/microsoft/vscode-cmake-tools/issues/2765) [@maxmitti](https://github.com/maxmitti)
- Add a setting to ignore unknown presets features from the versions that CMake Tools doesn't support yet. [#1963](https://github.com/microsoft/vscode-cmake-tools/issues/1963)

Bug Fixes:
- Fix warning message that appears when using a default build preset with a multi-config generator. [#2353](https://github.com/microsoft/vscode-cmake-tools/issues/2353)
- Update kits documentation. [#2761](https://github.com/microsoft/vscode-cmake-tools/issues/2761) [@jdeaton](https://github.com/jdeaton)
- Avoid calling build tasks for "Clean", "Install" and "Run Tests" commands when "cmake: buildTask" setting is true. [#2768](https://github.com/microsoft/vscode-cmake-tools/issues/2768)
- Generate the correct `configurePresets` for Clang or GCC compilers on Windows. [#2733](https://github.com/microsoft/vscode-cmake-tools/issues/2773)
- CMake Tools does not send `--target=` to cpptools. [#1896](https://github.com/microsoft/vscode-cmake-tools/issues/1896) [#2800](https://github.com/microsoft/vscode-cmake-tools/issues/2800)
- Fix the build task to return the error code. [#2799](https://github.com/microsoft/vscode-cmake-tools/issues/2799) [@BIKA-C](https://github.com/BIKA-C)
- Generate correct ClangCL Kits. [#2790](https://github.com/microsoft/vscode-cmake-tools/issues/2790) [#2810](https://github.com/microsoft/vscode-cmake-tools/issues/2810)
- Cache the version check for the cmake executable. [#2818](https://github.com/microsoft/vscode-cmake-tools/issues/2818)
- ctest -N does not work with custom cmake path from preset. [#2842](https://github.com/microsoft/vscode-cmake-tools/issues/2842)
- Resolve variables in args before passing them to the terminal. [#2846](https://github.com/microsoft/vscode-cmake-tools/issues/2846)
- Quote launch arguments sent to the terminal if they have special characters. [#2898](https://github.com/microsoft/vscode-cmake-tools/issues/2898)
- CMake Tools should choose cmake.exe from the newest VS when it's not found in the PATH. [#2753](https://github.com/microsoft/vscode-cmake-tools/issues/2753)
- Calling build targets from CMake Project Outline always builds default target if useTasks option is set. [#2778](https://github.com/microsoft/vscode-cmake-tools/issues/2768) [@piomis](https://github.com/piomis)
- Fix `${command:cmake.buildType}` so that it returns the right value when using CMake Presets. [#2894](https://github.com/microsoft/vscode-cmake-tools/issues/2894)
- Fix a problem with multi-root projects not activating the configuration provider. [#2915](https://github.com/microsoft/vscode-cmake-tools/issues/2915)
- Remove the default path for `cmake.mingwSearchDirs` since the path is world-writable. [PR #2942](https://github.com/microsoft/vscode-cmake-tools/pull/2942)
- Build command is not able to properly pick-up tasks from tasks.json file if configured with isDefault option and cancellation of running build task is not working. [#2935](https://github.com/microsoft/vscode-cmake-tools/issues/2935) [@piomis](https://github.com/piomis)

## 1.12.27
Bug Fixes:
- Add default target to the build task when target is not defined. [#2729](https://github.com/microsoft/vscode-cmake-tools/issues/2729)

## 1.12.26
Improvements:
- Support for presets version 4. [#2492](https://github.com/microsoft/vscode-cmake-tools/issues/2492) [@chausner](https://github.com/chausner)
- Triggering reconfigure after changes are made to included files. [#2526](https://github.com/microsoft/vscode-cmake-tools/issues/2526) [@chausner](https://github.com/chausner)
- Add target name to terminal window name for launch. [#2613](https://github.com/microsoft/vscode-cmake-tools/issues/2613)
- Add support for "preset" and "env" in task provider. [#2636](https://github.com/microsoft/vscode-cmake-tools/issues/2636) [#2553](https://github.com/microsoft/vscode-cmake-tools/issues/2553) [#2714](https://github.com/microsoft/vscode-cmake-tools/issues/2714) [#2706](https://github.com/microsoft/vscode-cmake-tools/issues/2706)
- Add Craig Scott's "Professional CMake" book to the list of resources in doc/faq.md for learning CMake. [#2679](https://github.com/microsoft/vscode-cmake-tools/pull/2679) [@david-fong](https://github.com/david-fong)

Bug Fixes:
- CMakeUserPresets.json version not detected without CMakePresets.json. [#2469](https://github.com/microsoft/vscode-cmake-tools/issues/2469) [@chausner](https://github.com/chausner)
- Do not prompt to select a Kit if `cmake.configureOnOpen` is `false`. [#2538](https://github.com/microsoft/vscode-cmake-tools/issues/2538)
- Don't delete CMakeCache.txt when switching kits if the buildDirectory also changes. [#2546](https://github.com/microsoft/vscode-cmake-tools/issues/2546) [@david-fong](https://github.com/david-fong)
- Set the working directory for the file api driver. [#2569](https://github.com/microsoft/vscode-cmake-tools/issues/2569)
- Add "description" properties to the cmake.revealLog setting. [#2578](https://github.com/microsoft/vscode-cmake-tools/issues/2578)
- Detect clang-cl.exe compilers that are not bundled with Visual Studio. [#2622](https://github.com/microsoft/vscode-cmake-tools/issues/2622)
- Clear output channel after auto-reconfigure. [#2628](https://github.com/microsoft/vscode-cmake-tools/issues/2628)
- Fix issues with launching the target in PowerShell terminal. [#2650](https://github.com/microsoft/vscode-cmake-tools/issues/2650) [#2621](https://github.com/microsoft/vscode-cmake-tools/issues/2621) [#535](https://github.com/microsoft/vscode-cmake-tools/issues/535)
- Respect VS Code setting "insertSpaces" when updating preset files via GUI. [#2677](https://github.com/microsoft/vscode-cmake-tools/issues/2677)
- CMake install task does not run in terminal. [#2693](https://github.com/microsoft/vscode-cmake-tools/issues/2693)
- Deprecation warnings show up as errors in Problems view. [#2708](https://github.com/microsoft/vscode-cmake-tools/issues/2708)

## 1.11.26
- Revert back to the previous CMake language server extension dependency. [PR #2599](https://github.com/microsoft/vscode-cmake-tools/pull/2599)

Bug Fixes:
- Ninja is used as a default generator. [#2598](https://github.com/microsoft/vscode-cmake-tools/issues/2598)

## 1.11.25
Improvements:
- Fix build Error: EMFILE: too many open files. [#2288](https://github.com/microsoft/vscode-cmake-tools/issues/2288) [@FrogTheFrog](https://github.com/FrogTheFrog)
- Add commands to get preset names. [PR #2433](https://github.com/microsoft/vscode-cmake-tools/pull/2433)
- Add IntelliSense support for `debugConfig.console`. [#2428](https://github.com/microsoft/vscode-cmake-tools/issues/2428)
- Add c++23 support. [#2475](https://github.com/microsoft/vscode-cmake-tools/issues/2475) [@sweemer](https://github.com/sweemer)
- Add support for multiple targets in the CMake task provider. [#2122](https://github.com/microsoft/vscode-cmake-tools/issues/2122)
- Add setting `cmake.showSystemKits`. [PR #2520](https://github.com/microsoft/vscode-cmake-tools/pull/2520) [@bharatvaj](https://github.com/bharatvaj)
- Add support for "Configure", "Install" and "Test" tasks. [#2452](https://github.com/microsoft/vscode-cmake-tools/issues/2452)
- Add setting `cmake.ignoreCMakeListsMissing`. [PR #2537](https://github.com/microsoft/vscode-cmake-tools/pull/2537) [@ilg-ul](https://github.com/ilg-ul)
- Add support for "Clean" and "Clean Rebuild" tasks. [#2555](https://github.com/microsoft/vscode-cmake-tools/issues/2555)
- The extension for CMake language support is replaced. [PR #2267](https://github.com/microsoft/vscode-cmake-tools/pull/2267) [@josetr](https://github.com/josetr)

Bug Fixes:
- `Clean All Projects` menu item builds rather than cleans. [#2460](https://github.com/microsoft/vscode-cmake-tools/issues/2460)
- Update terminal's environment variables when the kit is changed. [#2364](https://github.com/microsoft/vscode-cmake-tools/issues/2364)
- Add timeouts for compiler scanning. [#1289](https://github.com/microsoft/vscode-cmake-tools/issues/1289)
- Fix schema validation for presets version 4. [#2490](https://github.com/microsoft/vscode-cmake-tools/issues/2490)
- Remove problematic environment variables from the debugger environment. [#2442](https://github.com/microsoft/vscode-cmake-tools/issues/2442)
- Fix preferredGenerator "Watcom WMake" not working. [#2500](https://github.com/microsoft/vscode-cmake-tools/issues/2500)
- When `debugConfig` has specific modes or debugger paths set, the linker check heuristic should be skipped. [#2509](https://github.com/microsoft/vscode-cmake-tools/issues/2509)
- Exclude environment variables from debugging if the values have newlines. [#2515](https://github.com/microsoft/vscode-cmake-tools/issues/2515)
- Correctly configure the build environment when using VS 2015 and Ninja in CMakePresets.json. [#2516](https://github.com/microsoft/vscode-cmake-tools/issues/2516)
- Select the correct VS toolset for Ninja generators with CMake Presets. [#2423](https://github.com/microsoft/vscode-cmake-tools/issues/2423)
- Fix unhandled exception with CMakePresets.json. [#2117](https://github.com/microsoft/vscode-cmake-tools/issues/2117)
- Fix issues with compiler argument quoting when configuring IntelliSense. [#2563](https://github.com/microsoft/vscode-cmake-tools/pull/2563)
- Fix clang version detection regexes. [PR #2549](https://github.com/microsoft/vscode-cmake-tools/pull/2549) [@chausner](https://github.com/chausner)

## 1.10.5
Bug Fixes:
- fix "CMake: compile active file" command. [#2438](https://github.com/microsoft/vscode-cmake-tools/issues/2438)

## 1.10.4
Improvements:
- Don't specify number of jobs when building with Ninja. [#696](https://github.com/microsoft/vscode-cmake-tools/issues/696)
- Support for the Ninja Multi-Config generator. [#1423](https://github.com/microsoft/vscode-cmake-tools/issues/1423)
- Minimize build progress notification to the status bar. [#2308](https://github.com/microsoft/vscode-cmake-tools/issues/2308)
- Allow editing Kits when presets are in use. [#1965](https://github.com/microsoft/vscode-cmake-tools/issues/1965)
- Launch the target in the default terminal. [PR #2311](https://github.com/microsoft/vscode-cmake-tools/pull/2311) [@michallukowski](https://github.com/michallukowski)
- Allow launching targets in parallel. [#2240](https://github.com/microsoft/vscode-cmake-tools/issues/2120) [@ColinDuquesnoy](https://github.com/ColinDuquesnoy)

Bug Fixes:
- CMakePrests.json toolset requires the VS version instead of the toolset version. [#1965](https://github.com/microsoft/vscode-cmake-tools/issues/1965)
- CMakePresets should be able to specify a VC toolset by version number. [#2366](https://github.com/microsoft/vscode-cmake-tools/pull/2366)
- CMake task provider does not configure the VS Build environment for Ninja builds. [#2258](https://github.com/microsoft/vscode-cmake-tools/pull/2258)
- `${buildKit}` is not updated after a Kit switch. [#2335](https://github.com/microsoft/vscode-cmake-tools/issues/2335)
- Test the existence of a property instead of the value when expanding preset conditions. [#2329](https://github.com/microsoft/vscode-cmake-tools/issues/2329)
- Include `hostSystemName` in variable expansion when only using User presets. [#2362](https://github.com/microsoft/vscode-cmake-tools/issues/2362)
- Trim whitespace from `environmentSetupScript`. [#2391](https://github.com/microsoft/vscode-cmake-tools/issues/2391)
- Incorrect `cmake.additionalKits` setting breaks CMake extension. [#2382](https://github.com/microsoft/vscode-cmake-tools/issues/2382)
- VS2010 compile errors are not shown in Problems. [#2376](https://github.com/microsoft/vscode-cmake-tools/issues/2376)
- Always rebuilds sources with autodetected clang and ninja on linux. [#2289](https://github.com/microsoft/vscode-cmake-tools/issues/2289)
- Clean Reconfigure All Projects removes wrong files after switching kit. [#2326](https://github.com/microsoft/vscode-cmake-tools/issues/2326)
- Update documentation. [#2334](https://github.com/microsoft/vscode-cmake-tools/pull/2334) [@atsju](https://github.com/atsju)
- Ninja not able to build single-threaded. [#2222](https://github.com/microsoft/vscode-cmake-tools/issues/2222)
- Fix various kit detection issues. [#2246](https://github.com/microsoft/vscode-cmake-tools/issues/2246) [#1759](https://github.com/microsoft/vscode-cmake-tools/issues/1759) [#1653](https://github.com/microsoft/vscode-cmake-tools/issues/1653) [#1410](https://github.com/microsoft/vscode-cmake-tools/issues/1410) [#1233](https://github.com/microsoft/vscode-cmake-tools/issues/1233) [@fourdim](https://github.com/fourdim)
- Stop using `-H` to configure projects. [#2292](https://github.com/microsoft/vscode-cmake-tools/issues/2292)
- `environmentSetupScript` capitalizes environment variable names. [#1592](https://github.com/microsoft/vscode-cmake-tools/issues/1592) [@lygstate](https://github.com/lygstate)
- Debug Target failed when `debugConfig.environment` not present. [#2236](https://github.com/microsoft/vscode-cmake-tools/issues/2236) [@lygstate](https://github.com/lygstate)
- Presets in CMakePresets.json should not inherit from presets in CMakeUserPresets.json. [#2232](https://github.com/microsoft/vscode-cmake-tools/issues/2232)
- Refresh the launch terminal if the user default changes. [PR #2408](https://github.com/microsoft/vscode-cmake-tools/pull/2408)
- Strip BOM from files when reading. [#2396](https://github.com/microsoft/vscode-cmake-tools/issues/2396)
- When using the configuration provider for the C++ extension, the browse configuration was not being updated after code model changes. [#2410](https://github.com/microsoft/vscode-cmake-tools/issues/2410)

## 1.9.2
Bug fixes:
- Fix infinite recursion into symlinks. [#2257](https://github.com/microsoft/vscode-cmake-tools/issues/2257)
- Fix `Show Build Command` for folders that do not use CMake Presets. [#2211](https://github.com/microsoft/vscode-cmake-tools/issues/2211)
- Fix presets not shown when a common dependency is inherited more than once. [#2210](https://github.com/microsoft/vscode-cmake-tools/issues/2210)
- Fix IntelliSense usage of short name from variants file for buildType. [#2120](https://github.com/microsoft/vscode-cmake-tools/issues/2120) [@gost-serb](https://github.com/gost-serb)

## 1.9.1
Bug fixes:
- Fix presets using conditions with macros and inheritance. [#2185](https://github.com/microsoft/vscode-cmake-tools/issues/2185)
- Parallelism no longer working in 1.9.0 for CMake < 3.14.0. [#2181](https://github.com/microsoft/vscode-cmake-tools/issues/2181)
- `CMake: Compile Active File` command stopped working in v1.9.0. [#2180](https://github.com/microsoft/vscode-cmake-tools/issues/2180)
- Exception after successful build when cpptools IntelliSense is disabled. [#2188](https://github.com/microsoft/vscode-cmake-tools/issues/2188)
- Fix issue with presets (v3) and "toolchainFile". [#2179](https://github.com/microsoft/vscode-cmake-tools/issues/2179)
- Don't add `-j` argument when `cmake.parallelJobs` is set to `1`. [#1958](https://github.com/microsoft/vscode-cmake-tools/issues/1958) [@mark-ulrich](https://github.com/mark-ulrich)
- Warn the user about CMAKE_BUILD_TYPE inconsistencies. [#2096](https://github.com/microsoft/vscode-cmake-tools/issues/2096)

## 1.9.0
Improvements:
- Add support for CMakePresets version 3. [#1904](https://github.com/microsoft/vscode-cmake-tools/issues/1904)
- Add diagnostic support for parsing IAR compiler output. [PR #2131](https://github.com/microsoft/vscode-cmake-tools/pull/2131) [@willson556](https://github.com/willson556)
- Add "Log Diagnostics" command. [PR #2141](https://github.com/microsoft/vscode-cmake-tools/pull/2141)
- Add build and configure commands to show cmake commands without running them. [PR #1767](https://github.com/microsoft/vscode-cmake-tools/pull/1767)
- Implement support for merging multiple compile_commands in super-builds sub-folders of the build directory. [PR #2029](https://github.com/microsoft/vscode-cmake-tools/pull/2029) [@Felix-El](https://github.com/Felix-El)
- Add `cmake.allowCommentsInPresetsFile` setting to allow JS style comments in CMakePresets files. [#2169](https://github.com/microsoft/vscode-cmake-tools/issues/2169)

Bug fixes:
- MSVC_VERSION is incorrect when cmake configures with clang-cl. [#1053](https://github.com/microsoft/vscode-cmake-tools/issues/1053) [@tklajnscek](https://github.com/tklajnscek)
- Build error because `binaryDir` removed after configure. [#2128](https://github.com/microsoft/vscode-cmake-tools/issues/2128)
- Configuration from build presets ignored by Intellisense and launch (when using multi config generators). [#2099](https://github.com/microsoft/vscode-cmake-tools/issues/2099)
- Extra {0} output message when having preset with circular inherits. [#2118](https://github.com/microsoft/vscode-cmake-tools/issues/2118)
- CMake-Tools does not reconfigure after a change of CMakeLists.txt in a subdirectory of root. [#1911](https://github.com/microsoft/vscode-cmake-tools/issues/1911) [@AbdullahAmrSobh](https://github.com/AbdullahAmrSobh)
- Fixes msvc2015 detection when only vs2019 are installed. [#1955](https://github.com/microsoft/vscode-cmake-tools/issues/1955) [@lygstate](https://github.com/lygstate)
- Allow for clang compilers to be set in presets without full path. [#1922](https://github.com/microsoft/vscode-cmake-tools/issues/1922)
- Compiler flags containing spaces not passed correctly to IntelliSense. [#1414](https://github.com/microsoft/vscode-cmake-tools/issues/1414)
- Don't scan the whole workspace for CMakeLists.txt, just a few folders. [#2127](https://github.com/microsoft/vscode-cmake-tools/issues/2127)
- Regression with Visual Studio generator and non-default toolset. [#2147](https://github.com/microsoft/vscode-cmake-tools/issues/2147)
- Debug shows "No compiler found in cache file." dialog. [#2121](https://github.com/microsoft/vscode-cmake-tools/issues/2121)
- Unable to work with pre-configured projects (cache is deleted). [#2140](https://github.com/microsoft/vscode-cmake-tools/issues/2140)
- Unknown C/C++ standard control flags: -std=gnu++2b and -std=c2x. [#2150](https://github.com/microsoft/vscode-cmake-tools/issues/2150)
- Select the most recently used build/test preset when configure preset changes. [#1927](https://github.com/microsoft/vscode-cmake-tools/issues/1927)
- Re-enable build target selection when using presets. [#1872](https://github.com/microsoft/vscode-cmake-tools/issues/1872)

## 1.8.1
Bug fixes:
- Command substitutions in launch.json are broken. [#2091](https://github.com/microsoft/vscode-cmake-tools/issues/2091)
- `cmake.configureOnOpen` setting is ignored. [#2088](https://github.com/microsoft/vscode-cmake-tools/issues/2088)
- User-defined preset not shown when inheriting from `CMakePresets.json`. [#2082](https://github.com/microsoft/vscode-cmake-tools/issues/2082)
- Fix presets using server API. [#2026](https://github.com/microsoft/vscode-cmake-tools/issues/2026)

## 1.8.0
Improvements:
- Last selected target isn't read on start up. [#1148](https://github.com/microsoft/vscode-cmake-tools/issues/1148)
- Use cached cmake-file-api response to configure IntelliSense on startup. [#1149](https://github.com/microsoft/vscode-cmake-tools/issues/1149)
- Show a quickPick of all the CMakeLists.txt inside the project (if none exists where "cmake.sourceDirectory" points at). [#533](https://github.com/microsoft/vscode-cmake-tools/issues/533)
- Add command to get the active folder of a workspace. [#1715](https://github.com/microsoft/vscode-cmake-tools/issues/1715) [@guestieng](https://github.com/guestieng)
- Task provider refactoring to best utilize latest updates from VSCode. [PR #1880](https://github.com/microsoft/vscode-cmake-tools/pull/1880)
- Add docker container definition. [PR #1758](https://github.com/microsoft/vscode-cmake-tools/pull/1758)
- Enhance the vsix build with package scripts in package.json. [PR #1752](https://github.com/microsoft/vscode-cmake-tools/pull/1752) [@lygstate](https://github.com/lygstate)

Bug fixes:
- Fix various presets field settings to be passed correctly on to CMake. [#2009](https://github.com/microsoft/vscode-cmake-tools/issues/2009)
- Check for target architecture when reading toolchain FileAPI. [#1879](https://github.com/microsoft/vscode-cmake-tools/issues/1879)
- Fix environment variable in debugging docs. [PR #1874](https://github.com/microsoft/vscode-cmake-tools/pull/1874) [@zariiii9003](https://github.com/zariiii9003)
- Fix typo in variant docs. [PR #1970](https://github.com/microsoft/vscode-cmake-tools/pull/1970) [@melak47](https://github.com/melak47)
- Update schema for preset cache variable CMAKE_BUILD_TYPE. [#1934](https://github.com/microsoft/vscode-cmake-tools/issues/1934)
- Fix regression in ctestDefaultArgs (ctest hardcoded directives: -T, test, --output-on-failure). [#1956](https://github.com/microsoft/vscode-cmake-tools/issues/1956)
- Don't throw when unknown diagnostics apepar. [#1796](https://github.com/microsoft/vscode-cmake-tools/issues/1796)
- Add parse target triple to fix "bad clang binary" error. [#1916](https://github.com/microsoft/vscode-cmake-tools/issues/1916) [@lygstate](https://github.com/lygstate)
- Include CMAKE_BUILD_TYPE in the generated text of configure preset. [#1847](https://github.com/microsoft/vscode-cmake-tools/issues/1847)
- Show also the "hidden" presets in the "Inherit from configure presets" quick pick. [#1923](https://github.com/microsoft/vscode-cmake-tools/issues/1923)
- Clang-cl diagnostics don't appear in Problems view. [#517](https://github.com/microsoft/vscode-cmake-tools/issues/517) [@ki-bo](https://github.com/ki-bo)
- Fix duplication in name of MSVC versus LLVM Clang kit. [PR #1951](https://github.com/microsoft/vscode-cmake-tools/pull/1951) [@lygstate](https://github.com/lygstate)
- Fixes output encoding in the vcvars setup process. [PR #1985](https://github.com/microsoft/vscode-cmake-tools/pull/1985) [@lygstate](https://github.com/lygstate)
- Remove vendor support since the string expansion is wrong for it. [#1966](https://github.com/microsoft/vscode-cmake-tools/issues/1966)
- Add configure preset environment to debug/launch. [#1884](https://github.com/microsoft/vscode-cmake-tools/issues/1884)
- Fix msvc2015 detection when only vs2019 is installed. [#1905](https://github.com/microsoft/vscode-cmake-tools/issues/1905) [@lygstate](https://github.com/lygstate)
- Prevent file index overwritting in multi-config generators. [#1800](https://github.com/microsoft/vscode-cmake-tools/issues/1800) [@andredsm](https://github.com/andredsm)
- Various cache variables edit/save fixes. [PR #1826](https://github.com/microsoft/vscode-cmake-tools/pull/1826) [@aemseemann](https://github.com/aemseemann)
- Use JSON as the language mode of preset files. [#2035](https://github.com/microsoft/vscode-cmake-tools/issues/2035)
- Fix broken links to contributing file. [PR #2016](https://github.com/microsoft/vscode-cmake-tools/pull/2016) [@andredsm](https://github.com/andredsm)
- Kit scan generates incorrect kits for VS 2022 [#2054](https://github.com/microsoft/vscode-cmake-tools/issues/2054)
- Fix presets for msvc compilers with x86 outputs [PR #2072](https://github.com/microsoft/vscode-cmake-tools/pull/2072)

## 1.7.3
Bug fixes:
- Make sure CMake Tools configuration provider gets registered with presets on. [#1832](https://github.com/microsoft/vscode-cmake-tools/issues/1832)
- Add the license field to package.json. [#1823](https://github.com/microsoft/vscode-cmake-tools/issues/1823)
- Add title to "Select target" quickpick. [#1860](https://github.com/microsoft/vscode-cmake-tools/issues/1860)

## 1.7.2
Bug fixes:
- Fix paths of target sources outside the workspace. [#1504](https://github.com/microsoft/vscode-cmake-tools/issues/1504) [@sleiner](https://github.com/sleiner)
- Use stricter type checks in presets expansion. [#1815](https://github.com/microsoft/vscode-cmake-tools/issues/1815)
- Solve conflict between -DCMAKE_GENERAOR:STRING=Ninja versus -G "Visual Studio 16 2019" -A x64. [PR #1753](https://github.com/microsoft/vscode-cmake-tools/pull/1753) [@lygstate](https://github.com/lygstate)
- Fix operator precedence when getting code page. [#1615](https://github.com/microsoft/vscode-cmake-tools/issues/1615) [@taoyouh](https://github.com/taoyouh)
- Override the locale when querying compiler versions. [#1821](https://github.com/microsoft/vscode-cmake-tools/issues/1821)
- Fix typo in CMakePresets.json schema. [PR #1809](https://github.com/microsoft/vscode-cmake-tools/pull/1809) [@bluec0re](https://github.com/bluec0re)


## 1.7.1
Improvements:
- CppTools-API v5 integration. [#1624](https://github.com/microsoft/vscode-cmake-tools/issues/1624)

Bug fixes:
- Correct macros evaluation in inherited presets. [#1787](https://github.com/microsoft/vscode-cmake-tools/issues/1787)
- Macro expansions should consider environment variables defined in the kit. [#1250](https://github.com/microsoft/vscode-cmake-tools/issues/1250)
- Fix 1.7.0 IntelliSense regression related to default standard and CppTools provider version. [#1788](https://github.com/microsoft/vscode-cmake-tools/issues/1788)
- Correct folder information for presets in multi-root projects. [PR #1785](https://github.com/microsoft/vscode-cmake-tools/pull/1785)


## 1.7.0
Improvements:
- Support for CMake Presets. [#529](https://github.com/microsoft/vscode-cmake-tools/issues/529)
- Support for File API "toolchains" object.
- User defined additional kits. [PR #1701](https://github.com/microsoft/vscode-cmake-tools/pull/1701) [@mjvankampen](https://github.com/mjvankampen)
- Touchbar extra functionality. [PR #1693](https://github.com/microsoft/vscode-cmake-tools/pull/1693) [@poterba](https://github.com/poterba)

Bug fixes:
- Can not compile active file if definition has quoted text. [#969](https://github.com/microsoft/vscode-cmake-tools/issues/969)
- Compiler flags containing spaces not passed correctly to IntelliSense. [#1414](https://github.com/microsoft/vscode-cmake-tools/issues/1414)
- Gcc/clang version analysis improvements. [#1575](https://github.com/microsoft/vscode-cmake-tools/issues/1575)
- Disable the extension when no CMakeLists is present. [#1578](https://github.com/microsoft/vscode-cmake-tools/issues/1578)
- Remove the "CMake Tools initializing" popup message. [#1518](https://github.com/microsoft/vscode-cmake-tools/issues/1518)
- Allow CppTools to chose a C/Cpp standard default. [#1477](https://github.com/microsoft/vscode-cmake-tools/issues/1477)
- Added ${workspaceHash} variable. [PR #1055](https://github.com/microsoft/vscode-cmake-tools/pull/1055) [@Zingam](https://github.com/Zingam)
- Setup CMT_MINGW_PATH properly on win32. [PR #1611](https://github.com/microsoft/vscode-cmake-tools/pull/1611) [@lygstate](https://github.com/lygstate)
- Codespaces specific changes of configureOnOpen default and popup UI. [#1676](https://github.com/microsoft/vscode-cmake-tools/issues/1676)
- Fixes environment expanding and document testEnvironment. [PR #1598](https://github.com/microsoft/vscode-cmake-tools/pull/1598) [@lygstate](https://github.com/lygstate)
- Pass cmake.debugConfig.args to launch target. [PR #1603](https://github.com/microsoft/vscode-cmake-tools/pull/1603) [@jbdamiano](https://github.com/jbdamiano)
- Dependencies package versions upgrade. [PR #1475](https://github.com/microsoft/vscode-cmake-tools/pull/1475) [@lygstate](https://github.com/lygstate)
- Add vendor hostOs targetOs targetArch versionMajor versionMinor attributes for kit. [PR #1337](https://github.com/microsoft/vscode-cmake-tools/pull/1337) [@lygstate](https://github.com/lygstate)
- Always correctly build target executable path. [PR #1674](https://github.com/microsoft/vscode-cmake-tools/pull/1674) [@falbrechtskirchinger](https://github.com/falbrechtskirchinger)
- Use variables instead of hardcoded values for system path references. [#883](https://github.com/microsoft/vscode-cmake-tools/issues/883) [@Zingam](https://github.com/Zingam)
- ctestPath should allow the same substitutions as cmakePath. [#785](https://github.com/microsoft/vscode-cmake-tools/issues/785) [@FakeTruth](https://github.com/FakeTruth)
- Change the order of available kits such that folder kits come first. [#1736](https://github.com/microsoft/vscode-cmake-tools/issues/1736)
- Fix "Configuring project" infinite loop when using "Locate" on a project without CMakeLists.txt. [#1704](https://github.com/microsoft/vscode-cmake-tools/issues/1704)
- Fix problems with using gdb debugger on MAC. [#1691](https://github.com/microsoft/vscode-cmake-tools/issues/1691)
- Fix parsing of target architecture flags with values that include arm64. [#1735](https://github.com/microsoft/vscode-cmake-tools/issues/1735)
- Changed ctest --output-on-failure from hardcode to default argument. [PR #1729](https://github.com/microsoft/vscode-cmake-tools/pull/1729) [@PedroLima92](https://github.com/PedroLima92)
- Update cmake-settings.md document. [PR #1754](https://github.com/microsoft/vscode-cmake-tools/pull/1754) [@lygstate](https://github.com/lygstate)


## 1.6.0
Bug Fixes:
- Fix Clang kit detection when version is at end of line. [#1342](https://github.com/microsoft/vscode-cmake-tools/issues/1342) [@falbrechtskirchinger](https://github.com/falbrechtskirchinger)
- Fix cache variables regular expression dealing with '='. [#1613](https://github.com/microsoft/vscode-cmake-tools/issues/1613)
- Add cmake.exportCompileCommandFile. [#1440](https://github.com/microsoft/vscode-cmake-tools/issues/1440)
- Fix the regexp of Gcc/Clang version to account for localization and more possible text patterns. [#1575](https://github.com/microsoft/vscode-cmake-tools/issues/1575)
- Fix regexp for compiler flags that contain spaces. [#1414](https://github.com/microsoft/vscode-cmake-tools/issues/1414)
- Fix compile active file when definition has quoted text. [#969](https://github.com/microsoft/vscode-cmake-tools/issues/969)
- Re-register the tasks provider when the current build targe changes. [#1576](https://github.com/microsoft/vscode-cmake-tools/issues/1576)
- Don't localize the VS Clang kit name. [PR #1632](https://github.com/microsoft/vscode-cmake-tools/pull/1632)
- Remove CMake Tools activation of non CMake projects when tasks.runask is executed. [PR #1642](https://github.com/microsoft/vscode-cmake-tools/pull/1642)
- Add the TWXS CMake extension in the CMake Tools extension pack. [PR #1643](https://github.com/microsoft/vscode-cmake-tools/pull/1643)

## 1.5.3
Bug Fixes:
- "Clean all projects" broken since 1.5.0. [#1542](https://github.com/microsoft/vscode-cmake-tools/issues/1542)
- CMake task provider should not attempt to register until the CMake driver is available.  [#1549](https://github.com/microsoft/vscode-cmake-tools/issues/1549)

## 1.5.2
Bug Fixes:
- Fix deadlock caused by commands invoked in string expansion during activation. [PR #1532](https://github.com/microsoft/vscode-cmake-tools/pull/1532)

## 1.5.1
Bug Fixes:
- Fix regular expression for variables values used in settings and kits json. [#1526](https://github.com/microsoft/vscode-cmake-tools/issues/1526) [#1525](https://github.com/microsoft/vscode-cmake-tools/issues/1525)
- Add a setting to control whether the Touch Bar is visible or not. [PR #1529](https://github.com/microsoft/vscode-cmake-tools/pull/1529)

## 1.5.0
Improvements:
- Support variables for Kit.toolchainFile. [PR #991](https://github.com/microsoft/vscode-cmake-tools/pull/991) [#1056](https://github.com/microsoft/vscode-cmake-tools/issues/1056) [@blakehurd](https://github.com/blakehurd)/[@bobbrow](https://github.com/bobbrow)
- Implement cmake:hideBuildCommand context option. [PR #1355](https://github.com/microsoft/vscode-cmake-tools/pull/1355) [@tritao](https://github.com/tritao)
- Add option to set CMAKE_BUILD_TYPE also on multi-config generators. [PR #1393](https://github.com/microsoft/vscode-cmake-tools/pull/1393) [@tonka3000](https://github.com/tonka3000)
- Detect Clang for MSVC (GNU CLI) kits. [#823](https://github.com/microsoft/vscode-cmake-tools/issues/823) [@omcnoe](https://github.com/omcnoe)
- GUI support for CMake Tools cache. [#513](https://github.com/microsoft/vscode-cmake-tools/issues/513) [@nieroger](https://github.com/nieroger)
- Tasks support. [PR #1268](https://github.com/microsoft/vscode-cmake-tools/pull/1268) [@vptrbv](https://github.com/vptrbv)
- MacBook Pro touchbar support. [#499](https://github.com/microsoft/vscode-cmake-tools/issues/499) [@vptrbv](https://github.com/vptrbv)

Bug Fixes:
- Set right base_path for variant config files. [PR #1462](https://github.com/microsoft/vscode-cmake-tools/pull/1462) [@leolcao](https://github.com/leolcao)
- Inconsistent buildType substitution. [#1366](https://github.com/microsoft/vscode-cmake-tools/issues/1366)
- ${workspaceFolder} is not working for "environmentSetupScript" option. [#1309](https://github.com/microsoft/vscode-cmake-tools/issues/1309) [@Yaxley123](https://github.com/Yaxley123)
- Preserve focus when executing "CMake:Run Without Debugging". [#1138](https://github.com/microsoft/vscode-cmake-tools/issues/1138) [@estshorter](https://github.com/estshorter)
- Problems with CMake: Quick Start. [#1004](https://github.com/microsoft/vscode-cmake-tools/issues/1004) [@alan-wr](https://github.com/alan-wr)
- Remove depends on optimist by upgrade handlebars. [PR #1447](https://github.com/microsoft/vscode-cmake-tools/pull/1447) [@lygstate](https://github.com/lygstate)
- Ignore the vcvars dev-bat call result. [PR #1403](https://github.com/microsoft/vscode-cmake-tools/pull/1403) [@lygstate](https://github.com/lygstate)
- Fix vs2010 which doesn't recognize host=x64. [PR #1481](https://github.com/microsoft/vscode-cmake-tools/pull/1481) [@lygstate](https://github.com/lygstate)
- Don't rebuild when doing command substitution. [#1487](https://github.com/microsoft/vscode-cmake-tools/issues/1487)
- Duplicate compiler flags should not be removed. [PR #1497](https://github.com/microsoft/vscode-cmake-tools/issues/1497)
- Hide "Unknown Language" for CUDA source files. [PR #1502](https://github.com/microsoft/vscode-cmake-tools/issues/1502) [@Synxis](https://github.com/Synxis)
- Ensure immediate effect of settings for communication mode and all generator related. [PR #1500](https://github.com/microsoft/vscode-cmake-tools/issues/1500)
- Fix shell script and vcvars devbat when TEMP folder has a space in the middle. [#1492](https://github.com/microsoft/vscode-cmake-tools/issues/1492)

## 1.4.2
Improvements:
- Added new variable substitution command: `${command:cmake.launchTargetFilename}`. [#632](https://github.com/microsoft/vscode-cmake-tools/issues/632) [@ebai101](https://github.com/ebai101)
- Add output parser for Wind River Diab compiler. [PR #1267](https://github.com/microsoft/vscode-cmake-tools/pull/1267) [@ce3a](https://github.com/ce3a)
- Set application run directory to executable path. [#1395](https://github.com/microsoft/vscode-cmake-tools/issues/1395) [@Shatur95](https://github.com/Shatur95)

Bug Fixes:
- Allow minor version of File API protocol to be greater than expected. [#1341](https://github.com/microsoft/vscode-cmake-tools/issues/1341) [@KyleFromKitware](https://github.com/KyleFromKitware)
- Fix high-hitting crash related to output stream encoding. [PR #1367](https://github.com/microsoft/vscode-cmake-tools/issues/1367)
- Fix high-hitting crash: "message must be set" introduced by VS Code 1.49.0. [#1432](https://github.com/microsoft/vscode-cmake-tools/issues/1432)
- Fix detection of clang 10 on Debian. [#1330](https://github.com/microsoft/vscode-cmake-tools/issues/1330)
- Detect gdb for msys2 MinGW properly. [PR #1338](https://github.com/microsoft/vscode-cmake-tools/issues/1338) [@lygstate](https://github.com/lygstate)

## 1.4.1
Bug Fixes:
- VS environment not set correctly. [#1243](https://github.com/microsoft/vscode-cmake-tools/issues/1243)
- VS kits don't set host/target arch properly for toolsets. [#1256](https://github.com/microsoft/vscode-cmake-tools/issues/1256)
- Disable launchTarget key binding while debugging. [#1170](https://github.com/microsoft/vscode-cmake-tools/issues/1170)
- System headers not found. [#1257](https://github.com/microsoft/vscode-cmake-tools/issues/1257)
- Add setting to enable/disable automatic reconfiguring of projects. [#1259](https://github.com/microsoft/vscode-cmake-tools/issues/1259)
- Partial/full CMT activation improperly persisted for multi-root projects. [#1269](https://github.com/microsoft/vscode-cmake-tools/issues/1269)
- Fix MacOS debugging to work out of the box. [#1284](https://github.com/microsoft/vscode-cmake-tools/issues/1284)
- Ensure the silent kits scanning is run once for multi-root. [#1302](https://github.com/microsoft/vscode-cmake-tools/issues/1302)

## 1.4.0
Improvements:
- Documentation updates. [PR #1130](https://github.com/microsoft/vscode-cmake-tools/pull/1130) [@zalava](https://github.com/zalava)
- Add support for per-folder browse path. [#1073](https://github.com/microsoft/vscode-cmake-tools/issues/1073)
- Use a shell script to set environment variables for a kit. [#809](https://github.com/microsoft/vscode-cmake-tools/issues/809) [@pisker](https://github.com/pisker)
- Improvements of the status bar UI. [PR #1200](https://github.com/microsoft/vscode-cmake-tools/pull/1200) [@SchweizS](https://github.com/SchweizS)
- Add context menu for CMakeLists. [#741](https://github.com/microsoft/vscode-cmake-tools/issues/741) [@SchweizS](https://github.com/SchweizS)
- Support partial CMake Tools activation for non cmake repos. [#1167](https://github.com/microsoft/vscode-cmake-tools/issues/1167)
- Support ARM IntelliSense modes. [#1155](https://github.com/microsoft/vscode-cmake-tools/issues/1155)
- Support GNU language standards. [#1208](https://github.com/microsoft/vscode-cmake-tools/issues/1208)
- Add indication of active workspace to project outline. [#1183](https://github.com/microsoft/vscode-cmake-tools/issues/1183) [@SchweizS](https://github.com/SchweizS)

Bug Fixes:
- Skip over debugger guessing logic if cmake.debugConfig explicitly sets miDebuggerPath. [#1060](https://github.com/microsoft/vscode-cmake-tools/issues/1060)
- Normalize all paths sent to CppTools. [#1099](https://github.com/microsoft/vscode-cmake-tools/issues/1099)
- Add support for Objective-C and Objective-C++. [#1108](https://github.com/microsoft/vscode-cmake-tools/issues/1108) [@marksisson](https://github.com/marksisson)
- Update the configuration provider id. [#1045](https://github.com/microsoft/vscode-cmake-tools/issues/1045) [@ChristianS99](https://github.com/ChristianS99)
- Clear the terminal for Compile Active File. [#1122](https://github.com/microsoft/vscode-cmake-tools/issues/1122)
- Update vswhere to a version that supports utf-8. [#1104](https://github.com/microsoft/vscode-cmake-tools/issues/1104)
- Support source files outside the base path. [#1140](https://github.com/microsoft/vscode-cmake-tools/issues/1140)
- Allow quotes in cache entries. [#1124](https://github.com/microsoft/vscode-cmake-tools/issues/1124) [@tmaslach](https://github.com/tmaslach)
- Fix default preferred generators detection logic. [#1084](https://github.com/microsoft/vscode-cmake-tools/issues/1084)
- Fix host and target platform information for VS kits. [#964](https://github.com/microsoft/vscode-cmake-tools/issues/964)
- Fix error caused by duplicate project structure. [#587](https://github.com/microsoft/vscode-cmake-tools/issues/587) [@SchweizS](https://github.com/SchweizS)
- Disable launchTarget key binding while debugging. [#1170](https://github.com/microsoft/vscode-cmake-tools/issues/1170)
- Skip configuring when cache is present and according setting is on. [#984](https://github.com/microsoft/vscode-cmake-tools/issues/984)
- Remove deprecated cmake.useCMakeServer setting. [#1059](https://github.com/microsoft/vscode-cmake-tools/issues/1059)
- Trigger automatic CMake configure on CMakeLists.txt save. [#1187](https://github.com/microsoft/vscode-cmake-tools/issues/1187) [@Yuri6037](https://github.com/Yuri6037)
- Silently scanning for kits:
    - when there is no available kits json file. [PR #1192](https://github.com/microsoft/vscode-cmake-tools/pull/1192)
    - when the extension introduces breaking changes in the kits definition. [#1195](https://github.com/microsoft/vscode-cmake-tools/issues/1195)
- Various unhandled exceptions and crash fixes:
    - "cannot read property 'length' of undefined" when CMake not found in path. [#1110](https://github.com/microsoft/vscode-cmake-tools/issues/1110)
    - "cannot read property 'uri' of undefined" called by cmake.buildDirectory command. [#1150](https://github.com/microsoft/vscode-cmake-tools/issues/1150)
    - high hitting crash in telemetry. [PR #1154](https://github.com/microsoft/vscode-cmake-tools/pull/1154)

## 1.3.1
Improvements:
- Show "Collapse all" command on project outline view. [#839](https://github.com/microsoft/vscode-cmake-tools/issues/839) [@dirondin](https://github.com/dirondin)

Bug Fixes:
- Toolset and platform are swapped when reading from CMake cache. [#1065](https://github.com/microsoft/vscode-cmake-tools/issues/1065)
- Unable to debug targets when path is specified as absolute by the cmake-file-api. [#1067](https://github.com/microsoft/vscode-cmake-tools/issues/1067) [@KoeMai](https://github.com/KoeMai)

## 1.3.0
Improvements:
- Multi-root support. You can now open multiple folders in VS Code and CMake Tools will allow you to configure each of the projects in those folders.
- Add support for `${command:cmake.buildKit}`. [#334](https://github.com/microsoft/vscode-cmake-tools/issues/334) [@xgdgsc](https://github.com/xgdgsc)
- Add LLVM_ROOT and Visual Studio Clang locations to the search path for Kits. [#914](https://github.com/microsoft/vscode-cmake-tools/issues/914) [@Zingam](https://github.com/Zingam)
- Support additional `intelliSenseModes` in the configuration provider. [#960](https://github.com/microsoft/vscode-cmake-tools/issues/960)
- Detect bundled CMake in Visual Studio. [#610](https://github.com/microsoft/vscode-cmake-tools/issues/610) [@Zingam](https://github.com/Zingam)
- Add "Scan for kits" option in kits QuickPick. [#864](https://github.com/microsoft/vscode-cmake-tools/issues/864) [@Zingam](https://github.com/Zingam)
- Implement the CMake File API. [PR #720](https://github.com/microsoft/vscode-cmake-tools/pull/720) [@KoeMai](https://github.com/KoeMai)

Bug Fixes:
- Support temp folders not located on system drive. [PR #974](https://github.com/microsoft/vscode-cmake-tools/pull/974) [@Carsten87](https://github.com/Carsten87)
- Add MinGW path to the environment. [PR #983](https://github.com/microsoft/vscode-cmake-tools/pull/983)
- Don't do a clean build for utility targets. [#643](https://github.com/microsoft/vscode-cmake-tools/issues/643) [@rcxdude](https://github.com/rcxdude)
- Visual Studio builds should support `cmake.parallelJobs` setting. [PR #975](https://github.com/microsoft/vscode-cmake-tools/pull/975) [@tonka3000](https://github.com/tonka3000)
- Fix build cancellation. [#946](https://github.com/microsoft/vscode-cmake-tools/issues/946) [#781](https://github.com/microsoft/vscode-cmake-tools/issues/781) [#522](https://github.com/microsoft/vscode-cmake-tools/issues/522) [@KoeMai](https://github.com/KoeMai)
- Normalize both absolute and relative paths. [PR #963](https://github.com/microsoft/vscode-cmake-tools/pull/963) [@GeorchW](https://github.com/GeorchW)
- Filter out duplicate targets from the target selector. [#863](https://github.com/microsoft/vscode-cmake-tools/issues/863)
- Fix a crash when `chcp` is not found on the machine. [#977](https://github.com/microsoft/vscode-cmake-tools/issues/977)
- Don't fail if CMakeLists.txt was appended to sourceDirectory. [#1014](https://github.com/microsoft/vscode-cmake-tools/issues/1014)
- Mark all tests as 'not run' in case of build failure when running CTest. [PR #980](https://github.com/microsoft/vscode-cmake-tools/pull/980) [@Morozov-5F](https://github.com/Morozov-5F)
- Add command to hide launch/debug commands and debug button. [PR #1035](https://github.com/microsoft/vscode-cmake-tools/pull/1035)
- Add support for `${workspaceFolderBasename}`. [#869](https://github.com/microsoft/vscode-cmake-tools/issues/869)
- Fix exception thrown by debug/launch commands. [#1036](https://github.com/microsoft/vscode-cmake-tools/issues/1036)

## 1.2.3
Bug fixes:
- CTest status bar button text appears malformed. [#911](https://github.com/microsoft/vscode-cmake-tools/issues/911)
- Cleanup fix for message "Platform undefined / toolset {}". [#913](https://github.com/microsoft/vscode-cmake-tools/issues/913)
- Fix incorrect file associations when language is unset. [#926](https://github.com/microsoft/vscode-cmake-tools/issues/926)

## 1.2.2
Bug fixes:
- Fix broken SchemaProvider. [#874](https://github.com/microsoft/vscode-cmake-tools/issues/874)
- Fix the RegExp for finding a debugger. [#884](https://github.com/microsoft/vscode-cmake-tools/issues/884)
- Update flow for missing CMakeLists.txt. [#533](https://github.com/microsoft/vscode-cmake-tools/issues/533)
- getVSInstallForKit should be a no-op on systems other than windows. [#886](https://github.com/microsoft/vscode-cmake-tools/issues/886)
- Include missing source directories in the custom browse path. [#882](https://github.com/microsoft/vscode-cmake-tools/issues/882)
- Handle exceptions thrown by spawn. [#895](https://github.com/microsoft/vscode-cmake-tools/issues/895)
- Various generators fixes:
    - [#900](https://github.com/microsoft/vscode-cmake-tools/issues/900)
    - [#880](https://github.com/microsoft/vscode-cmake-tools/issues/880)
    - [#885](https://github.com/microsoft/vscode-cmake-tools/issues/885)

## 1.2.1
Thank you to the following CMake Tools contributors: koemai, bjosa, emanspeaks, som1lse,
dcourtois, tsing80, andy-held, notskm, thezogoth, yokuyuki, dbird137, fabianogk, randshot.

**vector-of-bool** has moved on to other things and Microsoft is now maintaining this extension. Thank you **vector-of-bool**
for all of your hard work getting this extension to where it is today!

Breaking changes:
- The publisher id changes to ms-vscode.cmake-tools. This requires that you uninstall earlier versions of the extension.
- Scanning for kits is able to detect more accurately multiple VS installations.
  To achieve this, a Visual Studio kit is defined differently now in cmake-tools-kits.json:
  the "visualStudio" field represents an ID unique to the installation
  as opposed to "VisualStudio.${VS Version}" (which may be the same for multiple same year VS installations).
  The CMake Tools Extension is still able to work with the old definition VS kits,
  but for simplicity and to avoid duplicates in the json file it will prompt for permission to delete them
  each time a "Scan for kits" is performed.

Features:
- Support for localized messages.
- Cross compile support for CppTools integration.
- Adapt CppTools integration to API version 3. [#637](https://github.com/Microsoft/vscode-cmake-tools/issues/637)
- Expand kit environment variables. [#460](https://github.com/Microsoft/vscode-cmake-tools/issues/460)
- Add new commands: launchTargetDirectory, buildType, buildDirectory. [#334](https://github.com/Microsoft/vscode-cmake-tools/issues/334), [#654](https://github.com/Microsoft/vscode-cmake-tools/issues/654), [#564](https://github.com/Microsoft/vscode-cmake-tools/issues/564), [#559](https://github.com/Microsoft/vscode-cmake-tools/issues/559), [#695](https://github.com/Microsoft/vscode-cmake-tools/issues/695)
- Add support for VS2010.

Improvements:
- Restructuring of the CMake Driver.
- Improve stability of CMake Generator Selection. [#512](https://github.com/Microsoft/vscode-cmake-tools/issues/512)
- Refactor and extend CMS-server driver test.
- Rework the CMake Build from a terminal to a task.
- Add Launch target test.
- Increase wait time in test to open terminal.

Bug fixes:
- Cannot execute current target without a debugger. [#601](https://github.com/Microsoft/vscode-cmake-tools/issues/601)
- Path clobbering by bad kit file env. [#701](https://github.com/Microsoft/vscode-cmake-tools/issues/701), [#713](https://github.com/Microsoft/vscode-cmake-tools/issues/713)
- Target install missing. [#504](https://github.com/Microsoft/vscode-cmake-tools/issues/504)
- CTest controller updated on reconfig. [#212](https://github.com/Microsoft/vscode-cmake-tools/issues/212)
- Recalculate total for every run of CTest.
- Debug target does not find GDB. [#375](https://github.com/Microsoft/vscode-cmake-tools/issues/375)

## 1.1.3

Many thanks to [Yonggang Luo](https://github.com/lygstate) for several changes
in this version.

Removal:

- The visual CMake cache editor GUI is gone. The API with which it was drawn is
  being removed from a future version of VS Code, and the feature had many
  issues. A future CMake GUI will be introduced with more features and greater
  stability.

Features and Tweaks:

- On Linux, will detect old CMake versions and offer to do an automatic
  upgrade. Windows support is pending. If you have a macOS devices and would
  like to contribute, please open a pull request!
- Smarter parsing of GCC and Clang compile errors to fold `note:` and
  `required from:` blocks into their main diagnostic. This permits the
  folding and browsing of template and macro instantiation errors in a nicer
  fashion. MSVC error parsing pending. (**NOTE**: There is an upstream issue
  with the sort order of diagnostic information, so `required from`
  tracebacks may appear out-of-order).

Fixes:

- On Windows, "Launch target in terminal" will use `cmd.exe` unconditionally.
  This works around issues with command quoting in PowerShell
- "Debug target" will prefer `lldb-mi` to `lldb`. Fixes issues where `cpptools`
  is unable to launch the debugger.
- Document the `environmentVariables` field on kits.
- Fix legacy CMake mode not setting the CMake generator.
- Permit limited variable expansion for `cmake.cmakePath` in `settings.json`
  (refer to documentation for more details).

## 1.1.2

A bugfix release for [these issues](https://github.com/vector-of-bool/vscode-cmake-tools/milestone/13?closed=1).

## 1.1.1

A bugfix release for [these issues](https://github.com/vector-of-bool/vscode-cmake-tools/milestone/12?closed=1).

**BREAKING CHANGE**: Variant substitutions follow a new `${variant:var-key}`
syntax to match the special namespacing of substitutions.

## 1.1.0

1.1.0 includes a few new major features:

- `cpptools` integration for IntelliSense
- A Project Outline view as a custom explorer
- Building individual source files from the editor menus
- New UI for progress and cancellation

See the changelog in the official documentation for more information.<|MERGE_RESOLUTION|>--- conflicted
+++ resolved
@@ -2,25 +2,20 @@
 
 ## 1.21
 
-<<<<<<< HEAD
+Features:
+
+- Add an option to specify the launch target for debugging CTest tests. [#4273](https://github.com/microsoft/vscode-cmake-tools/pull/4273)
+
 Improvements:
 
 - Add name de-mangling for C++ symbols in the Test Explorer view when running tests with coverage. [#4340](https://github.com/microsoft/vscode-cmake-tools/pull/4340) [@rjaegers](https://github.com/rjaegers)
-=======
-Features:
-
-- Add an option to specify the launch target for debugging CTest tests. [#4273](https://github.com/microsoft/vscode-cmake-tools/pull/4273)
-
-Improvements:
-
 - No longer convert paths on lowercase on MacOS to enable cpp tools to resolve them. [#4325](https://github.com/microsoft/vscode-cmake-tools/pull/4325) [@tringenbach](https://github.com/tringenbach)
 
 Bug Fixes:
 
 - Fix bug that makes `Configure Task` lists only first folder in workspace. [#3232](https//github.com/microsoft/vscode-cmake-tools/issues/3232)
-- Fix displaying "Go to Test" in the Test Explorer when the DEF_SOURCE_LINE property is set, but there is no backtrace information present. [4321](https://github.com/microsoft/vscode-cmake-tools/pull/4321) [@rjaegers](https://github.com/rjaegers)
+- Fix displaying "Go to Test" in the Test Explorer when the DEF_SOURCE_LINE property is set, but there is no backtrace information present. [#4321](https://github.com/microsoft/vscode-cmake-tools/pull/4321) [@rjaegers](https://github.com/rjaegers)
 - Fix gnuld error parsing false positive on make errors, false negative due to trailing \r, and false parsing of new "multiple definitions" error [#2864](https://github.com/microsoft/vscode-cmake-tools/issues/2864) [@0xemgy](https://github.com/0xemgy)
->>>>>>> 7bbf2616
 
 ## 1.20.53
 
