--- conflicted
+++ resolved
@@ -17,11 +17,8 @@
 
 - Fix our setting of `isUserPreset` for presets, only set it to `true` if it's defined in a user presets file. [#4059](https://github.com/microsoft/vscode-cmake-tools/issues/4059)
 - Fix issue where duplicate presets are being listed in dropdown. [#4104](https://github.com/microsoft/vscode-cmake-tools/issues/4104)
-<<<<<<< HEAD
 - Ensure that tests are updated after a build. [#4148](https://github.com/microsoft/vscode-cmake-tools/pull/4148)
-=======
 - Fix various GCC compiler errors and GCC linker errors not showing up in Problems View [#2864](https://github.com/microsoft/vscode-cmake-tools/issues/2864)
->>>>>>> 220ac747
 
 ## 1.19.52
 
