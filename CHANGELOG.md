--- conflicted
+++ resolved
@@ -1,19 +1,12 @@
 # What's New?
 
-<<<<<<< HEAD
 ## 1.19
-
-Bug Fixes:
-
-- Fix edge case where parsing tests fails when additional output is printed before tests json. [#3750](https://github.com/microsoft/vscode-cmake-tools/issues/3750)
-=======
-## 1.19.0
 
 Bug Fixes:
 
 - Fix issue where `cmake.preferredGenerators` wasn't falling back to the next entry when the first entry didn't exist [#2709](https://github.com/microsoft/vscode-cmake-tools/issues/2709)
 - Potential fix for attempting to load a non-variants file as a variants file and throwing a parse exception [#3727](https://github.com/microsoft/vscode-cmake-tools/issues/3727)
->>>>>>> b7951a72
+- Fix edge case where parsing tests fails when additional output is printed before tests json. [#3750](https://github.com/microsoft/vscode-cmake-tools/issues/3750)
 
 ## 1.18.43
 
