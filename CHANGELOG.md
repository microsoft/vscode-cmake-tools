--- conflicted
+++ resolved
@@ -1,12 +1,14 @@
 # What's New?
 
 ## 1.18
-
-<<<<<<< HEAD
-=======
 Features:
 
 - Add support for CMakePresets V7 and V8. [#3549](https://github.com/microsoft/vscode-cmake-tools/issues/3549)
+
+Improvements:
+
+- Allow for users to add `--warn-unused-cli`. This will override our default `--no-warn-unused-cli`. [#1090](https://github.com/microsoft/vscode-cmake-tools/issues/1090)
+- Add option to enable launching CMake from a Visual Studio development environment when using CMake Presets. [#3497](https://github.com/microsoft/vscode-cmake-tools/issues/3497)
 
 Bug Fixes:
 
@@ -14,16 +16,6 @@
 - Remove incorrect validation which was breaking references from CMakeUserPresets to CMakePresets [#3636](https://github.com/microsoft/vscode-cmake-tools/issues/3636)
 - Fix 'Debug Test' from 'Test explorer' results in 'launch: property 'program' is missing or empty' [#3280]](https://github.com/microsoft/vscode-cmake-tools/issues/3280)
 - Fix "Go to source" in Testing activity + test panel without function [#3362]](https://github.com/microsoft/vscode-cmake-tools/issues/3362)
-  
->>>>>>> faa58046
-Improvements:
-
-- Allow for users to add `--warn-unused-cli`. This will override our default `--no-warn-unused-cli`. [#1090](https://github.com/microsoft/vscode-cmake-tools/issues/1090)
-- Add option to enable launching CMake from a Visual Studio development environment when using CMake Presets. [#3497](https://github.com/microsoft/vscode-cmake-tools/issues/3497)
-
-Bug Fixes:
-
-- Fix localization issue in package.json [#3616](https://github.com/microsoft/vscode-cmake-tools/issues/3616)
 
 ## 1.17.17
 
