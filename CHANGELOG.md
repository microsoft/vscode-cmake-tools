--- conflicted
+++ resolved
@@ -6,6 +6,7 @@
 
 - Fix issue where `cmake.preferredGenerators` wasn't falling back to the next entry when the first entry didn't exist [#2709](https://github.com/microsoft/vscode-cmake-tools/issues/2709)
 - Potential fix for attempting to load a non-variants file as a variants file and throwing a parse exception [#3727](https://github.com/microsoft/vscode-cmake-tools/issues/3727)
+- Fix issue where `cmakeUserPresets.json` not showing up in project outline. [#3832](https://github.com/microsoft/vscode-cmake-tools/issues/3832)
 
 ## 1.18.43
 
@@ -28,11 +29,6 @@
 - Fix issue where `preferredGenerator.platform` and `preferredGenerator.toolset` wasn't being compared between the old and new kit to trigger a clean configure on a kit selection change. [#2699](https://github.com/microsoft/vscode-cmake-tools/issues/2699)
 - Still allow for users to add `--warn-unused-cli`. Now instead of overriding, it will remove our default `--no-warn-unused-cli`. [#1090](https://github.com/microsoft/vscode-cmake-tools/issues/1090)
 - Ensure `useCMakePresets` context is set after making a CMakePreset.json with `Quick Start`. [#3734](https://github.com/microsoft/vscode-cmake-tools/issues/3734)
-<<<<<<< HEAD
-- Fix issue where `cmake.preferredGenerators` wasn't falling back to the next entry when the first entry didn't exist [#2709](https://github.com/microsoft/vscode-cmake-tools/issues/2709)
-- Fix issue where `cmakeUserPresets.json` not showing up in project outline. [#3832](https://github.com/microsoft/vscode-cmake-tools/issues/3832)
-=======
->>>>>>> b7951a72
 
 ## 1.18.42
 
