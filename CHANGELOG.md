--- conflicted
+++ resolved
@@ -6,13 +6,10 @@
 
 - Add support for CMake Language Support natively in this extension. [#3559](https://github.com/microsoft/vscode-cmake-tools/issues/3559)
 
-<<<<<<< HEAD
 Bug Fixes:
 
 - Update localized strings for Project Status UI and quick pick dropdowns. [#3803](https://github.com/microsoft/vscode-cmake-tools/issues/3803), [#3802](https://github.com/microsoft/vscode-cmake-tools/issues/3802)
 
-## 1.18
-=======
 ## 1.18.42
 
 Bug Fixes:
@@ -20,7 +17,6 @@
 - Fix tests having too long of a command-line. [#3814](https://github.com/microsoft/vscode-cmake-tools/pull/3814)
 
 ## 1.18.41
->>>>>>> 447065e6
 Features:
 
 - Add the possibility to open the current build directory in the Explorer [#1451](https://github.com/microsoft/vscode-cmake-tools/issues/1451)
