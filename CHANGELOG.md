# What's New?

<<<<<<< HEAD
## 1.18

Improvements:

- Add option to enable launching CMake from a Visual Studio development environment. [#3497](https://github.com/microsoft/vscode-cmake-tools/issues/3497)

## 1.17
=======
## 1.17.17

Bug Fixes:

- Fix the regression for inheritance of cache variables and other inheritable fields. [#3603](https://github.com/microsoft/vscode-cmake-tools/issues/3603)

## 1.17.16

Bug Fixes:

- Fix an issue where we weren't able to run tests when not using Presets. [#3589](https://github.com/microsoft/vscode-cmake-tools/issues/3589)
- Fix the order of preference for CMake Presets `inherit` field. [#3594](https://github.com/microsoft/vscode-cmake-tools/issues/3594)

## 1.17.15
>>>>>>> 02c548e4

Features:

- Update `api.ts` to add the `getActiveFolderPath` method. [#3528](https://github.com/microsoft/vscode-cmake-tools/pull/3528) [@Kemaweyan](https://github.com/Kemaweyan)
- Add a setting that allows users to enable/disable the Test Explorer integration. [#3145](https://github.com/microsoft/vscode-cmake-tools/issues/3145)
- Add support for CMake Presets V6 (package presets to run CPack and workflow presets). [#2871](https://github.com/microsoft/vscode-cmake-tools/issues/2871)
- Add support for pinning CMake commands to the side bar. [#3296](https://github.com/microsoft/vscode-cmake-tools/issues/3296)

Improvements:

- Improve when the "Configure with Debugger" popup appears and allow for "Do Not Show Again". [#3343](https://github.com/microsoft/vscode-cmake-tools/issues/3343)
- Add option to disable "Not all open documents were saved" popup. [#2889](https://github.com/microsoft/vscode-cmake-tools/issues/2889)
- Allow overriding of CMakePresets cache variables and arguments. [#1836](https://github.com/microsoft/vscode-cmake-tools/issues/1836)
- Improve advanced status bar options configuration by adding an `inherit` option to the `statusBarVisibility` setting and by adding the `inheritDefault` setting. Look at the CMake Options Visibility Configuration docs for more information. [#3452](https://github.com/microsoft/vscode-cmake-tools/issues/3452)

Bug Fixes:

- Fixed an issue where changing an empty value to a non-empty value using the Cache Editor UI didn't work. [PR #3508](https://github.com/microsoft/vscode-cmake-tools/pull/3508)
- Fix CMakePresets inheritance for the `condition` field. [PR #3494](https://github.com/microsoft/vscode-cmake-tools/pull/3494)
- Ensure that the output is cleared for `debugTarget` and `launchTarget`. [#3489](https://github.com/microsoft/vscode-cmake-tools/issues/3489)
- Fix the inheritance of the `environment` for CMakePresets. [#3473](https://github.com/microsoft/vscode-cmake-tools/issues/3473)
- Removed an unnecessary `console.assert` [#3474](https://github.com/microsoft/vscode-cmake-tools/issues/3474)
- Avoid running tests after a build failure [#3366](https://github.com/microsoft/vscode-cmake-tools/issues/3366)
- Make sure we clear the output on builds due to test when `Clear output before build` is enabled. [#1179](https://github.com/microsoft/vscode-cmake-tools/issues/1179)
- Ensure that, when switching between presets, the CMake executable is modified. [#2791](https://github.com/microsoft/vscode-cmake-tools/issues/2791)
- Fixed the key to reference the correct description for the `compact` option of the `cmake.options.advanced.variant.statusBarVisibility` setting. [#3511](https://github.com/microsoft/vscode-cmake-tools/issues/3511)
- Fixed the parsing of C and CXX compiler cache variables when adding a new configure preset from existing compilers. [#2773](https://github.com/microsoft/vscode-cmake-tools/issues/2773)
- Avoid the pitfalls of using `RegExp.exec()` in loops, replacing their usage with `string.matchAll()`. This change is applied to the expand.ts file which deals with expansion of variables in user provided strings. It may address the failures described in issue. [#3469](https://github.com/microsoft/vscode-cmake-tools/issues/3469)
- Fixed `compile_commands.json` file corruption with `copyCompileCommands` when value is equal to default path. [#3214](https://github.com/microsoft/vscode-cmake-tools/issues/3214) [@parniere](https://github.com/parniere)
- Fixed status bar visibility options' `inherit` option default. [PR #3579](https://github.com/microsoft/vscode-cmake-tools/pull/3579)

## 1.16.32
Improvements:

- Improve our "smarts" when we attempt to provide PATH's for compilers or ninja. [PR #3458](https://github.com/microsoft/vscode-cmake-tools/pull/3458)

## 1.16.31
Bug Fixes:
- Refactor our attempt to add VS paths to PATH for cl, clang, etc. so that we fix issues with using the wrong compiler. [PR #3449](https://github.com/microsoft/vscode-cmake-tools/pull/3449)

## 1.16.30
Bug Fixes:
- Fixed an issue where finding cl.exe and ninja from Visual Studio was broken. [PR #3445](https://github.com/microsoft/vscode-cmake-tools/pull/3445)

## 1.16.29
Features:
- Support different debug config for different targets. [PR #2801](https://github.com/microsoft/vscode-cmake-tools/pull/2801) [@RichardLuo0](https://github.com/RichardLuo0)
- Add ability to get a test's `WORKING_DIRECTORY` in launch.json via `cmake.testWorkingDirectory` [PR #3336](https://github.com/microsoft/vscode-cmake-tools/pull/3336)

Improvements:
- Updated debugging documentation to add the LLDB configuration needed for macOS. [PR #3332](https://github.com/microsoft/vscode-cmake-tools/pull/3332) [@slhck](https://github.com/slhck)
- In multi-root workspace, the Project Outline View now shows all configured projects. [PR #3270](https://github.com/microsoft/vscode-cmake-tools/pull/3270) [@vlavati](https://github.com/vlavati)
- Added script mode and ability to connect to externally launched CMake processes. [PR #3277](https://github.com/microsoft/vscode-cmake-tools/pull/3277)
- Added buttons to the project nodes in the Project Outline View. [PR #3354](https://github.com/microsoft/vscode-cmake-tools/pull/3354) [@vlavati](https://github.com/vlavati)
- `$penv{}` macros are expanded in `include` paths in CMakePresets.json as long as `version` is 7 or higher. [#3310](https://github.com/microsoft/vscode-cmake-tools/issues/3310)
- Disable search and select of CMakeLists.txt, if user chooses not to configure project without CMakeLists.txt in the root. [PR #3276](https://github.com/microsoft/vscode-cmake-tools/pull/3276) [@vlavati](https://github.com/vlavati)
- If the "configure" button of CMakeLists.txt node in the Project Outline is clicked, only the corresponding project is configured. [PR #3372](https://github.com/microsoft/vscode-cmake-tools/pull/3372) [@vlavati](https://github.com/vlavati)
- Added a command to directly open the extension settings (`CMake: Open CMake Tools Extension Settings`) and a gear icon button in the Project Status View title bar that calls it. [PR #3403](https://github.com/microsoft/vscode-cmake-tools/pull/3403)
- Added an icon button in the Project Status View title bar that calls the `CMake: Delete Cache and Reconfigure` command. [PR #3403](https://github.com/microsoft/vscode-cmake-tools/pull/3403)
- By default, all of the status bar options are hidden except `build`, `debug`, and `launch`. All of the previous status bar options are now, by default, visible in the Project Status View. These visibility settings can be customized in the `cmake.options.advanced` setting. This setting can also be accessed via the Project Status View. The `cmake.useProjectStatusView` setting is now removed. [PR #3407](https://github.com/microsoft/vscode-cmake-tools/pull/3407) & [PR #3417](https://github.com/microsoft/vscode-cmake-tools/pull/3417)

Bug Fixes:
- Fix Unhandled Exception if no args are specified in `cmake.getLaunchTargetFilename` inside an input context of a task. [PR #3348](https://github.com/microsoft/vscode-cmake-tools/issues/3348) [@vlavati](https://github.com/vlavati)
- Fix incorrect IntelliSense configuration with default/empty `CMAKE_BUILD_TYPE` using CMakePresets. [PR #3363](https://github.com/microsoft/vscode-cmake-tools/pull/3363) [@deribaucourt](https://github.com/deribaucourt)
- Paths containing `mingw` are no longer removed from the `PATH` environment variable because the selected MinGW kit is added before the `PATH` environment variable, rather than after. [#3220](https://github.com/microsoft/vscode-cmake-tools/issues/3220)
- Fix a bug where `CMake: Show Configure` or `CMake: Show Build` commands would run them. [#3381](https://github.com/microsoft/vscode-cmake-tools/issues/3381) [@AbdullahAmrSobh](https://github.com/AbdullahAmrSobh)

## 1.15.31
Features:
- Added support for the CMake Debugger. [#3093](https://github.com/microsoft/vscode-cmake-tools/issues/3093)
- Added support for passing a folder parameter to the `cmake.selectActiveFolder` command. [#3256](https://github.com/microsoft/vscode-cmake-tools/issues/3256) [@cvanbeek](https://github.com/cvanbeek13)

Improvements:
- When using CMake presets, the Project Status View now shows the build target along with the build preset. [PR #3241](https://github.com/microsoft/vscode-cmake-tools/pull/3241)
- IntelliSense resolves headers coming from MacOS frameworks. CMake 3.27 or later is required. [#2324](https://github.com/microsoft/vscode-cmake-tools/issues/2324)
- Allow configure settings to override the usual arguments the extension is usually passing to cmake. Don't have unremovable options. [#1639](https://github.com/microsoft/vscode-cmake-tools/issues/1639)
- Allow a way to run CTests in parallel by setting `cmake.ctest.allowParallelJobs` to `true`. [#3091](https://github.com/microsoft/vscode-cmake-tools/issues/3091)
- When clicking `Run CTests` from the status bar view, it now will bypass the Test Explorer and directly run the CTests. [#3151](https://github.com/microsoft/vscode-cmake-tools/issues/3151)

Bug Fixes:
- Fix per-folder browse configurations returning incorrect information. [#3155](https://github.com/microsoft/vscode-cmake-tools/issues/3155)
- Fix triggers of "Bad CMake Executable" error message. [#2368](https://github.com/microsoft/vscode-cmake-tools/issues/2368)
- Don't ignore empty cache string variables when configuring from presets. [#1842](https://github.com/microsoft/vscode-cmake-tools/issues/1842)
- Fix active build configuration warning coming from CppTools. [#2353](https://github.com/microsoft/vscode-cmake-tools/issues/2353)
- Fix our checking for invalid settings when CMakeUserPresets version is different than CMakePresets. [#2897](https://github.com/microsoft/vscode-cmake-tools/issues/2897)
- Fix the precendence order that we evaluate the `cmake.parallelJobs` setting. [#3206](https://github.com/microsoft/vscode-cmake-tools/issues/3206)
- Decreased the number of cases where we reconfigure erroneously upon usage of `cmake.getLaunchTargetPath`. [#2878](https://github.com/microsoft/vscode-cmake-tools/issues/2878)

## 1.14.33
Bug Fixes:
- Set `Cmake: Use Project Status View` to `false` by default. This setting may be subject to A/B experimentation in 1.14 releases. To opt-out of experimentation, set the `cmake.useProjectStatusView` setting explicitly in `settings.json`. [PR #3199](https://github.com/microsoft/vscode-cmake-tools/pull/3199/)

## 1.14.32
Features:
- Add a new UI to show the project status in the side bar. This feature appears and replaces the status bar when `Cmake: Use Project Status View` is toggled `true`. This will be used for A/B testing the views. [PR #3167](https://github.com/microsoft/vscode-cmake-tools/pull/3167)

Improvements:
- Added ability to select either C or C++ with the Quick Start commmand. [#3183](https://github.com/microsoft/vscode-cmake-tools/pull/3183)

Bug Fixes:
- Handle multiple test results in one test run. [#3160](https://github.com/microsoft/vscode-cmake-tools/pull/3160)
- When starting test and test preset is not selected, prompt for test preset selection. [#3163](https://github.com/microsoft/vscode-cmake-tools/pull/3163)

## 1.14.31
Bug Fixes:
- When `cmake.buildTasks` is `true`, CMake tasks in `tasks.json` that do not specify `targets` will no longer cause the build to fail. [#3123](https://github.com/microsoft/vscode-cmake-tools/issues/3123)
- Paths containing `mingw` are no longer removed from the `PATH` environment variable when configuring a project without specifying a kit. [#3136](https://github.com/microsoft/vscode-cmake-tools/issues/3136)
- Warning messages are no longer triggered by targets containing "warning" in the file path when running `Tasks: Run Build Task`. [#3118](https://github.com/microsoft/vscode-cmake-tools/issues/3118)
- Unable to resolve `cmake-tools-schema:/schemas/CMakePresets*.json`. [#2587](https://github.com/microsoft/vscode-cmake-tools/issues/2587) [#3108](https://github.com/microsoft/vscode-cmake-tools/issues/3108)

## 1.14.30
Bug Fixes:
- Fix extension crashes in the test explorer when `cmake.sourceDir` is a subfolder of `${workspaceFolder}`. [#3121](https://github.com/microsoft/vscode-cmake-tools/issues/3121)

## 1.14.29
Features:
- Test Explorer. [PR #3032](https://github.com/microsoft/vscode-cmake-tools/pull/3032)
- Add commands revealTestExplorer, refreshTests, and refreshTestsAll. [PR #3032](https://github.com/microsoft/vscode-cmake-tools/pull/3032)

Breaking changes:
- The `Run CTest` button in the status bar now only reveals the test explorer, and test results are removed from its text. [PR #3032](https://github.com/microsoft/vscode-cmake-tools/pull/3032)
- All test starting method, such as command `CMake: Run Tests` and test task, now runs through the test explorer. Tests can't run in parallel for now. [PR #3032](https://github.com/microsoft/vscode-cmake-tools/pull/3032)
- Catch test framework support is removed. [PR #3043](https://github.com/microsoft/vscode-cmake-tools/pull/3043)
- Rename `cmake.mingwSearchDirs` to `cmake.additionalCompilerSearchDirs`, make it more general and fix quirks with it. [PR #3056](https://github.com/microsoft/vscode-cmake-tools/pull/3056) [@philippewarren](https://github.com/philippewarren)

Improvements:
- Automatically configure CMake project directories when the kit or the configuration preset is changed. [PR #2973](https://github.com/microsoft/vscode-cmake-tools/pull/2973) [@maxmitti](https://github.com/maxmitti)
- Add an optional description field to kits. [PR #2944](https://github.com/microsoft/vscode-cmake-tools/pull/2944) [@TisziV](https://github.com/TisziV)
- Update documents on `cmake.mingwSearchDirs`. [#2996](https://github.com/microsoft/vscode-cmake-tools/issues/2996)
- When starting debugging, also build the selected build target. [PR #2987](https://github.com/microsoft/vscode-cmake-tools/pull/2987) [@Maddimax](https://github.com/Maddimax)
- Add support for CMake Presets V5. [#2979](https://github.com/microsoft/vscode-cmake-tools/issues/2979)
- Print the build time in the output window. [#3008](https://github.com/microsoft/vscode-cmake-tools/issues/3008)
- Allow using all of MSYS2 MinGW installations, which are also now found by default while scanning for kits if MSYS2 is installed at the default location (`C:\msys64\{wingw64|mingw32|clang64|clang32|clangarm64|ucrt64}\bin`). [PR #3056](https://github.com/microsoft/vscode-cmake-tools/pull/3056) [@philippewarren](https://github.com/philippewarren)

Bug Fixes:
- Check if "CMakeLists.txt" exists after renaming. [#2986](https://github.com/microsoft/vscode-cmake-tools/issues/2986)
- CMake kits fails when parsing exported functions after running environmentSetupScript. [#2676](https://github.com/microsoft/vscode-cmake-tools/issues/2686)
- Implement cmake.parseBuildDiagnostics. [#1932](https://github.com/microsoft/vscode-cmake-tools/issues/1932)
- CMake tools not fully loaded when opening multi-project folders. [#3000](https://github.com/microsoft/vscode-cmake-tools/issues/3000)
- Save the state of multiple projects in the same folder. [PR #3051](https://github.com/microsoft/vscode-cmake-tools/pull/3051)
- Expand variables in task's targets while searching matching taks. [#2970](https://github.com/microsoft/vscode-cmake-tools/issues/2970) [@piomis](https://github.com/piomis)
- Fix typo in `cmake.skipConfigureWhenCachePresent`. [#3040](https://github.com/microsoft/vscode-cmake-tools/issues/3040) [@Mlekow](https://github.com/Mlekow)
- Fix MinGW detection when not in PATH using `cmake.mingwSearchDirs` (now named `cmake.additionalCompilerSearchDirs`). [PR #3056](https://github.com/microsoft/vscode-cmake-tools/pull/3056) [@philippewarren](https://github.com/philippewarren)
- Fix check for `EACCES` error code [#3097](https://github.com/microsoft/vscode-cmake-tools/pull/3097)

## 1.13.45
Bug Fixes:
- Remove unwanted warning "Configuration is already in progress" in multi-root projects. [#2989](https://github.com/microsoft/vscode-cmake-tools/issues/2989)
- `setKitByName` command ignores the workspace folder argument. [PR #2991](https://github.com/microsoft/vscode-cmake-tools/pull/2991)

## 1.13.44
Bug Fixes:
- Compatibility between test and build presets was not enforced. [#2904](https://github.com/microsoft/vscode-cmake-tools/issues/2904)
- Fix problems with updating the code model. [#2980](https://github.com/microsoft/vscode-cmake-tools/issues/2980)
- Validate presets in initialization. [#2976](https://github.com/microsoft/vscode-cmake-tools/issues/2976)

## 1.13.43
Bug Fixes:
- Fix an issue causing the Add Presets commands not to appear. [PR #2977](https://github.com/microsoft/vscode-cmake-tools/pull/2977)

## 1.13.42
Bug Fixes:
- Fix failed activation when using the `cmake.allowUnsupportedPresetsVersions` setting. [#2968](https://github.com/microsoft/vscode-cmake-tools/issues/2968)
- Verify binary directories only if there are multiple sources. [#2963](https://github.com/microsoft/vscode-cmake-tools/issues/2963)
- Update quote function to fix path separator regression [#2974](https://github.com/microsoft/vscode-cmake-tools/pull/2974)

## 1.13.41
Bug Fixes:
- Fix "No folder is open" error when running quick start. [#2951](https://github.com/microsoft/vscode-cmake-tools/issues/2951)
- Add a control statement to the 'quote' function in shlex.ts to return the string without quotes. [#2955]
(https://github.com/microsoft/vscode-cmake-tools/issues/2955)
- CMake Tools fails to initialize the Active Project. [#2952](https://github.com/microsoft/vscode-cmake-tools/issues/2952)

## 1.13.40
Improvements:
- Support multiple projects in a single workspace folder. `cmake.sourceDirectory` setting now allows setting multiple paths. [#1374](https://github.com/microsoft/vscode-cmake-tools/issues/1374)
- Add a setting to disable reading `compile_commands.json`. [#2586](https://github.com/microsoft/vscode-cmake-tools/issues/2586) [@xiaoyun94](https://github.com/xiaoyun94)
- Preset in CMakeUserPresets.json using "condition" does not appear in configure preset selection. [#2749](https://github.com/microsoft/vscode-cmake-tools/issues/2749)
- Resolve workspace variables in `cmake-kits.json`. [#2737](https://github.com/microsoft/vscode-cmake-tools/issues/2737)
- Use upper case drive letters on Windows for `cmake.sourceDirectory`. [PR #2665](https://github.com/microsoft/vscode-cmake-tools/pull/2665) [@Danielmelody](https://github.com/Danielmelody)
- Custom browse configuration should not include (redundant) per-file arguments. [#2645](https://github.com/microsoft/vscode-cmake-tools/issues/2645)
- Support optional generator in `configurePresets` for version 3 and higher. [#2734](https://github.com/microsoft/vscode-cmake-tools/issues/2734) [@jochil](https://github.com/jochil)
- Add a public API for extension authors that depend on CMake Tools. [#494](https://github.com/microsoft/vscode-cmake-tools/issues/494)
- Support explicit typing in `cmake.configureSettings`. [#1457](https://github.com/microsoft/vscode-cmake-tools/issues/1457)
- Scan for kits will now add ARM64 hosts for MSVC. [PR #2887](https://github.com/microsoft/vscode-cmake-tools/pull/2887) [@scaryrawr](https://github.com/scaryrawr)
- Support canceling configuration [#2436](https://github.com/microsoft/vscode-cmake-tools/issues/2436) [@Danielmelody](https://github.com/Danielmelody)
- Pop up "Choose CMakeLists.txt" when user goes to configure while feature set is partially activated. [#2746](https://github.com/microsoft/vscode-cmake-tools/issues/2746)
- Adhere to the setting entry "Parallel Jobs" (`cmake.parallelJobs`) when generating the default build preset. [#2765](https://github.com/microsoft/vscode-cmake-tools/issues/2765) [@maxmitti](https://github.com/maxmitti)
- Add a setting to ignore unknown presets features from the versions that CMake Tools doesn't support yet. [#1963](https://github.com/microsoft/vscode-cmake-tools/issues/1963)

Bug Fixes:
- Fix warning message that appears when using a default build preset with a multi-config generator. [#2353](https://github.com/microsoft/vscode-cmake-tools/issues/2353)
- Update kits documentation. [#2761](https://github.com/microsoft/vscode-cmake-tools/issues/2761) [@jdeaton](https://github.com/jdeaton)
- Avoid calling build tasks for "Clean", "Install" and "Run Tests" commands when "cmake: buildTask" setting is true. [#2768](https://github.com/microsoft/vscode-cmake-tools/issues/2768)
- Generate the correct `configurePresets` for Clang or GCC compilers on Windows. [#2733](https://github.com/microsoft/vscode-cmake-tools/issues/2773)
- CMake Tools does not send `--target=` to cpptools. [#1896](https://github.com/microsoft/vscode-cmake-tools/issues/1896) [#2800](https://github.com/microsoft/vscode-cmake-tools/issues/2800)
- Fix the build task to return the error code. [#2799](https://github.com/microsoft/vscode-cmake-tools/issues/2799) [@BIKA-C](https://github.com/BIKA-C)
- Generate correct ClangCL Kits. [#2790](https://github.com/microsoft/vscode-cmake-tools/issues/2790) [#2810](https://github.com/microsoft/vscode-cmake-tools/issues/2810)
- Cache the version check for the cmake executable. [#2818](https://github.com/microsoft/vscode-cmake-tools/issues/2818)
- ctest -N does not work with custom cmake path from preset. [#2842](https://github.com/microsoft/vscode-cmake-tools/issues/2842)
- Resolve variables in args before passing them to the terminal. [#2846](https://github.com/microsoft/vscode-cmake-tools/issues/2846)
- Quote launch arguments sent to the terminal if they have special characters. [#2898](https://github.com/microsoft/vscode-cmake-tools/issues/2898)
- CMake Tools should choose cmake.exe from the newest VS when it's not found in the PATH. [#2753](https://github.com/microsoft/vscode-cmake-tools/issues/2753)
- Calling build targets from CMake Project Outline always builds default target if useTasks option is set. [#2778](https://github.com/microsoft/vscode-cmake-tools/issues/2768) [@piomis](https://github.com/piomis)
- Fix `${command:cmake.buildType}` so that it returns the right value when using CMake Presets. [#2894](https://github.com/microsoft/vscode-cmake-tools/issues/2894)
- Fix a problem with multi-root projects not activating the configuration provider. [#2915](https://github.com/microsoft/vscode-cmake-tools/issues/2915)
- Remove the default path for `cmake.mingwSearchDirs` since the path is world-writable. [PR #2942](https://github.com/microsoft/vscode-cmake-tools/pull/2942)
- Build command is not able to properly pick-up tasks from tasks.json file if configured with isDefault option and cancellation of running build task is not working. [#2935](https://github.com/microsoft/vscode-cmake-tools/issues/2935) [@piomis](https://github.com/piomis)

## 1.12.27
Bug Fixes:
- Add default target to the build task when target is not defined. [#2729](https://github.com/microsoft/vscode-cmake-tools/issues/2729)

## 1.12.26
Improvements:
- Support for presets version 4. [#2492](https://github.com/microsoft/vscode-cmake-tools/issues/2492) [@chausner](https://github.com/chausner)
- Triggering reconfigure after changes are made to included files. [#2526](https://github.com/microsoft/vscode-cmake-tools/issues/2526) [@chausner](https://github.com/chausner)
- Add target name to terminal window name for launch. [#2613](https://github.com/microsoft/vscode-cmake-tools/issues/2613)
- Add support for "preset" and "env" in task provider. [#2636](https://github.com/microsoft/vscode-cmake-tools/issues/2636) [#2553](https://github.com/microsoft/vscode-cmake-tools/issues/2553) [#2714](https://github.com/microsoft/vscode-cmake-tools/issues/2714) [#2706](https://github.com/microsoft/vscode-cmake-tools/issues/2706)
- Add Craig Scott's "Professional CMake" book to the list of resources in doc/faq.md for learning CMake. [#2679](https://github.com/microsoft/vscode-cmake-tools/pull/2679) [@david-fong](https://github.com/david-fong)

Bug Fixes:
- CMakeUserPresets.json version not detected without CMakePresets.json. [#2469](https://github.com/microsoft/vscode-cmake-tools/issues/2469) [@chausner](https://github.com/chausner)
- Do not prompt to select a Kit if `cmake.configureOnOpen` is `false`. [#2538](https://github.com/microsoft/vscode-cmake-tools/issues/2538)
- Don't delete CMakeCache.txt when switching kits if the buildDirectory also changes. [#2546](https://github.com/microsoft/vscode-cmake-tools/issues/2546) [@david-fong](https://github.com/david-fong)
- Set the working directory for the file api driver. [#2569](https://github.com/microsoft/vscode-cmake-tools/issues/2569)
- Add "description" properties to the cmake.revealLog setting. [#2578](https://github.com/microsoft/vscode-cmake-tools/issues/2578)
- Detect clang-cl.exe compilers that are not bundled with Visual Studio. [#2622](https://github.com/microsoft/vscode-cmake-tools/issues/2622)
- Clear output channel after auto-reconfigure. [#2628](https://github.com/microsoft/vscode-cmake-tools/issues/2628)
- Fix issues with launching the target in PowerShell terminal. [#2650](https://github.com/microsoft/vscode-cmake-tools/issues/2650) [#2621](https://github.com/microsoft/vscode-cmake-tools/issues/2621) [#535](https://github.com/microsoft/vscode-cmake-tools/issues/535)
- Respect VS Code setting "insertSpaces" when updating preset files via GUI. [#2677](https://github.com/microsoft/vscode-cmake-tools/issues/2677)
- CMake install task does not run in terminal. [#2693](https://github.com/microsoft/vscode-cmake-tools/issues/2693)
- Deprecation warnings show up as errors in Problems view. [#2708](https://github.com/microsoft/vscode-cmake-tools/issues/2708)

## 1.11.26
- Revert back to the previous CMake language server extension dependency. [PR #2599](https://github.com/microsoft/vscode-cmake-tools/pull/2599)

Bug Fixes:
- Ninja is used as a default generator. [#2598](https://github.com/microsoft/vscode-cmake-tools/issues/2598)

## 1.11.25
Improvements:
- Fix build Error: EMFILE: too many open files. [#2288](https://github.com/microsoft/vscode-cmake-tools/issues/2288) [@FrogTheFrog](https://github.com/FrogTheFrog)
- Add commands to get preset names. [PR #2433](https://github.com/microsoft/vscode-cmake-tools/pull/2433)
- Add IntelliSense support for `debugConfig.console`. [#2428](https://github.com/microsoft/vscode-cmake-tools/issues/2428)
- Add c++23 support. [#2475](https://github.com/microsoft/vscode-cmake-tools/issues/2475) [@sweemer](https://github.com/sweemer)
- Add support for multiple targets in the CMake task provider. [#2122](https://github.com/microsoft/vscode-cmake-tools/issues/2122)
- Add setting `cmake.showSystemKits`. [PR #2520](https://github.com/microsoft/vscode-cmake-tools/pull/2520) [@bharatvaj](https://github.com/bharatvaj)
- Add support for "Configure", "Install" and "Test" tasks. [#2452](https://github.com/microsoft/vscode-cmake-tools/issues/2452)
- Add setting `cmake.ignoreCMakeListsMissing`. [PR #2537](https://github.com/microsoft/vscode-cmake-tools/pull/2537) [@ilg-ul](https://github.com/ilg-ul)
- Add support for "Clean" and "Clean Rebuild" tasks. [#2555](https://github.com/microsoft/vscode-cmake-tools/issues/2555)
- The extension for CMake language support is replaced. [PR #2267](https://github.com/microsoft/vscode-cmake-tools/pull/2267) [@josetr](https://github.com/josetr)

Bug Fixes:
- `Clean All Projects` menu item builds rather than cleans. [#2460](https://github.com/microsoft/vscode-cmake-tools/issues/2460)
- Update terminal's environment variables when the kit is changed. [#2364](https://github.com/microsoft/vscode-cmake-tools/issues/2364)
- Add timeouts for compiler scanning. [#1289](https://github.com/microsoft/vscode-cmake-tools/issues/1289)
- Fix schema validation for presets version 4. [#2490](https://github.com/microsoft/vscode-cmake-tools/issues/2490)
- Remove problematic environment variables from the debugger environment. [#2442](https://github.com/microsoft/vscode-cmake-tools/issues/2442)
- Fix preferredGenerator "Watcom WMake" not working. [#2500](https://github.com/microsoft/vscode-cmake-tools/issues/2500)
- When `debugConfig` has specific modes or debugger paths set, the linker check heuristic should be skipped. [#2509](https://github.com/microsoft/vscode-cmake-tools/issues/2509)
- Exclude environment variables from debugging if the values have newlines. [#2515](https://github.com/microsoft/vscode-cmake-tools/issues/2515)
- Correctly configure the build environment when using VS 2015 and Ninja in CMakePresets.json. [#2516](https://github.com/microsoft/vscode-cmake-tools/issues/2516)
- Select the correct VS toolset for Ninja generators with CMake Presets. [#2423](https://github.com/microsoft/vscode-cmake-tools/issues/2423)
- Fix unhandled exception with CMakePresets.json. [#2117](https://github.com/microsoft/vscode-cmake-tools/issues/2117)
- Fix issues with compiler argument quoting when configuring IntelliSense. [#2563](https://github.com/microsoft/vscode-cmake-tools/pull/2563)
- Fix clang version detection regexes. [PR #2549](https://github.com/microsoft/vscode-cmake-tools/pull/2549) [@chausner](https://github.com/chausner)

## 1.10.5
Bug Fixes:
- fix "CMake: compile active file" command. [#2438](https://github.com/microsoft/vscode-cmake-tools/issues/2438)

## 1.10.4
Improvements:
- Don't specify number of jobs when building with Ninja. [#696](https://github.com/microsoft/vscode-cmake-tools/issues/696)
- Support for the Ninja Multi-Config generator. [#1423](https://github.com/microsoft/vscode-cmake-tools/issues/1423)
- Minimize build progress notification to the status bar. [#2308](https://github.com/microsoft/vscode-cmake-tools/issues/2308)
- Allow editing Kits when presets are in use. [#1965](https://github.com/microsoft/vscode-cmake-tools/issues/1965)
- Launch the target in the default terminal. [PR #2311](https://github.com/microsoft/vscode-cmake-tools/pull/2311) [@michallukowski](https://github.com/michallukowski)
- Allow launching targets in parallel. [#2240](https://github.com/microsoft/vscode-cmake-tools/issues/2120) [@ColinDuquesnoy](https://github.com/ColinDuquesnoy)

Bug Fixes:
- CMakePrests.json toolset requires the VS version instead of the toolset version. [#1965](https://github.com/microsoft/vscode-cmake-tools/issues/1965)
- CMakePresets should be able to specify a VC toolset by version number. [#2366](https://github.com/microsoft/vscode-cmake-tools/pull/2366)
- CMake task provider does not configure the VS Build environment for Ninja builds. [#2258](https://github.com/microsoft/vscode-cmake-tools/pull/2258)
- `${buildKit}` is not updated after a Kit switch. [#2335](https://github.com/microsoft/vscode-cmake-tools/issues/2335)
- Test the existence of a property instead of the value when expanding preset conditions. [#2329](https://github.com/microsoft/vscode-cmake-tools/issues/2329)
- Include `hostSystemName` in variable expansion when only using User presets. [#2362](https://github.com/microsoft/vscode-cmake-tools/issues/2362)
- Trim whitespace from `environmentSetupScript`. [#2391](https://github.com/microsoft/vscode-cmake-tools/issues/2391)
- Incorrect `cmake.additionalKits` setting breaks CMake extension. [#2382](https://github.com/microsoft/vscode-cmake-tools/issues/2382)
- VS2010 compile errors are not shown in Problems. [#2376](https://github.com/microsoft/vscode-cmake-tools/issues/2376)
- Always rebuilds sources with autodetected clang and ninja on linux. [#2289](https://github.com/microsoft/vscode-cmake-tools/issues/2289)
- Clean Reconfigure All Projects removes wrong files after switching kit. [#2326](https://github.com/microsoft/vscode-cmake-tools/issues/2326)
- Update documentation. [#2334](https://github.com/microsoft/vscode-cmake-tools/pull/2334) [@atsju](https://github.com/atsju)
- Ninja not able to build single-threaded. [#2222](https://github.com/microsoft/vscode-cmake-tools/issues/2222)
- Fix various kit detection issues. [#2246](https://github.com/microsoft/vscode-cmake-tools/issues/2246) [#1759](https://github.com/microsoft/vscode-cmake-tools/issues/1759) [#1653](https://github.com/microsoft/vscode-cmake-tools/issues/1653) [#1410](https://github.com/microsoft/vscode-cmake-tools/issues/1410) [#1233](https://github.com/microsoft/vscode-cmake-tools/issues/1233) [@fourdim](https://github.com/fourdim)
- Stop using `-H` to configure projects. [#2292](https://github.com/microsoft/vscode-cmake-tools/issues/2292)
- `environmentSetupScript` capitalizes environment variable names. [#1592](https://github.com/microsoft/vscode-cmake-tools/issues/1592) [@lygstate](https://github.com/lygstate)
- Debug Target failed when `debugConfig.environment` not present. [#2236](https://github.com/microsoft/vscode-cmake-tools/issues/2236) [@lygstate](https://github.com/lygstate)
- Presets in CMakePresets.json should not inherit from presets in CMakeUserPresets.json. [#2232](https://github.com/microsoft/vscode-cmake-tools/issues/2232)
- Refresh the launch terminal if the user default changes. [PR #2408](https://github.com/microsoft/vscode-cmake-tools/pull/2408)
- Strip BOM from files when reading. [#2396](https://github.com/microsoft/vscode-cmake-tools/issues/2396)
- When using the configuration provider for the C++ extension, the browse configuration was not being updated after code model changes. [#2410](https://github.com/microsoft/vscode-cmake-tools/issues/2410)

## 1.9.2
Bug fixes:
- Fix infinite recursion into symlinks. [#2257](https://github.com/microsoft/vscode-cmake-tools/issues/2257)
- Fix `Show Build Command` for folders that do not use CMake Presets. [#2211](https://github.com/microsoft/vscode-cmake-tools/issues/2211)
- Fix presets not shown when a common dependency is inherited more than once. [#2210](https://github.com/microsoft/vscode-cmake-tools/issues/2210)
- Fix IntelliSense usage of short name from variants file for buildType. [#2120](https://github.com/microsoft/vscode-cmake-tools/issues/2120) [@gost-serb](https://github.com/gost-serb)

## 1.9.1
Bug fixes:
- Fix presets using conditions with macros and inheritance. [#2185](https://github.com/microsoft/vscode-cmake-tools/issues/2185)
- Parallelism no longer working in 1.9.0 for CMake < 3.14.0. [#2181](https://github.com/microsoft/vscode-cmake-tools/issues/2181)
- `CMake: Compile Active File` command stopped working in v1.9.0. [#2180](https://github.com/microsoft/vscode-cmake-tools/issues/2180)
- Exception after successful build when cpptools IntelliSense is disabled. [#2188](https://github.com/microsoft/vscode-cmake-tools/issues/2188)
- Fix issue with presets (v3) and "toolchainFile". [#2179](https://github.com/microsoft/vscode-cmake-tools/issues/2179)
- Don't add `-j` argument when `cmake.parallelJobs` is set to `1`. [#1958](https://github.com/microsoft/vscode-cmake-tools/issues/1958) [@mark-ulrich](https://github.com/mark-ulrich)
- Warn the user about CMAKE_BUILD_TYPE inconsistencies. [#2096](https://github.com/microsoft/vscode-cmake-tools/issues/2096)

## 1.9.0
Improvements:
- Add support for CMakePresets version 3. [#1904](https://github.com/microsoft/vscode-cmake-tools/issues/1904)
- Add diagnostic support for parsing IAR compiler output. [PR #2131](https://github.com/microsoft/vscode-cmake-tools/pull/2131) [@willson556](https://github.com/willson556)
- Add "Log Diagnostics" command. [PR #2141](https://github.com/microsoft/vscode-cmake-tools/pull/2141)
- Add build and configure commands to show cmake commands without running them. [PR #1767](https://github.com/microsoft/vscode-cmake-tools/pull/1767)
- Implement support for merging multiple compile_commands in super-builds sub-folders of the build directory. [PR #2029](https://github.com/microsoft/vscode-cmake-tools/pull/2029) [@Felix-El](https://github.com/Felix-El)
- Add `cmake.allowCommentsInPresetsFile` setting to allow JS style comments in CMakePresets files. [#2169](https://github.com/microsoft/vscode-cmake-tools/issues/2169)

Bug fixes:
- MSVC_VERSION is incorrect when cmake configures with clang-cl. [#1053](https://github.com/microsoft/vscode-cmake-tools/issues/1053) [@tklajnscek](https://github.com/tklajnscek)
- Build error because `binaryDir` removed after configure. [#2128](https://github.com/microsoft/vscode-cmake-tools/issues/2128)
- Configuration from build presets ignored by Intellisense and launch (when using multi config generators). [#2099](https://github.com/microsoft/vscode-cmake-tools/issues/2099)
- Extra {0} output message when having preset with circular inherits. [#2118](https://github.com/microsoft/vscode-cmake-tools/issues/2118)
- CMake-Tools does not reconfigure after a change of CMakeLists.txt in a subdirectory of root. [#1911](https://github.com/microsoft/vscode-cmake-tools/issues/1911) [@AbdullahAmrSobh](https://github.com/AbdullahAmrSobh)
- Fixes msvc2015 detection when only vs2019 are installed. [#1955](https://github.com/microsoft/vscode-cmake-tools/issues/1955) [@lygstate](https://github.com/lygstate)
- Allow for clang compilers to be set in presets without full path. [#1922](https://github.com/microsoft/vscode-cmake-tools/issues/1922)
- Compiler flags containing spaces not passed correctly to IntelliSense. [#1414](https://github.com/microsoft/vscode-cmake-tools/issues/1414)
- Don't scan the whole workspace for CMakeLists.txt, just a few folders. [#2127](https://github.com/microsoft/vscode-cmake-tools/issues/2127)
- Regression with Visual Studio generator and non-default toolset. [#2147](https://github.com/microsoft/vscode-cmake-tools/issues/2147)
- Debug shows "No compiler found in cache file." dialog. [#2121](https://github.com/microsoft/vscode-cmake-tools/issues/2121)
- Unable to work with pre-configured projects (cache is deleted). [#2140](https://github.com/microsoft/vscode-cmake-tools/issues/2140)
- Unknown C/C++ standard control flags: -std=gnu++2b and -std=c2x. [#2150](https://github.com/microsoft/vscode-cmake-tools/issues/2150)
- Select the most recently used build/test preset when configure preset changes. [#1927](https://github.com/microsoft/vscode-cmake-tools/issues/1927)
- Re-enable build target selection when using presets. [#1872](https://github.com/microsoft/vscode-cmake-tools/issues/1872)

## 1.8.1
Bug fixes:
- Command substitutions in launch.json are broken. [#2091](https://github.com/microsoft/vscode-cmake-tools/issues/2091)
- `cmake.configureOnOpen` setting is ignored. [#2088](https://github.com/microsoft/vscode-cmake-tools/issues/2088)
- User-defined preset not shown when inheriting from `CMakePresets.json`. [#2082](https://github.com/microsoft/vscode-cmake-tools/issues/2082)
- Fix presets using server API. [#2026](https://github.com/microsoft/vscode-cmake-tools/issues/2026)

## 1.8.0
Improvements:
- Last selected target isn't read on start up. [#1148](https://github.com/microsoft/vscode-cmake-tools/issues/1148)
- Use cached cmake-file-api response to configure IntelliSense on startup. [#1149](https://github.com/microsoft/vscode-cmake-tools/issues/1149)
- Show a quickPick of all the CMakeLists.txt inside the project (if none exists where "cmake.sourceDirectory" points at). [#533](https://github.com/microsoft/vscode-cmake-tools/issues/533)
- Add command to get the active folder of a workspace. [#1715](https://github.com/microsoft/vscode-cmake-tools/issues/1715) [@guestieng](https://github.com/guestieng)
- Task provider refactoring to best utilize latest updates from VSCode. [PR #1880](https://github.com/microsoft/vscode-cmake-tools/pull/1880)
- Add docker container definition. [PR #1758](https://github.com/microsoft/vscode-cmake-tools/pull/1758)
- Enhance the vsix build with package scripts in package.json. [PR #1752](https://github.com/microsoft/vscode-cmake-tools/pull/1752) [@lygstate](https://github.com/lygstate)

Bug fixes:
- Fix various presets field settings to be passed correctly on to CMake. [#2009](https://github.com/microsoft/vscode-cmake-tools/issues/2009)
- Check for target architecture when reading toolchain FileAPI. [#1879](https://github.com/microsoft/vscode-cmake-tools/issues/1879)
- Fix environment variable in debugging docs. [PR #1874](https://github.com/microsoft/vscode-cmake-tools/pull/1874) [@zariiii9003](https://github.com/zariiii9003)
- Fix typo in variant docs. [PR #1970](https://github.com/microsoft/vscode-cmake-tools/pull/1970) [@melak47](https://github.com/melak47)
- Update schema for preset cache variable CMAKE_BUILD_TYPE. [#1934](https://github.com/microsoft/vscode-cmake-tools/issues/1934)
- Fix regression in ctestDefaultArgs (ctest hardcoded directives: -T, test, --output-on-failure). [#1956](https://github.com/microsoft/vscode-cmake-tools/issues/1956)
- Don't throw when unknown diagnostics apepar. [#1796](https://github.com/microsoft/vscode-cmake-tools/issues/1796)
- Add parse target triple to fix "bad clang binary" error. [#1916](https://github.com/microsoft/vscode-cmake-tools/issues/1916) [@lygstate](https://github.com/lygstate)
- Include CMAKE_BUILD_TYPE in the generated text of configure preset. [#1847](https://github.com/microsoft/vscode-cmake-tools/issues/1847)
- Show also the "hidden" presets in the "Inherit from configure presets" quick pick. [#1923](https://github.com/microsoft/vscode-cmake-tools/issues/1923)
- Clang-cl diagnostics don't appear in Problems view. [#517](https://github.com/microsoft/vscode-cmake-tools/issues/517) [@ki-bo](https://github.com/ki-bo)
- Fix duplication in name of MSVC versus LLVM Clang kit. [PR #1951](https://github.com/microsoft/vscode-cmake-tools/pull/1951) [@lygstate](https://github.com/lygstate)
- Fixes output encoding in the vcvars setup process. [PR #1985](https://github.com/microsoft/vscode-cmake-tools/pull/1985) [@lygstate](https://github.com/lygstate)
- Remove vendor support since the string expansion is wrong for it. [#1966](https://github.com/microsoft/vscode-cmake-tools/issues/1966)
- Add configure preset environment to debug/launch. [#1884](https://github.com/microsoft/vscode-cmake-tools/issues/1884)
- Fix msvc2015 detection when only vs2019 is installed. [#1905](https://github.com/microsoft/vscode-cmake-tools/issues/1905) [@lygstate](https://github.com/lygstate)
- Prevent file index overwritting in multi-config generators. [#1800](https://github.com/microsoft/vscode-cmake-tools/issues/1800) [@andredsm](https://github.com/andredsm)
- Various cache variables edit/save fixes. [PR #1826](https://github.com/microsoft/vscode-cmake-tools/pull/1826) [@aemseemann](https://github.com/aemseemann)
- Use JSON as the language mode of preset files. [#2035](https://github.com/microsoft/vscode-cmake-tools/issues/2035)
- Fix broken links to contributing file. [PR #2016](https://github.com/microsoft/vscode-cmake-tools/pull/2016) [@andredsm](https://github.com/andredsm)
- Kit scan generates incorrect kits for VS 2022 [#2054](https://github.com/microsoft/vscode-cmake-tools/issues/2054)
- Fix presets for msvc compilers with x86 outputs [PR #2072](https://github.com/microsoft/vscode-cmake-tools/pull/2072)

## 1.7.3
Bug fixes:
- Make sure CMake Tools configuration provider gets registered with presets on. [#1832](https://github.com/microsoft/vscode-cmake-tools/issues/1832)
- Add the license field to package.json. [#1823](https://github.com/microsoft/vscode-cmake-tools/issues/1823)
- Add title to "Select target" quickpick. [#1860](https://github.com/microsoft/vscode-cmake-tools/issues/1860)

## 1.7.2
Bug fixes:
- Fix paths of target sources outside the workspace. [#1504](https://github.com/microsoft/vscode-cmake-tools/issues/1504) [@sleiner](https://github.com/sleiner)
- Use stricter type checks in presets expansion. [#1815](https://github.com/microsoft/vscode-cmake-tools/issues/1815)
- Solve conflict between -DCMAKE_GENERAOR:STRING=Ninja versus -G "Visual Studio 16 2019" -A x64. [PR #1753](https://github.com/microsoft/vscode-cmake-tools/pull/1753) [@lygstate](https://github.com/lygstate)
- Fix operator precedence when getting code page. [#1615](https://github.com/microsoft/vscode-cmake-tools/issues/1615) [@taoyouh](https://github.com/taoyouh)
- Override the locale when querying compiler versions. [#1821](https://github.com/microsoft/vscode-cmake-tools/issues/1821)
- Fix typo in CMakePresets.json schema. [PR #1809](https://github.com/microsoft/vscode-cmake-tools/pull/1809) [@bluec0re](https://github.com/bluec0re)


## 1.7.1
Improvements:
- CppTools-API v5 integration. [#1624](https://github.com/microsoft/vscode-cmake-tools/issues/1624)

Bug fixes:
- Correct macros evaluation in inherited presets. [#1787](https://github.com/microsoft/vscode-cmake-tools/issues/1787)
- Macro expansions should consider environment variables defined in the kit. [#1250](https://github.com/microsoft/vscode-cmake-tools/issues/1250)
- Fix 1.7.0 IntelliSense regression related to default standard and CppTools provider version. [#1788](https://github.com/microsoft/vscode-cmake-tools/issues/1788)
- Correct folder information for presets in multi-root projects. [PR #1785](https://github.com/microsoft/vscode-cmake-tools/pull/1785)


## 1.7.0
Improvements:
- Support for CMake Presets. [#529](https://github.com/microsoft/vscode-cmake-tools/issues/529)
- Support for File API "toolchains" object.
- User defined additional kits. [PR #1701](https://github.com/microsoft/vscode-cmake-tools/pull/1701) [@mjvankampen](https://github.com/mjvankampen)
- Touchbar extra functionality. [PR #1693](https://github.com/microsoft/vscode-cmake-tools/pull/1693) [@poterba](https://github.com/poterba)

Bug fixes:
- Can not compile active file if definition has quoted text. [#969](https://github.com/microsoft/vscode-cmake-tools/issues/969)
- Compiler flags containing spaces not passed correctly to IntelliSense. [#1414](https://github.com/microsoft/vscode-cmake-tools/issues/1414)
- Gcc/clang version analysis improvements. [#1575](https://github.com/microsoft/vscode-cmake-tools/issues/1575)
- Disable the extension when no CMakeLists is present. [#1578](https://github.com/microsoft/vscode-cmake-tools/issues/1578)
- Remove the "CMake Tools initializing" popup message. [#1518](https://github.com/microsoft/vscode-cmake-tools/issues/1518)
- Allow CppTools to chose a C/Cpp standard default. [#1477](https://github.com/microsoft/vscode-cmake-tools/issues/1477)
- Added ${workspaceHash} variable. [PR #1055](https://github.com/microsoft/vscode-cmake-tools/pull/1055) [@Zingam](https://github.com/Zingam)
- Setup CMT_MINGW_PATH properly on win32. [PR #1611](https://github.com/microsoft/vscode-cmake-tools/pull/1611) [@lygstate](https://github.com/lygstate)
- Codespaces specific changes of configureOnOpen default and popup UI. [#1676](https://github.com/microsoft/vscode-cmake-tools/issues/1676)
- Fixes environment expanding and document testEnvironment. [PR #1598](https://github.com/microsoft/vscode-cmake-tools/pull/1598) [@lygstate](https://github.com/lygstate)
- Pass cmake.debugConfig.args to launch target. [PR #1603](https://github.com/microsoft/vscode-cmake-tools/pull/1603) [@jbdamiano](https://github.com/jbdamiano)
- Dependencies package versions upgrade. [PR #1475](https://github.com/microsoft/vscode-cmake-tools/pull/1475) [@lygstate](https://github.com/lygstate)
- Add vendor hostOs targetOs targetArch versionMajor versionMinor attributes for kit. [PR #1337](https://github.com/microsoft/vscode-cmake-tools/pull/1337) [@lygstate](https://github.com/lygstate)
- Always correctly build target executable path. [PR #1674](https://github.com/microsoft/vscode-cmake-tools/pull/1674) [@falbrechtskirchinger](https://github.com/falbrechtskirchinger)
- Use variables instead of hardcoded values for system path references. [#883](https://github.com/microsoft/vscode-cmake-tools/issues/883) [@Zingam](https://github.com/Zingam)
- ctestPath should allow the same substitutions as cmakePath. [#785](https://github.com/microsoft/vscode-cmake-tools/issues/785) [@FakeTruth](https://github.com/FakeTruth)
- Change the order of available kits such that folder kits come first. [#1736](https://github.com/microsoft/vscode-cmake-tools/issues/1736)
- Fix "Configuring project" infinite loop when using "Locate" on a project without CMakeLists.txt. [#1704](https://github.com/microsoft/vscode-cmake-tools/issues/1704)
- Fix problems with using gdb debugger on MAC. [#1691](https://github.com/microsoft/vscode-cmake-tools/issues/1691)
- Fix parsing of target architecture flags with values that include arm64. [#1735](https://github.com/microsoft/vscode-cmake-tools/issues/1735)
- Changed ctest --output-on-failure from hardcode to default argument. [PR #1729](https://github.com/microsoft/vscode-cmake-tools/pull/1729) [@PedroLima92](https://github.com/PedroLima92)
- Update cmake-settings.md document. [PR #1754](https://github.com/microsoft/vscode-cmake-tools/pull/1754) [@lygstate](https://github.com/lygstate)


## 1.6.0
Bug Fixes:
- Fix Clang kit detection when version is at end of line. [#1342](https://github.com/microsoft/vscode-cmake-tools/issues/1342) [@falbrechtskirchinger](https://github.com/falbrechtskirchinger)
- Fix cache variables regular expression dealing with '='. [#1613](https://github.com/microsoft/vscode-cmake-tools/issues/1613)
- Add cmake.exportCompileCommandFile. [#1440](https://github.com/microsoft/vscode-cmake-tools/issues/1440)
- Fix the regexp of Gcc/Clang version to account for localization and more possible text patterns. [#1575](https://github.com/microsoft/vscode-cmake-tools/issues/1575)
- Fix regexp for compiler flags that contain spaces. [#1414](https://github.com/microsoft/vscode-cmake-tools/issues/1414)
- Fix compile active file when definition has quoted text. [#969](https://github.com/microsoft/vscode-cmake-tools/issues/969)
- Re-register the tasks provider when the current build targe changes. [#1576](https://github.com/microsoft/vscode-cmake-tools/issues/1576)
- Don't localize the VS Clang kit name. [PR #1632](https://github.com/microsoft/vscode-cmake-tools/pull/1632)
- Remove CMake Tools activation of non CMake projects when tasks.runask is executed. [PR #1642](https://github.com/microsoft/vscode-cmake-tools/pull/1642)
- Add the TWXS CMake extension in the CMake Tools extension pack. [PR #1643](https://github.com/microsoft/vscode-cmake-tools/pull/1643)

## 1.5.3
Bug Fixes:
- "Clean all projects" broken since 1.5.0. [#1542](https://github.com/microsoft/vscode-cmake-tools/issues/1542)
- CMake task provider should not attempt to register until the CMake driver is available.  [#1549](https://github.com/microsoft/vscode-cmake-tools/issues/1549)

## 1.5.2
Bug Fixes:
- Fix deadlock caused by commands invoked in string expansion during activation. [PR #1532](https://github.com/microsoft/vscode-cmake-tools/pull/1532)

## 1.5.1
Bug Fixes:
- Fix regular expression for variables values used in settings and kits json. [#1526](https://github.com/microsoft/vscode-cmake-tools/issues/1526) [#1525](https://github.com/microsoft/vscode-cmake-tools/issues/1525)
- Add a setting to control whether the Touch Bar is visible or not. [PR #1529](https://github.com/microsoft/vscode-cmake-tools/pull/1529)

## 1.5.0
Improvements:
- Support variables for Kit.toolchainFile. [PR #991](https://github.com/microsoft/vscode-cmake-tools/pull/991) [#1056](https://github.com/microsoft/vscode-cmake-tools/issues/1056) [@blakehurd](https://github.com/blakehurd)/[@bobbrow](https://github.com/bobbrow)
- Implement cmake:hideBuildCommand context option. [PR #1355](https://github.com/microsoft/vscode-cmake-tools/pull/1355) [@tritao](https://github.com/tritao)
- Add option to set CMAKE_BUILD_TYPE also on multi-config generators. [PR #1393](https://github.com/microsoft/vscode-cmake-tools/pull/1393) [@tonka3000](https://github.com/tonka3000)
- Detect Clang for MSVC (GNU CLI) kits. [#823](https://github.com/microsoft/vscode-cmake-tools/issues/823) [@omcnoe](https://github.com/omcnoe)
- GUI support for CMake Tools cache. [#513](https://github.com/microsoft/vscode-cmake-tools/issues/513) [@nieroger](https://github.com/nieroger)
- Tasks support. [PR #1268](https://github.com/microsoft/vscode-cmake-tools/pull/1268) [@vptrbv](https://github.com/vptrbv)
- MacBook Pro touchbar support. [#499](https://github.com/microsoft/vscode-cmake-tools/issues/499) [@vptrbv](https://github.com/vptrbv)

Bug Fixes:
- Set right base_path for variant config files. [PR #1462](https://github.com/microsoft/vscode-cmake-tools/pull/1462) [@leolcao](https://github.com/leolcao)
- Inconsistent buildType substitution. [#1366](https://github.com/microsoft/vscode-cmake-tools/issues/1366)
- ${workspaceFolder} is not working for "environmentSetupScript" option. [#1309](https://github.com/microsoft/vscode-cmake-tools/issues/1309) [@Yaxley123](https://github.com/Yaxley123)
- Preserve focus when executing "CMake:Run Without Debugging". [#1138](https://github.com/microsoft/vscode-cmake-tools/issues/1138) [@estshorter](https://github.com/estshorter)
- Problems with CMake: Quick Start. [#1004](https://github.com/microsoft/vscode-cmake-tools/issues/1004) [@alan-wr](https://github.com/alan-wr)
- Remove depends on optimist by upgrade handlebars. [PR #1447](https://github.com/microsoft/vscode-cmake-tools/pull/1447) [@lygstate](https://github.com/lygstate)
- Ignore the vcvars dev-bat call result. [PR #1403](https://github.com/microsoft/vscode-cmake-tools/pull/1403) [@lygstate](https://github.com/lygstate)
- Fix vs2010 which doesn't recognize host=x64. [PR #1481](https://github.com/microsoft/vscode-cmake-tools/pull/1481) [@lygstate](https://github.com/lygstate)
- Don't rebuild when doing command substitution. [#1487](https://github.com/microsoft/vscode-cmake-tools/issues/1487)
- Duplicate compiler flags should not be removed. [PR #1497](https://github.com/microsoft/vscode-cmake-tools/issues/1497)
- Hide "Unknown Language" for CUDA source files. [PR #1502](https://github.com/microsoft/vscode-cmake-tools/issues/1502) [@Synxis](https://github.com/Synxis)
- Ensure immediate effect of settings for communication mode and all generator related. [PR #1500](https://github.com/microsoft/vscode-cmake-tools/issues/1500)
- Fix shell script and vcvars devbat when TEMP folder has a space in the middle. [#1492](https://github.com/microsoft/vscode-cmake-tools/issues/1492)

## 1.4.2
Improvements:
- Added new variable substitution command: `${command:cmake.launchTargetFilename}`. [#632](https://github.com/microsoft/vscode-cmake-tools/issues/632) [@ebai101](https://github.com/ebai101)
- Add output parser for Wind River Diab compiler. [PR #1267](https://github.com/microsoft/vscode-cmake-tools/pull/1267) [@ce3a](https://github.com/ce3a)
- Set application run directory to executable path. [#1395](https://github.com/microsoft/vscode-cmake-tools/issues/1395) [@Shatur95](https://github.com/Shatur95)

Bug Fixes:
- Allow minor version of File API protocol to be greater than expected. [#1341](https://github.com/microsoft/vscode-cmake-tools/issues/1341) [@KyleFromKitware](https://github.com/KyleFromKitware)
- Fix high-hitting crash related to output stream encoding. [PR #1367](https://github.com/microsoft/vscode-cmake-tools/issues/1367)
- Fix high-hitting crash: "message must be set" introduced by VS Code 1.49.0. [#1432](https://github.com/microsoft/vscode-cmake-tools/issues/1432)
- Fix detection of clang 10 on Debian. [#1330](https://github.com/microsoft/vscode-cmake-tools/issues/1330)
- Detect gdb for msys2 MinGW properly. [PR #1338](https://github.com/microsoft/vscode-cmake-tools/issues/1338) [@lygstate](https://github.com/lygstate)

## 1.4.1
Bug Fixes:
- VS environment not set correctly. [#1243](https://github.com/microsoft/vscode-cmake-tools/issues/1243)
- VS kits don't set host/target arch properly for toolsets. [#1256](https://github.com/microsoft/vscode-cmake-tools/issues/1256)
- Disable launchTarget key binding while debugging. [#1170](https://github.com/microsoft/vscode-cmake-tools/issues/1170)
- System headers not found. [#1257](https://github.com/microsoft/vscode-cmake-tools/issues/1257)
- Add setting to enable/disable automatic reconfiguring of projects. [#1259](https://github.com/microsoft/vscode-cmake-tools/issues/1259)
- Partial/full CMT activation improperly persisted for multi-root projects. [#1269](https://github.com/microsoft/vscode-cmake-tools/issues/1269)
- Fix MacOS debugging to work out of the box. [#1284](https://github.com/microsoft/vscode-cmake-tools/issues/1284)
- Ensure the silent kits scanning is run once for multi-root. [#1302](https://github.com/microsoft/vscode-cmake-tools/issues/1302)

## 1.4.0
Improvements:
- Documentation updates. [PR #1130](https://github.com/microsoft/vscode-cmake-tools/pull/1130) [@zalava](https://github.com/zalava)
- Add support for per-folder browse path. [#1073](https://github.com/microsoft/vscode-cmake-tools/issues/1073)
- Use a shell script to set environment variables for a kit. [#809](https://github.com/microsoft/vscode-cmake-tools/issues/809) [@pisker](https://github.com/pisker)
- Improvements of the status bar UI. [PR #1200](https://github.com/microsoft/vscode-cmake-tools/pull/1200) [@SchweizS](https://github.com/SchweizS)
- Add context menu for CMakeLists. [#741](https://github.com/microsoft/vscode-cmake-tools/issues/741) [@SchweizS](https://github.com/SchweizS)
- Support partial CMake Tools activation for non cmake repos. [#1167](https://github.com/microsoft/vscode-cmake-tools/issues/1167)
- Support ARM IntelliSense modes. [#1155](https://github.com/microsoft/vscode-cmake-tools/issues/1155)
- Support GNU language standards. [#1208](https://github.com/microsoft/vscode-cmake-tools/issues/1208)
- Add indication of active workspace to project outline. [#1183](https://github.com/microsoft/vscode-cmake-tools/issues/1183) [@SchweizS](https://github.com/SchweizS)

Bug Fixes:
- Skip over debugger guessing logic if cmake.debugConfig explicitly sets miDebuggerPath. [#1060](https://github.com/microsoft/vscode-cmake-tools/issues/1060)
- Normalize all paths sent to CppTools. [#1099](https://github.com/microsoft/vscode-cmake-tools/issues/1099)
- Add support for Objective-C and Objective-C++. [#1108](https://github.com/microsoft/vscode-cmake-tools/issues/1108) [@marksisson](https://github.com/marksisson)
- Update the configuration provider id. [#1045](https://github.com/microsoft/vscode-cmake-tools/issues/1045) [@ChristianS99](https://github.com/ChristianS99)
- Clear the terminal for Compile Active File. [#1122](https://github.com/microsoft/vscode-cmake-tools/issues/1122)
- Update vswhere to a version that supports utf-8. [#1104](https://github.com/microsoft/vscode-cmake-tools/issues/1104)
- Support source files outside the base path. [#1140](https://github.com/microsoft/vscode-cmake-tools/issues/1140)
- Allow quotes in cache entries. [#1124](https://github.com/microsoft/vscode-cmake-tools/issues/1124) [@tmaslach](https://github.com/tmaslach)
- Fix default preferred generators detection logic. [#1084](https://github.com/microsoft/vscode-cmake-tools/issues/1084)
- Fix host and target platform information for VS kits. [#964](https://github.com/microsoft/vscode-cmake-tools/issues/964)
- Fix error caused by duplicate project structure. [#587](https://github.com/microsoft/vscode-cmake-tools/issues/587) [@SchweizS](https://github.com/SchweizS)
- Disable launchTarget key binding while debugging. [#1170](https://github.com/microsoft/vscode-cmake-tools/issues/1170)
- Skip configuring when cache is present and according setting is on. [#984](https://github.com/microsoft/vscode-cmake-tools/issues/984)
- Remove deprecated cmake.useCMakeServer setting. [#1059](https://github.com/microsoft/vscode-cmake-tools/issues/1059)
- Trigger automatic CMake configure on CMakeLists.txt save. [#1187](https://github.com/microsoft/vscode-cmake-tools/issues/1187) [@Yuri6037](https://github.com/Yuri6037)
- Silently scanning for kits:
    - when there is no available kits json file. [PR #1192](https://github.com/microsoft/vscode-cmake-tools/pull/1192)
    - when the extension introduces breaking changes in the kits definition. [#1195](https://github.com/microsoft/vscode-cmake-tools/issues/1195)
- Various unhandled exceptions and crash fixes:
    - "cannot read property 'length' of undefined" when CMake not found in path. [#1110](https://github.com/microsoft/vscode-cmake-tools/issues/1110)
    - "cannot read property 'uri' of undefined" called by cmake.buildDirectory command. [#1150](https://github.com/microsoft/vscode-cmake-tools/issues/1150)
    - high hitting crash in telemetry. [PR #1154](https://github.com/microsoft/vscode-cmake-tools/pull/1154)

## 1.3.1
Improvements:
- Show "Collapse all" command on project outline view. [#839](https://github.com/microsoft/vscode-cmake-tools/issues/839) [@dirondin](https://github.com/dirondin)

Bug Fixes:
- Toolset and platform are swapped when reading from CMake cache. [#1065](https://github.com/microsoft/vscode-cmake-tools/issues/1065)
- Unable to debug targets when path is specified as absolute by the cmake-file-api. [#1067](https://github.com/microsoft/vscode-cmake-tools/issues/1067) [@KoeMai](https://github.com/KoeMai)

## 1.3.0
Improvements:
- Multi-root support. You can now open multiple folders in VS Code and CMake Tools will allow you to configure each of the projects in those folders.
- Add support for `${command:cmake.buildKit}`. [#334](https://github.com/microsoft/vscode-cmake-tools/issues/334) [@xgdgsc](https://github.com/xgdgsc)
- Add LLVM_ROOT and Visual Studio Clang locations to the search path for Kits. [#914](https://github.com/microsoft/vscode-cmake-tools/issues/914) [@Zingam](https://github.com/Zingam)
- Support additional `intelliSenseModes` in the configuration provider. [#960](https://github.com/microsoft/vscode-cmake-tools/issues/960)
- Detect bundled CMake in Visual Studio. [#610](https://github.com/microsoft/vscode-cmake-tools/issues/610) [@Zingam](https://github.com/Zingam)
- Add "Scan for kits" option in kits QuickPick. [#864](https://github.com/microsoft/vscode-cmake-tools/issues/864) [@Zingam](https://github.com/Zingam)
- Implement the CMake File API. [PR #720](https://github.com/microsoft/vscode-cmake-tools/pull/720) [@KoeMai](https://github.com/KoeMai)

Bug Fixes:
- Support temp folders not located on system drive. [PR #974](https://github.com/microsoft/vscode-cmake-tools/pull/974) [@Carsten87](https://github.com/Carsten87)
- Add MinGW path to the environment. [PR #983](https://github.com/microsoft/vscode-cmake-tools/pull/983)
- Don't do a clean build for utility targets. [#643](https://github.com/microsoft/vscode-cmake-tools/issues/643) [@rcxdude](https://github.com/rcxdude)
- Visual Studio builds should support `cmake.parallelJobs` setting. [PR #975](https://github.com/microsoft/vscode-cmake-tools/pull/975) [@tonka3000](https://github.com/tonka3000)
- Fix build cancellation. [#946](https://github.com/microsoft/vscode-cmake-tools/issues/946) [#781](https://github.com/microsoft/vscode-cmake-tools/issues/781) [#522](https://github.com/microsoft/vscode-cmake-tools/issues/522) [@KoeMai](https://github.com/KoeMai)
- Normalize both absolute and relative paths. [PR #963](https://github.com/microsoft/vscode-cmake-tools/pull/963) [@GeorchW](https://github.com/GeorchW)
- Filter out duplicate targets from the target selector. [#863](https://github.com/microsoft/vscode-cmake-tools/issues/863)
- Fix a crash when `chcp` is not found on the machine. [#977](https://github.com/microsoft/vscode-cmake-tools/issues/977)
- Don't fail if CMakeLists.txt was appended to sourceDirectory. [#1014](https://github.com/microsoft/vscode-cmake-tools/issues/1014)
- Mark all tests as 'not run' in case of build failure when running CTest. [PR #980](https://github.com/microsoft/vscode-cmake-tools/pull/980) [@Morozov-5F](https://github.com/Morozov-5F)
- Add command to hide launch/debug commands and debug button. [PR #1035](https://github.com/microsoft/vscode-cmake-tools/pull/1035)
- Add support for `${workspaceFolderBasename}`. [#869](https://github.com/microsoft/vscode-cmake-tools/issues/869)
- Fix exception thrown by debug/launch commands. [#1036](https://github.com/microsoft/vscode-cmake-tools/issues/1036)

## 1.2.3
Bug fixes:
- CTest status bar button text appears malformed. [#911](https://github.com/microsoft/vscode-cmake-tools/issues/911)
- Cleanup fix for message "Platform undefined / toolset {}". [#913](https://github.com/microsoft/vscode-cmake-tools/issues/913)
- Fix incorrect file associations when language is unset. [#926](https://github.com/microsoft/vscode-cmake-tools/issues/926)

## 1.2.2
Bug fixes:
- Fix broken SchemaProvider. [#874](https://github.com/microsoft/vscode-cmake-tools/issues/874)
- Fix the RegExp for finding a debugger. [#884](https://github.com/microsoft/vscode-cmake-tools/issues/884)
- Update flow for missing CMakeLists.txt. [#533](https://github.com/microsoft/vscode-cmake-tools/issues/533)
- getVSInstallForKit should be a no-op on systems other than windows. [#886](https://github.com/microsoft/vscode-cmake-tools/issues/886)
- Include missing source directories in the custom browse path. [#882](https://github.com/microsoft/vscode-cmake-tools/issues/882)
- Handle exceptions thrown by spawn. [#895](https://github.com/microsoft/vscode-cmake-tools/issues/895)
- Various generators fixes:
    - [#900](https://github.com/microsoft/vscode-cmake-tools/issues/900)
    - [#880](https://github.com/microsoft/vscode-cmake-tools/issues/880)
    - [#885](https://github.com/microsoft/vscode-cmake-tools/issues/885)

## 1.2.1
Thank you to the following CMake Tools contributors: koemai, bjosa, emanspeaks, som1lse,
dcourtois, tsing80, andy-held, notskm, thezogoth, yokuyuki, dbird137, fabianogk, randshot.

**vector-of-bool** has moved on to other things and Microsoft is now maintaining this extension. Thank you **vector-of-bool**
for all of your hard work getting this extension to where it is today!

Breaking changes:
- The publisher id changes to ms-vscode.cmake-tools. This requires that you uninstall earlier versions of the extension.
- Scanning for kits is able to detect more accurately multiple VS installations.
  To achieve this, a Visual Studio kit is defined differently now in cmake-tools-kits.json:
  the "visualStudio" field represents an ID unique to the installation
  as opposed to "VisualStudio.${VS Version}" (which may be the same for multiple same year VS installations).
  The CMake Tools Extension is still able to work with the old definition VS kits,
  but for simplicity and to avoid duplicates in the json file it will prompt for permission to delete them
  each time a "Scan for kits" is performed.

Features:
- Support for localized messages.
- Cross compile support for CppTools integration.
- Adapt CppTools integration to API version 3. [#637](https://github.com/Microsoft/vscode-cmake-tools/issues/637)
- Expand kit environment variables. [#460](https://github.com/Microsoft/vscode-cmake-tools/issues/460)
- Add new commands: launchTargetDirectory, buildType, buildDirectory. [#334](https://github.com/Microsoft/vscode-cmake-tools/issues/334), [#654](https://github.com/Microsoft/vscode-cmake-tools/issues/654), [#564](https://github.com/Microsoft/vscode-cmake-tools/issues/564), [#559](https://github.com/Microsoft/vscode-cmake-tools/issues/559), [#695](https://github.com/Microsoft/vscode-cmake-tools/issues/695)
- Add support for VS2010.

Improvements:
- Restructuring of the CMake Driver.
- Improve stability of CMake Generator Selection. [#512](https://github.com/Microsoft/vscode-cmake-tools/issues/512)
- Refactor and extend CMS-server driver test.
- Rework the CMake Build from a terminal to a task.
- Add Launch target test.
- Increase wait time in test to open terminal.

Bug fixes:
- Cannot execute current target without a debugger. [#601](https://github.com/Microsoft/vscode-cmake-tools/issues/601)
- Path clobbering by bad kit file env. [#701](https://github.com/Microsoft/vscode-cmake-tools/issues/701), [#713](https://github.com/Microsoft/vscode-cmake-tools/issues/713)
- Target install missing. [#504](https://github.com/Microsoft/vscode-cmake-tools/issues/504)
- CTest controller updated on reconfig. [#212](https://github.com/Microsoft/vscode-cmake-tools/issues/212)
- Recalculate total for every run of CTest.
- Debug target does not find GDB. [#375](https://github.com/Microsoft/vscode-cmake-tools/issues/375)

## 1.1.3

Many thanks to [Yonggang Luo](https://github.com/lygstate) for several changes
in this version.

Removal:

- The visual CMake cache editor GUI is gone. The API with which it was drawn is
  being removed from a future version of VS Code, and the feature had many
  issues. A future CMake GUI will be introduced with more features and greater
  stability.

Features and Tweaks:

- On Linux, will detect old CMake versions and offer to do an automatic
  upgrade. Windows support is pending. If you have a macOS devices and would
  like to contribute, please open a pull request!
- Smarter parsing of GCC and Clang compile errors to fold `note:` and
  `required from:` blocks into their main diagnostic. This permits the
  folding and browsing of template and macro instantiation errors in a nicer
  fashion. MSVC error parsing pending. (**NOTE**: There is an upstream issue
  with the sort order of diagnostic information, so `required from`
  tracebacks may appear out-of-order).

Fixes:

- On Windows, "Launch target in terminal" will use `cmd.exe` unconditionally.
  This works around issues with command quoting in PowerShell
- "Debug target" will prefer `lldb-mi` to `lldb`. Fixes issues where `cpptools`
  is unable to launch the debugger.
- Document the `environmentVariables` field on kits.
- Fix legacy CMake mode not setting the CMake generator.
- Permit limited variable expansion for `cmake.cmakePath` in `settings.json`
  (refer to documentation for more details).

## 1.1.2

A bugfix release for [these issues](https://github.com/vector-of-bool/vscode-cmake-tools/milestone/13?closed=1).

## 1.1.1

A bugfix release for [these issues](https://github.com/vector-of-bool/vscode-cmake-tools/milestone/12?closed=1).

**BREAKING CHANGE**: Variant substitutions follow a new `${variant:var-key}`
syntax to match the special namespacing of substitutions.

## 1.1.0

1.1.0 includes a few new major features:

- `cpptools` integration for IntelliSense
- A Project Outline view as a custom explorer
- Building individual source files from the editor menus
- New UI for progress and cancellation

See the changelog in the official documentation for more information.<|MERGE_RESOLUTION|>--- conflicted
+++ resolved
@@ -1,14 +1,11 @@
 # What's New?
 
-<<<<<<< HEAD
 ## 1.18
 
 Improvements:
 
 - Add option to enable launching CMake from a Visual Studio development environment. [#3497](https://github.com/microsoft/vscode-cmake-tools/issues/3497)
 
-## 1.17
-=======
 ## 1.17.17
 
 Bug Fixes:
@@ -23,7 +20,6 @@
 - Fix the order of preference for CMake Presets `inherit` field. [#3594](https://github.com/microsoft/vscode-cmake-tools/issues/3594)
 
 ## 1.17.15
->>>>>>> 02c548e4
 
 Features:
 
