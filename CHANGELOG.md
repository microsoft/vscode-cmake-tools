--- conflicted
+++ resolved
@@ -1,4 +1,8 @@
 # What's New?
+
+## 1.14
+Bug Fixes:
+- Compatibility between test and build presets was not enforced. [#2904](https://github.com/microsoft/vscode-cmake-tools/issues/2904)
 
 ## 1.13
 Improvements:
@@ -34,12 +38,7 @@
 - Fix `${command:cmake.buildType}` so that it returns the right value when using CMake Presets. [#2894](https://github.com/microsoft/vscode-cmake-tools/issues/2894)
 - Fix a problem with multi-root projects not activating the configuration provider. [#2915](https://github.com/microsoft/vscode-cmake-tools/issues/2915)
 - Remove the default path for `cmake.mingwSearchDirs` since the path is world-writable. [PR #2942](https://github.com/microsoft/vscode-cmake-tools/pull/2942)
-<<<<<<< HEAD
-- Compatibility between test and build presets was not enforced. [#2904](https://github.com/microsoft/vscode-cmake-tools/issues/2904)
-- Build command is not able to properly pick-up tasks from tasks.json file if configured with isDefault option and cancellation of running build task is not working. [#2935](https://github.com/microsoft/vscode-cmake-tools/issues/2935) [@piomis]](https://github.com/piomis)
-=======
 - Build command is not able to properly pick-up tasks from tasks.json file if configured with isDefault option and cancellation of running build task is not working. [#2935](https://github.com/microsoft/vscode-cmake-tools/issues/2935) [@piomis](https://github.com/piomis)
->>>>>>> f789c0be
 
 ## 1.12.27
 Bug Fixes:
