# What's New?

## 1.20

Features:

- Add support for Presets v9, which enables more macro expansion for the `include` field. [#3946](https://github.com/microsoft/vscode-cmake-tools/issues/3946)

Bug Fixes:

<<<<<<< HEAD
- Fix our setting of `isUserPreset` for presets, only set it to `true` if it's defined in a user presets file. [#4059](https://github.com/microsoft/vscode-cmake-tools/issues/4059)
=======
- Fix issue where duplicate presets are being listed in dropdown. [#4104](https://github.com/microsoft/vscode-cmake-tools/issues/4104)
>>>>>>> 2c3b07f3

## 1.19.52

Improvements:

- Update signing to support VSCode extension signing. [#4055](https://github.com/microsoft/vscode-cmake-tools/pull/4055)

## 1.19.51

Bug Fixes:

- Fix generator and preferredGenerator logic. [#4031](https://github.com/microsoft/vscode-cmake-tools/issues/4031), [#4005](https://github.com/microsoft/vscode-cmake-tools/issues/4005), [#4032](https://github.com/microsoft/vscode-cmake-tools/issues/4032)

## 1.19.50

Bug Fixes:

- Fix env expansion of all variables (toolchainFile, etc.) in presets. [#4019](https://github.com/microsoft/vscode-cmake-tools/issues/4019)
- Fix issues with inheritance and presets. [#4023](https://github.com/microsoft/vscode-cmake-tools/issues/4023)

## 1.19.49

Features:

- Add setting `cmake.useVsDeveloperEnvironment` to allow for more user control on when the Visual Studio Developer Enviornment is attempted to be added to the CMake Presets environment. [#3892](https://github.com/microsoft/vscode-cmake-tools/pull/3892)

Improvements:

- Add `Unspecified` option for selecting a kit variant to allow CMake itself to select the build type. [#3821](https://github.com/microsoft/vscode-cmake-tools/issues/3821)
- Skip loading variants when using CMakePresets. [#3300](https://github.com/microsoft/vscode-cmake-tools/issues/3300)
- Resolve diagnostics files relative to workspace and build directory, fixes [#1401](https://github.com/microsoft/vscode-cmake-tools/issues/1401) [@fargies](https://github.com/fargies)
- Add setting to only show the cmake log on target failure. [#3785](https://github.com/microsoft/vscode-cmake-tools/pull/3785) [@stepeos](https://github.com/stepeos)
- Preset expansion occurs on `CMakePresets.json` or `CMakeUserPresets.json` save, and if there are no errors the expanded presets are cached. The VS Developer Environment will only be applied to a preset if it is selected. Expansion errors will show in the problems panel and preset files with errors will be invalid, and any presets they contain cannot be used. [#3905](https://github.com/microsoft/vscode-cmake-tools/pull/3905)
- Remove pop-ups asking to configure, default `cmake.configureOnOpen` to `true`. [#3967](https://github.com/microsoft/vscode-cmake-tools/pull/3967)

Bug Fixes:

- Attempt to fix stringifying the extension context. [#3797](https://github.com/microsoft/vscode-cmake-tools/issues/3797)
- Fix issue where `cmake.preferredGenerators` wasn't falling back to the next entry when the first entry didn't exist. [#2709](https://github.com/microsoft/vscode-cmake-tools/issues/2709)
- Potential fix for attempting to load a non-variants file as a variants file and throwing a parse exception. [#3727](https://github.com/microsoft/vscode-cmake-tools/issues/3727)
- Fix issue where `cmakeUserPresets.json` not showing up in project outline. [#3832](https://github.com/microsoft/vscode-cmake-tools/issues/3832)
- Fix edge case where parsing tests fails when additional output is printed before tests json. [#3750](https://github.com/microsoft/vscode-cmake-tools/issues/3750)
- Fix issue where `Configure with CMake Debugger` fails on restart because the previously used pipe to CMake Debugger is no longer available. [#3582](https://github.com/microsoft/vscode-cmake-tools/issues/3582)
- Fix custom kit PATH being overriden. [#3849](https://github.com/microsoft/vscode-cmake-tools/issues/3849)
- Fix debug variables being overriden. [#3806](https://github.com/microsoft/vscode-cmake-tools/issues/3806)
- Fix issue in Quick Start where a C file was generated in place of a C++ file. [#3856](https://github.com/microsoft/vscode-cmake-tools/issues/3856)
- Fix custom build tasks not showing up. [#3622](https://github.com/microsoft/vscode-cmake-tools/issues/3622)
- Fix the bug where if a relative path specified for `installDir`, it is not calculated relative to the source directory, which is how it should be according to the CMake `installDir` docs [here](https://cmake.org/cmake/help/latest/manual/cmake-presets.7.html#configure-preset). [#3871](https://github.com/microsoft/vscode-cmake-tools/issues/3871)
- Fix issue with CMakeLists.txt depth search. [#3901](https://github.com/microsoft/vscode-cmake-tools/issues/3901)
- Fix localized file path for schema files. [#3872](https://github.com/microsoft/vscode-cmake-tools/issues/3872)
- Disable annoy and invalid extenion message about fix windows sdk for MSVC 2022. [#3837](https://github.com/microsoft/vscode-cmake-tools/pull/3837)
- Fix re-using a terminal for launching even when the environment has changed. [#3478](https://github.com/microsoft/vscode-cmake-tools/issues/3478)
- Fix our keybindings for debug and run without debugging to better match VS Code. [#3507](https://github.com/microsoft/vscode-cmake-tools/issues/3507)
- Allow success recovery in the configure precondition handler. [#3554](https://github.com/microsoft/vscode-cmake-tools/issues/3554)
- Prevent second configure after `QuickStart` if the `automaticReconfigure` setting is enabled. [#3910](https://github.com/microsoft/vscode-cmake-tools/issues/3910)
- Set usepresets context after manually creating a CMakePresets.json/CMakeUserPresets.json or using QuickStart to create it. [#3854](https://github.com/microsoft/vscode-cmake-tools/issues/3854)
- Only do special handling of `~` for code model reply path on linux. [#3957](https://github.com/microsoft/vscode-cmake-tools/issues/3957)
- Fix issues with expanding unnecessary environment variables and incorrectly saving preset environments to cache. Also fixes expansion error reporting issue with not checking for an invalid Configure preset in other types of presets. [#3961](https://github.com/microsoft/vscode-cmake-tools/issues/3961) & [#1841](https://github.com/microsoft/vscode-cmake-tools/issues/1841)

## 1.18.44

Bug Fixes:

- Infrastructure fixes.

## 1.18.43

Features:

- Upgrade `cmake_minimum_required` version 3.0.0 -> 3.5.0. [#3793](https://github.com/microsoft/vscode-cmake-tools/issues/3793)

Improvements:

- Add setting for deleting entire build dir when clean configuring. [#3515](https://github.com/microsoft/vscode-cmake-tools/issues/3515)

Bug Fixes:

- Fix issue "Logs are unavailable when running tests from the Test Explorer" and display properly the test output. [#3140](https://github.com/microsoft/vscode-cmake-tools/issues/3140)
- Fix issue with "Test Results Not Found" when `cmake.ctest.allowParallelJobs` is disabled. [#3798](https://github.com/microsoft/vscode-cmake-tools/issues/3798)
- Update localized strings for Project Status UI and quick pick dropdowns. [#3803](https://github.com/microsoft/vscode-cmake-tools/issues/3803), [#3802](https://github.com/microsoft/vscode-cmake-tools/issues/3802)
- Fix issue where new presets couldn't inherit from presets in CmakeUserPresets.json. These presets are now added to CmakeUserPresets.json instead of CmakePresets.json. [#3725](https://github.com/microsoft/vscode-cmake-tools/issues/3725)
- Fix issue where CMakeTools does not recheck CMake Path to see if user installed CMake after launching VS Code. [3811](https://github.com/microsoft/vscode-cmake-tools/issues/3811)
- Fix issue where `cmake.buildToolArgs` was sometimes applied incorrectly when presets are used. [#3754](https://github.com/microsoft/vscode-cmake-tools/issues/3754)
- Fix issue where `preferredGenerator.platform` and `preferredGenerator.toolset` wasn't being compared between the old and new kit to trigger a clean configure on a kit selection change. [#2699](https://github.com/microsoft/vscode-cmake-tools/issues/2699)
- Still allow for users to add `--warn-unused-cli`. Now instead of overriding, it will remove our default `--no-warn-unused-cli`. [#1090](https://github.com/microsoft/vscode-cmake-tools/issues/1090)
- Ensure `useCMakePresets` context is set after making a CMakePreset.json with `Quick Start`. [#3734](https://github.com/microsoft/vscode-cmake-tools/issues/3734)

## 1.18.42

Bug Fixes:
- Fix schema validation for `$schema`. [#3809](https://github.com/microsoft/vscode-cmake-tools/pull/3809)
- Fix tests having too long of a command-line. [#3814](https://github.com/microsoft/vscode-cmake-tools/pull/3814)

## 1.18.41
Features:

- Add the possibility to open the current build directory in the Explorer. [#1451](https://github.com/microsoft/vscode-cmake-tools/issues/1451)
- Add support for CMakePresets V7 and V8. [#3549](https://github.com/microsoft/vscode-cmake-tools/issues/3549)
- Update `api.ts` to add the `onSelectedConfigurationChanged` event. [#3671](https://github.com/microsoft/vscode-cmake-tools/pull/3671) [@OrkunTokdemir](https://github.com/OrkunTokdemir)
- Improve CMake QuickStart by allowing the user to dynamically create a CMakePresets.json file. [#3649](https://github.com/microsoft/vscode-cmake-tools/issues/3649)

Improvements:

- Allow ctests to run in parallel when launched through the Test Explorer. [#3122](https://github.com/microsoft/vscode-cmake-tools/issues/3322)
- Properly set up environment for MSYS toolchains. [#2447](https://github.com/microsoft/vscode-cmake-tools/issues/2447) [@Steelskin](https://github.com/Steelskin)
- Allow for users to add `--warn-unused-cli`. This will override our default `--no-warn-unused-cli`. [#1090](https://github.com/microsoft/vscode-cmake-tools/issues/1090)
- Add option to disable kit scan by default when a kit isn't selected. [#1461](https://github.com/microsoft/vscode-cmake-tools/issues/1461)
- Show cmake output when version probe fails. [#3650](https://github.com/microsoft/vscode-cmake-tools/issues/3650)
- Improve various settings scopes [#3601](https://github.com/microsoft/vscode-cmake-tools/issues/3601)
- Refactor the Project Outline view to show a flat list of targets [#491](https://github.com/microsoft/vscode-cmake-tools/issues/491), [#3684](https://github.com/microsoft/vscode-cmake-tools/issues/3684)
- Add the ability to pin CMake Commands to the sidebar [#2984](https://github.com/microsoft/vscode-cmake-tools/issues/2984) & [#3296](https://github.com/microsoft/vscode-cmake-tools/issues/3296)
- Add support for variable expansion in `debugConfig.environment` [#3711](https://github.com/microsoft/vscode-cmake-tools/issues/3711)
- Add the ability to debug install targets [#532](https://github.com/microsoft/vscode-cmake-tools/issues/532)
- Add a "Don't Show Again" option in the select CMakeLists.txt.
- Log error statement if the environmentSetupScript fails. [#3566](https://github.com/microsoft/vscode-cmake-tools/issues/3566)
- Sort CMakeLists.txt by depth during selection [#3789](https://github.com/microsoft/vscode-cmake-tools/pull/3789) [@jmigual](https://github.com/jmigual)
- [Experiment] Improve CMake Tools experience when opening a folder [#3588](https://github.com/microsoft/vscode-cmake-tools/issues/3588)

Bug Fixes:
- Fix localization issue in package.json. [#3616](https://github.com/microsoft/vscode-cmake-tools/issues/3616)
- Remove incorrect validation which was breaking references from CMakeUserPresets to CMakePresets. [#3636](https://github.com/microsoft/vscode-cmake-tools/issues/3636)
- Fix 'Debug Test' from 'Test explorer' results in 'launch: property 'program' is missing or empty'. [#3280](https://github.com/microsoft/vscode-cmake-tools/issues/3280)
- Fix "Go to source" in Testing activity + test panel without function. [#3362](https://github.com/microsoft/vscode-cmake-tools/issues/3362)
- Remove an un-implemented "internal" command. [#3596](https://github.com/microsoft/vscode-cmake-tools/issues/3596)
- Fix incorrect test output. [#3591](https://github.com/microsoft/vscode-cmake-tools/issues/3591)
- Fix issue where our searching for cl and ninja was repeatedly unnecessarily, impacting performance. [#3633](https://github.com/microsoft/vscode-cmake-tools/issues/3633)
- Fix preset environment issue. [#3657](https://github.com/microsoft/vscode-cmake-tools/issues/3657)
- Fix invocation of vcvarsall.bat script argument for targetArch. [#3672](https://github.com/microsoft/vscode-cmake-tools/issues/3672)
- Ensure that we support ${workspaceFolder} when initializing cmake information. [#3658](https://github.com/microsoft/vscode-cmake-tools/issues/3658)
- Fix issue where correcting `cmake.cmakePath` is still broken. [#3570](https://github.com/microsoft/vscode-cmake-tools/issues/3570)
- Fix CMakePresets.json schema validation. [#3651](https://github.com/microsoft/vscode-cmake-tools/issues/3651)
- Update what we use to create the workspace browse configuration to pass to cpp tools by filtering out extra file groups that are generated. [#3729](https://github.com/microsoft/vscode-cmake-tools/issues/3729)
- Fix issue where `cmake.cacheInit` isn't supporting absolute path in environment variables. [#2777](https://github.com/microsoft/vscode-cmake-tools/issues/2777)

## 1.17.17

Bug Fixes:

- Fix the regression for inheritance of cache variables and other inheritable fields. [#3603](https://github.com/microsoft/vscode-cmake-tools/issues/3603)

## 1.17.16

Bug Fixes:

- Fix an issue where we weren't able to run tests when not using Presets. [#3589](https://github.com/microsoft/vscode-cmake-tools/issues/3589)
- Fix the order of preference for CMake Presets `inherit` field. [#3594](https://github.com/microsoft/vscode-cmake-tools/issues/3594)

## 1.17.15

Features:

- Update `api.ts` to add the `getActiveFolderPath` method. [#3528](https://github.com/microsoft/vscode-cmake-tools/pull/3528) [@Kemaweyan](https://github.com/Kemaweyan)
- Add a setting that allows users to enable/disable the Test Explorer integration. [#3145](https://github.com/microsoft/vscode-cmake-tools/issues/3145)
- Add support for CMake Presets V6 (package presets to run CPack and workflow presets). [#2871](https://github.com/microsoft/vscode-cmake-tools/issues/2871)
- Add support for pinning CMake commands to the side bar. [#3296](https://github.com/microsoft/vscode-cmake-tools/issues/3296)

Improvements:

- Improve when the "Configure with Debugger" popup appears and allow for "Do Not Show Again". [#3343](https://github.com/microsoft/vscode-cmake-tools/issues/3343)
- Add option to disable "Not all open documents were saved" popup. [#2889](https://github.com/microsoft/vscode-cmake-tools/issues/2889)
- Allow overriding of CMakePresets cache variables and arguments. [#1836](https://github.com/microsoft/vscode-cmake-tools/issues/1836)
- Improve advanced status bar options configuration by adding an `inherit` option to the `statusBarVisibility` setting and by adding the `inheritDefault` setting. Look at the CMake Options Visibility Configuration docs for more information. [#3452](https://github.com/microsoft/vscode-cmake-tools/issues/3452)

Bug Fixes:

- Fixed an issue where changing an empty value to a non-empty value using the Cache Editor UI didn't work. [PR #3508](https://github.com/microsoft/vscode-cmake-tools/pull/3508)
- Fix CMakePresets inheritance for the `condition` field. [PR #3494](https://github.com/microsoft/vscode-cmake-tools/pull/3494)
- Ensure that the output is cleared for `debugTarget` and `launchTarget`. [#3489](https://github.com/microsoft/vscode-cmake-tools/issues/3489)
- Fix the inheritance of the `environment` for CMakePresets. [#3473](https://github.com/microsoft/vscode-cmake-tools/issues/3473)
- Removed an unnecessary `console.assert` [#3474](https://github.com/microsoft/vscode-cmake-tools/issues/3474)
- Avoid running tests after a build failure [#3366](https://github.com/microsoft/vscode-cmake-tools/issues/3366)
- Make sure we clear the output on builds due to test when `Clear output before build` is enabled. [#1179](https://github.com/microsoft/vscode-cmake-tools/issues/1179)
- Ensure that, when switching between presets, the CMake executable is modified. [#2791](https://github.com/microsoft/vscode-cmake-tools/issues/2791)
- Fixed the key to reference the correct description for the `compact` option of the `cmake.options.advanced.variant.statusBarVisibility` setting. [#3511](https://github.com/microsoft/vscode-cmake-tools/issues/3511)
- Fixed the parsing of C and CXX compiler cache variables when adding a new configure preset from existing compilers. [#2773](https://github.com/microsoft/vscode-cmake-tools/issues/2773)
- Avoid the pitfalls of using `RegExp.exec()` in loops, replacing their usage with `string.matchAll()`. This change is applied to the expand.ts file which deals with expansion of variables in user provided strings. It may address the failures described in issue. [#3469](https://github.com/microsoft/vscode-cmake-tools/issues/3469)
- Fixed `compile_commands.json` file corruption with `copyCompileCommands` when value is equal to default path. [#3214](https://github.com/microsoft/vscode-cmake-tools/issues/3214) [@parniere](https://github.com/parniere)
- Fixed status bar visibility options' `inherit` option default. [PR #3579](https://github.com/microsoft/vscode-cmake-tools/pull/3579)

## 1.16.32
Improvements:

- Improve our "smarts" when we attempt to provide PATH's for compilers or ninja. [PR #3458](https://github.com/microsoft/vscode-cmake-tools/pull/3458)

## 1.16.31
Bug Fixes:
- Refactor our attempt to add VS paths to PATH for cl, clang, etc. so that we fix issues with using the wrong compiler. [PR #3449](https://github.com/microsoft/vscode-cmake-tools/pull/3449)

## 1.16.30
Bug Fixes:
- Fixed an issue where finding cl.exe and ninja from Visual Studio was broken. [PR #3445](https://github.com/microsoft/vscode-cmake-tools/pull/3445)

## 1.16.29
Features:
- Support different debug config for different targets. [PR #2801](https://github.com/microsoft/vscode-cmake-tools/pull/2801) [@RichardLuo0](https://github.com/RichardLuo0)
- Add ability to get a test's `WORKING_DIRECTORY` in launch.json via `cmake.testWorkingDirectory` [PR #3336](https://github.com/microsoft/vscode-cmake-tools/pull/3336)

Improvements:
- Updated debugging documentation to add the LLDB configuration needed for macOS. [PR #3332](https://github.com/microsoft/vscode-cmake-tools/pull/3332) [@slhck](https://github.com/slhck)
- In multi-root workspace, the Project Outline View now shows all configured projects. [PR #3270](https://github.com/microsoft/vscode-cmake-tools/pull/3270) [@vlavati](https://github.com/vlavati)
- Added script mode and ability to connect to externally launched CMake processes. [PR #3277](https://github.com/microsoft/vscode-cmake-tools/pull/3277)
- Added buttons to the project nodes in the Project Outline View. [PR #3354](https://github.com/microsoft/vscode-cmake-tools/pull/3354) [@vlavati](https://github.com/vlavati)
- `$penv{}` macros are expanded in `include` paths in CMakePresets.json as long as `version` is 7 or higher. [#3310](https://github.com/microsoft/vscode-cmake-tools/issues/3310)
- Disable search and select of CMakeLists.txt, if user chooses not to configure project without CMakeLists.txt in the root. [PR #3276](https://github.com/microsoft/vscode-cmake-tools/pull/3276) [@vlavati](https://github.com/vlavati)
- If the "configure" button of CMakeLists.txt node in the Project Outline is clicked, only the corresponding project is configured. [PR #3372](https://github.com/microsoft/vscode-cmake-tools/pull/3372) [@vlavati](https://github.com/vlavati)
- Added a command to directly open the extension settings (`CMake: Open CMake Tools Extension Settings`) and a gear icon button in the Project Status View title bar that calls it. [PR #3403](https://github.com/microsoft/vscode-cmake-tools/pull/3403)
- Added an icon button in the Project Status View title bar that calls the `CMake: Delete Cache and Reconfigure` command. [PR #3403](https://github.com/microsoft/vscode-cmake-tools/pull/3403)
- By default, all of the status bar options are hidden except `build`, `debug`, and `launch`. All of the previous status bar options are now, by default, visible in the Project Status View. These visibility settings can be customized in the `cmake.options.advanced` setting. This setting can also be accessed via the Project Status View. The `cmake.useProjectStatusView` setting is now removed. [PR #3407](https://github.com/microsoft/vscode-cmake-tools/pull/3407) & [PR #3417](https://github.com/microsoft/vscode-cmake-tools/pull/3417)

Bug Fixes:
- Fix Unhandled Exception if no args are specified in `cmake.getLaunchTargetFilename` inside an input context of a task. [PR #3348](https://github.com/microsoft/vscode-cmake-tools/issues/3348) [@vlavati](https://github.com/vlavati)
- Fix incorrect IntelliSense configuration with default/empty `CMAKE_BUILD_TYPE` using CMakePresets. [PR #3363](https://github.com/microsoft/vscode-cmake-tools/pull/3363) [@deribaucourt](https://github.com/deribaucourt)
- Paths containing `mingw` are no longer removed from the `PATH` environment variable because the selected MinGW kit is added before the `PATH` environment variable, rather than after. [#3220](https://github.com/microsoft/vscode-cmake-tools/issues/3220)
- Fix a bug where `CMake: Show Configure` or `CMake: Show Build` commands would run them. [#3381](https://github.com/microsoft/vscode-cmake-tools/issues/3381) [@AbdullahAmrSobh](https://github.com/AbdullahAmrSobh)

## 1.15.31
Features:
- Added support for the CMake Debugger. [#3093](https://github.com/microsoft/vscode-cmake-tools/issues/3093)
- Added support for passing a folder parameter to the `cmake.selectActiveFolder` command. [#3256](https://github.com/microsoft/vscode-cmake-tools/issues/3256) [@cvanbeek](https://github.com/cvanbeek13)

Improvements:
- When using CMake presets, the Project Status View now shows the build target along with the build preset. [PR #3241](https://github.com/microsoft/vscode-cmake-tools/pull/3241)
- IntelliSense resolves headers coming from MacOS frameworks. CMake 3.27 or later is required. [#2324](https://github.com/microsoft/vscode-cmake-tools/issues/2324)
- Allow configure settings to override the usual arguments the extension is usually passing to cmake. Don't have unremovable options. [#1639](https://github.com/microsoft/vscode-cmake-tools/issues/1639)
- Allow a way to run CTests in parallel by setting `cmake.ctest.allowParallelJobs` to `true`. [#3091](https://github.com/microsoft/vscode-cmake-tools/issues/3091)
- When clicking `Run CTests` from the status bar view, it now will bypass the Test Explorer and directly run the CTests. [#3151](https://github.com/microsoft/vscode-cmake-tools/issues/3151)

Bug Fixes:
- Fix per-folder browse configurations returning incorrect information. [#3155](https://github.com/microsoft/vscode-cmake-tools/issues/3155)
- Fix triggers of "Bad CMake Executable" error message. [#2368](https://github.com/microsoft/vscode-cmake-tools/issues/2368)
- Don't ignore empty cache string variables when configuring from presets. [#1842](https://github.com/microsoft/vscode-cmake-tools/issues/1842)
- Fix active build configuration warning coming from CppTools. [#2353](https://github.com/microsoft/vscode-cmake-tools/issues/2353)
- Fix our checking for invalid settings when CMakeUserPresets version is different than CMakePresets. [#2897](https://github.com/microsoft/vscode-cmake-tools/issues/2897)
- Fix the precendence order that we evaluate the `cmake.parallelJobs` setting. [#3206](https://github.com/microsoft/vscode-cmake-tools/issues/3206)
- Decreased the number of cases where we reconfigure erroneously upon usage of `cmake.getLaunchTargetPath`. [#2878](https://github.com/microsoft/vscode-cmake-tools/issues/2878)

## 1.14.33
Bug Fixes:
- Set `Cmake: Use Project Status View` to `false` by default. This setting may be subject to A/B experimentation in 1.14 releases. To opt-out of experimentation, set the `cmake.useProjectStatusView` setting explicitly in `settings.json`. [PR #3199](https://github.com/microsoft/vscode-cmake-tools/pull/3199/)

## 1.14.32
Features:
- Add a new UI to show the project status in the side bar. This feature appears and replaces the status bar when `Cmake: Use Project Status View` is toggled `true`. This will be used for A/B testing the views. [PR #3167](https://github.com/microsoft/vscode-cmake-tools/pull/3167)

Improvements:
- Added ability to select either C or C++ with the Quick Start commmand. [#3183](https://github.com/microsoft/vscode-cmake-tools/pull/3183)

Bug Fixes:
- Handle multiple test results in one test run. [#3160](https://github.com/microsoft/vscode-cmake-tools/pull/3160)
- When starting test and test preset is not selected, prompt for test preset selection. [#3163](https://github.com/microsoft/vscode-cmake-tools/pull/3163)

## 1.14.31
Bug Fixes:
- When `cmake.buildTasks` is `true`, CMake tasks in `tasks.json` that do not specify `targets` will no longer cause the build to fail. [#3123](https://github.com/microsoft/vscode-cmake-tools/issues/3123)
- Paths containing `mingw` are no longer removed from the `PATH` environment variable when configuring a project without specifying a kit. [#3136](https://github.com/microsoft/vscode-cmake-tools/issues/3136)
- Warning messages are no longer triggered by targets containing "warning" in the file path when running `Tasks: Run Build Task`. [#3118](https://github.com/microsoft/vscode-cmake-tools/issues/3118)
- Unable to resolve `cmake-tools-schema:/schemas/CMakePresets*.json`. [#2587](https://github.com/microsoft/vscode-cmake-tools/issues/2587) [#3108](https://github.com/microsoft/vscode-cmake-tools/issues/3108)

## 1.14.30
Bug Fixes:
- Fix extension crashes in the test explorer when `cmake.sourceDir` is a subfolder of `${workspaceFolder}`. [#3121](https://github.com/microsoft/vscode-cmake-tools/issues/3121)

## 1.14.29
Features:
- Test Explorer. [PR #3032](https://github.com/microsoft/vscode-cmake-tools/pull/3032)
- Add commands revealTestExplorer, refreshTests, and refreshTestsAll. [PR #3032](https://github.com/microsoft/vscode-cmake-tools/pull/3032)

Breaking changes:
- The `Run CTest` button in the status bar now only reveals the test explorer, and test results are removed from its text. [PR #3032](https://github.com/microsoft/vscode-cmake-tools/pull/3032)
- All test starting method, such as command `CMake: Run Tests` and test task, now runs through the test explorer. Tests can't run in parallel for now. [PR #3032](https://github.com/microsoft/vscode-cmake-tools/pull/3032)
- Catch test framework support is removed. [PR #3043](https://github.com/microsoft/vscode-cmake-tools/pull/3043)
- Rename `cmake.mingwSearchDirs` to `cmake.additionalCompilerSearchDirs`, make it more general and fix quirks with it. [PR #3056](https://github.com/microsoft/vscode-cmake-tools/pull/3056) [@philippewarren](https://github.com/philippewarren)

Improvements:
- Automatically configure CMake project directories when the kit or the configuration preset is changed. [PR #2973](https://github.com/microsoft/vscode-cmake-tools/pull/2973) [@maxmitti](https://github.com/maxmitti)
- Add an optional description field to kits. [PR #2944](https://github.com/microsoft/vscode-cmake-tools/pull/2944) [@TisziV](https://github.com/TisziV)
- Update documents on `cmake.mingwSearchDirs`. [#2996](https://github.com/microsoft/vscode-cmake-tools/issues/2996)
- When starting debugging, also build the selected build target. [PR #2987](https://github.com/microsoft/vscode-cmake-tools/pull/2987) [@Maddimax](https://github.com/Maddimax)
- Add support for CMake Presets V5. [#2979](https://github.com/microsoft/vscode-cmake-tools/issues/2979)
- Print the build time in the output window. [#3008](https://github.com/microsoft/vscode-cmake-tools/issues/3008)
- Allow using all of MSYS2 MinGW installations, which are also now found by default while scanning for kits if MSYS2 is installed at the default location (`C:\msys64\{wingw64|mingw32|clang64|clang32|clangarm64|ucrt64}\bin`). [PR #3056](https://github.com/microsoft/vscode-cmake-tools/pull/3056) [@philippewarren](https://github.com/philippewarren)

Bug Fixes:
- Check if "CMakeLists.txt" exists after renaming. [#2986](https://github.com/microsoft/vscode-cmake-tools/issues/2986)
- CMake kits fails when parsing exported functions after running environmentSetupScript. [#2676](https://github.com/microsoft/vscode-cmake-tools/issues/2686)
- Implement cmake.parseBuildDiagnostics. [#1932](https://github.com/microsoft/vscode-cmake-tools/issues/1932)
- CMake tools not fully loaded when opening multi-project folders. [#3000](https://github.com/microsoft/vscode-cmake-tools/issues/3000)
- Save the state of multiple projects in the same folder. [PR #3051](https://github.com/microsoft/vscode-cmake-tools/pull/3051)
- Expand variables in task's targets while searching matching taks. [#2970](https://github.com/microsoft/vscode-cmake-tools/issues/2970) [@piomis](https://github.com/piomis)
- Fix typo in `cmake.skipConfigureWhenCachePresent`. [#3040](https://github.com/microsoft/vscode-cmake-tools/issues/3040) [@Mlekow](https://github.com/Mlekow)
- Fix MinGW detection when not in PATH using `cmake.mingwSearchDirs` (now named `cmake.additionalCompilerSearchDirs`). [PR #3056](https://github.com/microsoft/vscode-cmake-tools/pull/3056) [@philippewarren](https://github.com/philippewarren)
- Fix check for `EACCES` error code [#3097](https://github.com/microsoft/vscode-cmake-tools/pull/3097)

## 1.13.45
Bug Fixes:
- Remove unwanted warning "Configuration is already in progress" in multi-root projects. [#2989](https://github.com/microsoft/vscode-cmake-tools/issues/2989)
- `setKitByName` command ignores the workspace folder argument. [PR #2991](https://github.com/microsoft/vscode-cmake-tools/pull/2991)

## 1.13.44
Bug Fixes:
- Compatibility between test and build presets was not enforced. [#2904](https://github.com/microsoft/vscode-cmake-tools/issues/2904)
- Fix problems with updating the code model. [#2980](https://github.com/microsoft/vscode-cmake-tools/issues/2980)
- Validate presets in initialization. [#2976](https://github.com/microsoft/vscode-cmake-tools/issues/2976)

## 1.13.43
Bug Fixes:
- Fix an issue causing the Add Presets commands not to appear. [PR #2977](https://github.com/microsoft/vscode-cmake-tools/pull/2977)

## 1.13.42
Bug Fixes:
- Fix failed activation when using the `cmake.allowUnsupportedPresetsVersions` setting. [#2968](https://github.com/microsoft/vscode-cmake-tools/issues/2968)
- Verify binary directories only if there are multiple sources. [#2963](https://github.com/microsoft/vscode-cmake-tools/issues/2963)
- Update quote function to fix path separator regression [#2974](https://github.com/microsoft/vscode-cmake-tools/pull/2974)

## 1.13.41
Bug Fixes:
- Fix "No folder is open" error when running quick start. [#2951](https://github.com/microsoft/vscode-cmake-tools/issues/2951)
- Add a control statement to the 'quote' function in shlex.ts to return the string without quotes. [#2955]
(https://github.com/microsoft/vscode-cmake-tools/issues/2955)
- CMake Tools fails to initialize the Active Project. [#2952](https://github.com/microsoft/vscode-cmake-tools/issues/2952)

## 1.13.40
Improvements:
- Support multiple projects in a single workspace folder. `cmake.sourceDirectory` setting now allows setting multiple paths. [#1374](https://github.com/microsoft/vscode-cmake-tools/issues/1374)
- Add a setting to disable reading `compile_commands.json`. [#2586](https://github.com/microsoft/vscode-cmake-tools/issues/2586) [@xiaoyun94](https://github.com/xiaoyun94)
- Preset in CMakeUserPresets.json using "condition" does not appear in configure preset selection. [#2749](https://github.com/microsoft/vscode-cmake-tools/issues/2749)
- Resolve workspace variables in `cmake-kits.json`. [#2737](https://github.com/microsoft/vscode-cmake-tools/issues/2737)
- Use upper case drive letters on Windows for `cmake.sourceDirectory`. [PR #2665](https://github.com/microsoft/vscode-cmake-tools/pull/2665) [@Danielmelody](https://github.com/Danielmelody)
- Custom browse configuration should not include (redundant) per-file arguments. [#2645](https://github.com/microsoft/vscode-cmake-tools/issues/2645)
- Support optional generator in `configurePresets` for version 3 and higher. [#2734](https://github.com/microsoft/vscode-cmake-tools/issues/2734) [@jochil](https://github.com/jochil)
- Add a public API for extension authors that depend on CMake Tools. [#494](https://github.com/microsoft/vscode-cmake-tools/issues/494)
- Support explicit typing in `cmake.configureSettings`. [#1457](https://github.com/microsoft/vscode-cmake-tools/issues/1457)
- Scan for kits will now add ARM64 hosts for MSVC. [PR #2887](https://github.com/microsoft/vscode-cmake-tools/pull/2887) [@scaryrawr](https://github.com/scaryrawr)
- Support canceling configuration [#2436](https://github.com/microsoft/vscode-cmake-tools/issues/2436) [@Danielmelody](https://github.com/Danielmelody)
- Pop up "Choose CMakeLists.txt" when user goes to configure while feature set is partially activated. [#2746](https://github.com/microsoft/vscode-cmake-tools/issues/2746)
- Adhere to the setting entry "Parallel Jobs" (`cmake.parallelJobs`) when generating the default build preset. [#2765](https://github.com/microsoft/vscode-cmake-tools/issues/2765) [@maxmitti](https://github.com/maxmitti)
- Add a setting to ignore unknown presets features from the versions that CMake Tools doesn't support yet. [#1963](https://github.com/microsoft/vscode-cmake-tools/issues/1963)

Bug Fixes:
- Fix warning message that appears when using a default build preset with a multi-config generator. [#2353](https://github.com/microsoft/vscode-cmake-tools/issues/2353)
- Update kits documentation. [#2761](https://github.com/microsoft/vscode-cmake-tools/issues/2761) [@jdeaton](https://github.com/jdeaton)
- Avoid calling build tasks for "Clean", "Install" and "Run Tests" commands when "cmake: buildTask" setting is true. [#2768](https://github.com/microsoft/vscode-cmake-tools/issues/2768)
- Generate the correct `configurePresets` for Clang or GCC compilers on Windows. [#2733](https://github.com/microsoft/vscode-cmake-tools/issues/2773)
- CMake Tools does not send `--target=` to cpptools. [#1896](https://github.com/microsoft/vscode-cmake-tools/issues/1896) [#2800](https://github.com/microsoft/vscode-cmake-tools/issues/2800)
- Fix the build task to return the error code. [#2799](https://github.com/microsoft/vscode-cmake-tools/issues/2799) [@BIKA-C](https://github.com/BIKA-C)
- Generate correct ClangCL Kits. [#2790](https://github.com/microsoft/vscode-cmake-tools/issues/2790) [#2810](https://github.com/microsoft/vscode-cmake-tools/issues/2810)
- Cache the version check for the cmake executable. [#2818](https://github.com/microsoft/vscode-cmake-tools/issues/2818)
- ctest -N does not work with custom cmake path from preset. [#2842](https://github.com/microsoft/vscode-cmake-tools/issues/2842)
- Resolve variables in args before passing them to the terminal. [#2846](https://github.com/microsoft/vscode-cmake-tools/issues/2846)
- Quote launch arguments sent to the terminal if they have special characters. [#2898](https://github.com/microsoft/vscode-cmake-tools/issues/2898)
- CMake Tools should choose cmake.exe from the newest VS when it's not found in the PATH. [#2753](https://github.com/microsoft/vscode-cmake-tools/issues/2753)
- Calling build targets from CMake Project Outline always builds default target if useTasks option is set. [#2778](https://github.com/microsoft/vscode-cmake-tools/issues/2768) [@piomis](https://github.com/piomis)
- Fix `${command:cmake.buildType}` so that it returns the right value when using CMake Presets. [#2894](https://github.com/microsoft/vscode-cmake-tools/issues/2894)
- Fix a problem with multi-root projects not activating the configuration provider. [#2915](https://github.com/microsoft/vscode-cmake-tools/issues/2915)
- Remove the default path for `cmake.mingwSearchDirs` since the path is world-writable. [PR #2942](https://github.com/microsoft/vscode-cmake-tools/pull/2942)
- Build command is not able to properly pick-up tasks from tasks.json file if configured with isDefault option and cancellation of running build task is not working. [#2935](https://github.com/microsoft/vscode-cmake-tools/issues/2935) [@piomis](https://github.com/piomis)

## 1.12.27
Bug Fixes:
- Add default target to the build task when target is not defined. [#2729](https://github.com/microsoft/vscode-cmake-tools/issues/2729)

## 1.12.26
Improvements:
- Support for presets version 4. [#2492](https://github.com/microsoft/vscode-cmake-tools/issues/2492) [@chausner](https://github.com/chausner)
- Triggering reconfigure after changes are made to included files. [#2526](https://github.com/microsoft/vscode-cmake-tools/issues/2526) [@chausner](https://github.com/chausner)
- Add target name to terminal window name for launch. [#2613](https://github.com/microsoft/vscode-cmake-tools/issues/2613)
- Add support for "preset" and "env" in task provider. [#2636](https://github.com/microsoft/vscode-cmake-tools/issues/2636) [#2553](https://github.com/microsoft/vscode-cmake-tools/issues/2553) [#2714](https://github.com/microsoft/vscode-cmake-tools/issues/2714) [#2706](https://github.com/microsoft/vscode-cmake-tools/issues/2706)
- Add Craig Scott's "Professional CMake" book to the list of resources in doc/faq.md for learning CMake. [#2679](https://github.com/microsoft/vscode-cmake-tools/pull/2679) [@david-fong](https://github.com/david-fong)

Bug Fixes:
- CMakeUserPresets.json version not detected without CMakePresets.json. [#2469](https://github.com/microsoft/vscode-cmake-tools/issues/2469) [@chausner](https://github.com/chausner)
- Do not prompt to select a Kit if `cmake.configureOnOpen` is `false`. [#2538](https://github.com/microsoft/vscode-cmake-tools/issues/2538)
- Don't delete CMakeCache.txt when switching kits if the buildDirectory also changes. [#2546](https://github.com/microsoft/vscode-cmake-tools/issues/2546) [@david-fong](https://github.com/david-fong)
- Set the working directory for the file api driver. [#2569](https://github.com/microsoft/vscode-cmake-tools/issues/2569)
- Add "description" properties to the cmake.revealLog setting. [#2578](https://github.com/microsoft/vscode-cmake-tools/issues/2578)
- Detect clang-cl.exe compilers that are not bundled with Visual Studio. [#2622](https://github.com/microsoft/vscode-cmake-tools/issues/2622)
- Clear output channel after auto-reconfigure. [#2628](https://github.com/microsoft/vscode-cmake-tools/issues/2628)
- Fix issues with launching the target in PowerShell terminal. [#2650](https://github.com/microsoft/vscode-cmake-tools/issues/2650) [#2621](https://github.com/microsoft/vscode-cmake-tools/issues/2621) [#535](https://github.com/microsoft/vscode-cmake-tools/issues/535)
- Respect VS Code setting "insertSpaces" when updating preset files via GUI. [#2677](https://github.com/microsoft/vscode-cmake-tools/issues/2677)
- CMake install task does not run in terminal. [#2693](https://github.com/microsoft/vscode-cmake-tools/issues/2693)
- Deprecation warnings show up as errors in Problems view. [#2708](https://github.com/microsoft/vscode-cmake-tools/issues/2708)

## 1.11.26
- Revert back to the previous CMake language server extension dependency. [PR #2599](https://github.com/microsoft/vscode-cmake-tools/pull/2599)

Bug Fixes:
- Ninja is used as a default generator. [#2598](https://github.com/microsoft/vscode-cmake-tools/issues/2598)

## 1.11.25
Improvements:
- Fix build Error: EMFILE: too many open files. [#2288](https://github.com/microsoft/vscode-cmake-tools/issues/2288) [@FrogTheFrog](https://github.com/FrogTheFrog)
- Add commands to get preset names. [PR #2433](https://github.com/microsoft/vscode-cmake-tools/pull/2433)
- Add IntelliSense support for `debugConfig.console`. [#2428](https://github.com/microsoft/vscode-cmake-tools/issues/2428)
- Add c++23 support. [#2475](https://github.com/microsoft/vscode-cmake-tools/issues/2475) [@sweemer](https://github.com/sweemer)
- Add support for multiple targets in the CMake task provider. [#2122](https://github.com/microsoft/vscode-cmake-tools/issues/2122)
- Add setting `cmake.showSystemKits`. [PR #2520](https://github.com/microsoft/vscode-cmake-tools/pull/2520) [@bharatvaj](https://github.com/bharatvaj)
- Add support for "Configure", "Install" and "Test" tasks. [#2452](https://github.com/microsoft/vscode-cmake-tools/issues/2452)
- Add setting `cmake.ignoreCMakeListsMissing`. [PR #2537](https://github.com/microsoft/vscode-cmake-tools/pull/2537) [@ilg-ul](https://github.com/ilg-ul)
- Add support for "Clean" and "Clean Rebuild" tasks. [#2555](https://github.com/microsoft/vscode-cmake-tools/issues/2555)
- The extension for CMake language support is replaced. [PR #2267](https://github.com/microsoft/vscode-cmake-tools/pull/2267) [@josetr](https://github.com/josetr)

Bug Fixes:
- `Clean All Projects` menu item builds rather than cleans. [#2460](https://github.com/microsoft/vscode-cmake-tools/issues/2460)
- Update terminal's environment variables when the kit is changed. [#2364](https://github.com/microsoft/vscode-cmake-tools/issues/2364)
- Add timeouts for compiler scanning. [#1289](https://github.com/microsoft/vscode-cmake-tools/issues/1289)
- Fix schema validation for presets version 4. [#2490](https://github.com/microsoft/vscode-cmake-tools/issues/2490)
- Remove problematic environment variables from the debugger environment. [#2442](https://github.com/microsoft/vscode-cmake-tools/issues/2442)
- Fix preferredGenerator "Watcom WMake" not working. [#2500](https://github.com/microsoft/vscode-cmake-tools/issues/2500)
- When `debugConfig` has specific modes or debugger paths set, the linker check heuristic should be skipped. [#2509](https://github.com/microsoft/vscode-cmake-tools/issues/2509)
- Exclude environment variables from debugging if the values have newlines. [#2515](https://github.com/microsoft/vscode-cmake-tools/issues/2515)
- Correctly configure the build environment when using VS 2015 and Ninja in CMakePresets.json. [#2516](https://github.com/microsoft/vscode-cmake-tools/issues/2516)
- Select the correct VS toolset for Ninja generators with CMake Presets. [#2423](https://github.com/microsoft/vscode-cmake-tools/issues/2423)
- Fix unhandled exception with CMakePresets.json. [#2117](https://github.com/microsoft/vscode-cmake-tools/issues/2117)
- Fix issues with compiler argument quoting when configuring IntelliSense. [#2563](https://github.com/microsoft/vscode-cmake-tools/pull/2563)
- Fix clang version detection regexes. [PR #2549](https://github.com/microsoft/vscode-cmake-tools/pull/2549) [@chausner](https://github.com/chausner)

## 1.10.5
Bug Fixes:
- fix "CMake: compile active file" command. [#2438](https://github.com/microsoft/vscode-cmake-tools/issues/2438)

## 1.10.4
Improvements:
- Don't specify number of jobs when building with Ninja. [#696](https://github.com/microsoft/vscode-cmake-tools/issues/696)
- Support for the Ninja Multi-Config generator. [#1423](https://github.com/microsoft/vscode-cmake-tools/issues/1423)
- Minimize build progress notification to the status bar. [#2308](https://github.com/microsoft/vscode-cmake-tools/issues/2308)
- Allow editing Kits when presets are in use. [#1965](https://github.com/microsoft/vscode-cmake-tools/issues/1965)
- Launch the target in the default terminal. [PR #2311](https://github.com/microsoft/vscode-cmake-tools/pull/2311) [@michallukowski](https://github.com/michallukowski)
- Allow launching targets in parallel. [#2240](https://github.com/microsoft/vscode-cmake-tools/issues/2120) [@ColinDuquesnoy](https://github.com/ColinDuquesnoy)

Bug Fixes:
- CMakePrests.json toolset requires the VS version instead of the toolset version. [#1965](https://github.com/microsoft/vscode-cmake-tools/issues/1965)
- CMakePresets should be able to specify a VC toolset by version number. [#2366](https://github.com/microsoft/vscode-cmake-tools/pull/2366)
- CMake task provider does not configure the VS Build environment for Ninja builds. [#2258](https://github.com/microsoft/vscode-cmake-tools/pull/2258)
- `${buildKit}` is not updated after a Kit switch. [#2335](https://github.com/microsoft/vscode-cmake-tools/issues/2335)
- Test the existence of a property instead of the value when expanding preset conditions. [#2329](https://github.com/microsoft/vscode-cmake-tools/issues/2329)
- Include `hostSystemName` in variable expansion when only using User presets. [#2362](https://github.com/microsoft/vscode-cmake-tools/issues/2362)
- Trim whitespace from `environmentSetupScript`. [#2391](https://github.com/microsoft/vscode-cmake-tools/issues/2391)
- Incorrect `cmake.additionalKits` setting breaks CMake extension. [#2382](https://github.com/microsoft/vscode-cmake-tools/issues/2382)
- VS2010 compile errors are not shown in Problems. [#2376](https://github.com/microsoft/vscode-cmake-tools/issues/2376)
- Always rebuilds sources with autodetected clang and ninja on linux. [#2289](https://github.com/microsoft/vscode-cmake-tools/issues/2289)
- Clean Reconfigure All Projects removes wrong files after switching kit. [#2326](https://github.com/microsoft/vscode-cmake-tools/issues/2326)
- Update documentation. [#2334](https://github.com/microsoft/vscode-cmake-tools/pull/2334) [@atsju](https://github.com/atsju)
- Ninja not able to build single-threaded. [#2222](https://github.com/microsoft/vscode-cmake-tools/issues/2222)
- Fix various kit detection issues. [#2246](https://github.com/microsoft/vscode-cmake-tools/issues/2246) [#1759](https://github.com/microsoft/vscode-cmake-tools/issues/1759) [#1653](https://github.com/microsoft/vscode-cmake-tools/issues/1653) [#1410](https://github.com/microsoft/vscode-cmake-tools/issues/1410) [#1233](https://github.com/microsoft/vscode-cmake-tools/issues/1233) [@fourdim](https://github.com/fourdim)
- Stop using `-H` to configure projects. [#2292](https://github.com/microsoft/vscode-cmake-tools/issues/2292)
- `environmentSetupScript` capitalizes environment variable names. [#1592](https://github.com/microsoft/vscode-cmake-tools/issues/1592) [@lygstate](https://github.com/lygstate)
- Debug Target failed when `debugConfig.environment` not present. [#2236](https://github.com/microsoft/vscode-cmake-tools/issues/2236) [@lygstate](https://github.com/lygstate)
- Presets in CMakePresets.json should not inherit from presets in CMakeUserPresets.json. [#2232](https://github.com/microsoft/vscode-cmake-tools/issues/2232)
- Refresh the launch terminal if the user default changes. [PR #2408](https://github.com/microsoft/vscode-cmake-tools/pull/2408)
- Strip BOM from files when reading. [#2396](https://github.com/microsoft/vscode-cmake-tools/issues/2396)
- When using the configuration provider for the C++ extension, the browse configuration was not being updated after code model changes. [#2410](https://github.com/microsoft/vscode-cmake-tools/issues/2410)

## 1.9.2
Bug fixes:
- Fix infinite recursion into symlinks. [#2257](https://github.com/microsoft/vscode-cmake-tools/issues/2257)
- Fix `Show Build Command` for folders that do not use CMake Presets. [#2211](https://github.com/microsoft/vscode-cmake-tools/issues/2211)
- Fix presets not shown when a common dependency is inherited more than once. [#2210](https://github.com/microsoft/vscode-cmake-tools/issues/2210)
- Fix IntelliSense usage of short name from variants file for buildType. [#2120](https://github.com/microsoft/vscode-cmake-tools/issues/2120) [@gost-serb](https://github.com/gost-serb)

## 1.9.1
Bug fixes:
- Fix presets using conditions with macros and inheritance. [#2185](https://github.com/microsoft/vscode-cmake-tools/issues/2185)
- Parallelism no longer working in 1.9.0 for CMake < 3.14.0. [#2181](https://github.com/microsoft/vscode-cmake-tools/issues/2181)
- `CMake: Compile Active File` command stopped working in v1.9.0. [#2180](https://github.com/microsoft/vscode-cmake-tools/issues/2180)
- Exception after successful build when cpptools IntelliSense is disabled. [#2188](https://github.com/microsoft/vscode-cmake-tools/issues/2188)
- Fix issue with presets (v3) and "toolchainFile". [#2179](https://github.com/microsoft/vscode-cmake-tools/issues/2179)
- Don't add `-j` argument when `cmake.parallelJobs` is set to `1`. [#1958](https://github.com/microsoft/vscode-cmake-tools/issues/1958) [@mark-ulrich](https://github.com/mark-ulrich)
- Warn the user about CMAKE_BUILD_TYPE inconsistencies. [#2096](https://github.com/microsoft/vscode-cmake-tools/issues/2096)

## 1.9.0
Improvements:
- Add support for CMakePresets version 3. [#1904](https://github.com/microsoft/vscode-cmake-tools/issues/1904)
- Add diagnostic support for parsing IAR compiler output. [PR #2131](https://github.com/microsoft/vscode-cmake-tools/pull/2131) [@willson556](https://github.com/willson556)
- Add "Log Diagnostics" command. [PR #2141](https://github.com/microsoft/vscode-cmake-tools/pull/2141)
- Add build and configure commands to show cmake commands without running them. [PR #1767](https://github.com/microsoft/vscode-cmake-tools/pull/1767)
- Implement support for merging multiple compile_commands in super-builds sub-folders of the build directory. [PR #2029](https://github.com/microsoft/vscode-cmake-tools/pull/2029) [@Felix-El](https://github.com/Felix-El)
- Add `cmake.allowCommentsInPresetsFile` setting to allow JS style comments in CMakePresets files. [#2169](https://github.com/microsoft/vscode-cmake-tools/issues/2169)

Bug fixes:
- MSVC_VERSION is incorrect when cmake configures with clang-cl. [#1053](https://github.com/microsoft/vscode-cmake-tools/issues/1053) [@tklajnscek](https://github.com/tklajnscek)
- Build error because `binaryDir` removed after configure. [#2128](https://github.com/microsoft/vscode-cmake-tools/issues/2128)
- Configuration from build presets ignored by Intellisense and launch (when using multi config generators). [#2099](https://github.com/microsoft/vscode-cmake-tools/issues/2099)
- Extra {0} output message when having preset with circular inherits. [#2118](https://github.com/microsoft/vscode-cmake-tools/issues/2118)
- CMake-Tools does not reconfigure after a change of CMakeLists.txt in a subdirectory of root. [#1911](https://github.com/microsoft/vscode-cmake-tools/issues/1911) [@AbdullahAmrSobh](https://github.com/AbdullahAmrSobh)
- Fixes msvc2015 detection when only vs2019 are installed. [#1955](https://github.com/microsoft/vscode-cmake-tools/issues/1955) [@lygstate](https://github.com/lygstate)
- Allow for clang compilers to be set in presets without full path. [#1922](https://github.com/microsoft/vscode-cmake-tools/issues/1922)
- Compiler flags containing spaces not passed correctly to IntelliSense. [#1414](https://github.com/microsoft/vscode-cmake-tools/issues/1414)
- Don't scan the whole workspace for CMakeLists.txt, just a few folders. [#2127](https://github.com/microsoft/vscode-cmake-tools/issues/2127)
- Regression with Visual Studio generator and non-default toolset. [#2147](https://github.com/microsoft/vscode-cmake-tools/issues/2147)
- Debug shows "No compiler found in cache file." dialog. [#2121](https://github.com/microsoft/vscode-cmake-tools/issues/2121)
- Unable to work with pre-configured projects (cache is deleted). [#2140](https://github.com/microsoft/vscode-cmake-tools/issues/2140)
- Unknown C/C++ standard control flags: -std=gnu++2b and -std=c2x. [#2150](https://github.com/microsoft/vscode-cmake-tools/issues/2150)
- Select the most recently used build/test preset when configure preset changes. [#1927](https://github.com/microsoft/vscode-cmake-tools/issues/1927)
- Re-enable build target selection when using presets. [#1872](https://github.com/microsoft/vscode-cmake-tools/issues/1872)

## 1.8.1
Bug fixes:
- Command substitutions in launch.json are broken. [#2091](https://github.com/microsoft/vscode-cmake-tools/issues/2091)
- `cmake.configureOnOpen` setting is ignored. [#2088](https://github.com/microsoft/vscode-cmake-tools/issues/2088)
- User-defined preset not shown when inheriting from `CMakePresets.json`. [#2082](https://github.com/microsoft/vscode-cmake-tools/issues/2082)
- Fix presets using server API. [#2026](https://github.com/microsoft/vscode-cmake-tools/issues/2026)

## 1.8.0
Improvements:
- Last selected target isn't read on start up. [#1148](https://github.com/microsoft/vscode-cmake-tools/issues/1148)
- Use cached cmake-file-api response to configure IntelliSense on startup. [#1149](https://github.com/microsoft/vscode-cmake-tools/issues/1149)
- Show a quickPick of all the CMakeLists.txt inside the project (if none exists where "cmake.sourceDirectory" points at). [#533](https://github.com/microsoft/vscode-cmake-tools/issues/533)
- Add command to get the active folder of a workspace. [#1715](https://github.com/microsoft/vscode-cmake-tools/issues/1715) [@guestieng](https://github.com/guestieng)
- Task provider refactoring to best utilize latest updates from VSCode. [PR #1880](https://github.com/microsoft/vscode-cmake-tools/pull/1880)
- Add docker container definition. [PR #1758](https://github.com/microsoft/vscode-cmake-tools/pull/1758)
- Enhance the vsix build with package scripts in package.json. [PR #1752](https://github.com/microsoft/vscode-cmake-tools/pull/1752) [@lygstate](https://github.com/lygstate)

Bug fixes:
- Fix various presets field settings to be passed correctly on to CMake. [#2009](https://github.com/microsoft/vscode-cmake-tools/issues/2009)
- Check for target architecture when reading toolchain FileAPI. [#1879](https://github.com/microsoft/vscode-cmake-tools/issues/1879)
- Fix environment variable in debugging docs. [PR #1874](https://github.com/microsoft/vscode-cmake-tools/pull/1874) [@zariiii9003](https://github.com/zariiii9003)
- Fix typo in variant docs. [PR #1970](https://github.com/microsoft/vscode-cmake-tools/pull/1970) [@melak47](https://github.com/melak47)
- Update schema for preset cache variable CMAKE_BUILD_TYPE. [#1934](https://github.com/microsoft/vscode-cmake-tools/issues/1934)
- Fix regression in ctestDefaultArgs (ctest hardcoded directives: -T, test, --output-on-failure). [#1956](https://github.com/microsoft/vscode-cmake-tools/issues/1956)
- Don't throw when unknown diagnostics apepar. [#1796](https://github.com/microsoft/vscode-cmake-tools/issues/1796)
- Add parse target triple to fix "bad clang binary" error. [#1916](https://github.com/microsoft/vscode-cmake-tools/issues/1916) [@lygstate](https://github.com/lygstate)
- Include CMAKE_BUILD_TYPE in the generated text of configure preset. [#1847](https://github.com/microsoft/vscode-cmake-tools/issues/1847)
- Show also the "hidden" presets in the "Inherit from configure presets" quick pick. [#1923](https://github.com/microsoft/vscode-cmake-tools/issues/1923)
- Clang-cl diagnostics don't appear in Problems view. [#517](https://github.com/microsoft/vscode-cmake-tools/issues/517) [@ki-bo](https://github.com/ki-bo)
- Fix duplication in name of MSVC versus LLVM Clang kit. [PR #1951](https://github.com/microsoft/vscode-cmake-tools/pull/1951) [@lygstate](https://github.com/lygstate)
- Fixes output encoding in the vcvars setup process. [PR #1985](https://github.com/microsoft/vscode-cmake-tools/pull/1985) [@lygstate](https://github.com/lygstate)
- Remove vendor support since the string expansion is wrong for it. [#1966](https://github.com/microsoft/vscode-cmake-tools/issues/1966)
- Add configure preset environment to debug/launch. [#1884](https://github.com/microsoft/vscode-cmake-tools/issues/1884)
- Fix msvc2015 detection when only vs2019 is installed. [#1905](https://github.com/microsoft/vscode-cmake-tools/issues/1905) [@lygstate](https://github.com/lygstate)
- Prevent file index overwritting in multi-config generators. [#1800](https://github.com/microsoft/vscode-cmake-tools/issues/1800) [@andredsm](https://github.com/andredsm)
- Various cache variables edit/save fixes. [PR #1826](https://github.com/microsoft/vscode-cmake-tools/pull/1826) [@aemseemann](https://github.com/aemseemann)
- Use JSON as the language mode of preset files. [#2035](https://github.com/microsoft/vscode-cmake-tools/issues/2035)
- Fix broken links to contributing file. [PR #2016](https://github.com/microsoft/vscode-cmake-tools/pull/2016) [@andredsm](https://github.com/andredsm)
- Kit scan generates incorrect kits for VS 2022 [#2054](https://github.com/microsoft/vscode-cmake-tools/issues/2054)
- Fix presets for msvc compilers with x86 outputs [PR #2072](https://github.com/microsoft/vscode-cmake-tools/pull/2072)

## 1.7.3
Bug fixes:
- Make sure CMake Tools configuration provider gets registered with presets on. [#1832](https://github.com/microsoft/vscode-cmake-tools/issues/1832)
- Add the license field to package.json. [#1823](https://github.com/microsoft/vscode-cmake-tools/issues/1823)
- Add title to "Select target" quickpick. [#1860](https://github.com/microsoft/vscode-cmake-tools/issues/1860)

## 1.7.2
Bug fixes:
- Fix paths of target sources outside the workspace. [#1504](https://github.com/microsoft/vscode-cmake-tools/issues/1504) [@sleiner](https://github.com/sleiner)
- Use stricter type checks in presets expansion. [#1815](https://github.com/microsoft/vscode-cmake-tools/issues/1815)
- Solve conflict between -DCMAKE_GENERAOR:STRING=Ninja versus -G "Visual Studio 16 2019" -A x64. [PR #1753](https://github.com/microsoft/vscode-cmake-tools/pull/1753) [@lygstate](https://github.com/lygstate)
- Fix operator precedence when getting code page. [#1615](https://github.com/microsoft/vscode-cmake-tools/issues/1615) [@taoyouh](https://github.com/taoyouh)
- Override the locale when querying compiler versions. [#1821](https://github.com/microsoft/vscode-cmake-tools/issues/1821)
- Fix typo in CMakePresets.json schema. [PR #1809](https://github.com/microsoft/vscode-cmake-tools/pull/1809) [@bluec0re](https://github.com/bluec0re)


## 1.7.1
Improvements:
- CppTools-API v5 integration. [#1624](https://github.com/microsoft/vscode-cmake-tools/issues/1624)

Bug fixes:
- Correct macros evaluation in inherited presets. [#1787](https://github.com/microsoft/vscode-cmake-tools/issues/1787)
- Macro expansions should consider environment variables defined in the kit. [#1250](https://github.com/microsoft/vscode-cmake-tools/issues/1250)
- Fix 1.7.0 IntelliSense regression related to default standard and CppTools provider version. [#1788](https://github.com/microsoft/vscode-cmake-tools/issues/1788)
- Correct folder information for presets in multi-root projects. [PR #1785](https://github.com/microsoft/vscode-cmake-tools/pull/1785)


## 1.7.0
Improvements:
- Support for CMake Presets. [#529](https://github.com/microsoft/vscode-cmake-tools/issues/529)
- Support for File API "toolchains" object.
- User defined additional kits. [PR #1701](https://github.com/microsoft/vscode-cmake-tools/pull/1701) [@mjvankampen](https://github.com/mjvankampen)
- Touchbar extra functionality. [PR #1693](https://github.com/microsoft/vscode-cmake-tools/pull/1693) [@poterba](https://github.com/poterba)

Bug fixes:
- Can not compile active file if definition has quoted text. [#969](https://github.com/microsoft/vscode-cmake-tools/issues/969)
- Compiler flags containing spaces not passed correctly to IntelliSense. [#1414](https://github.com/microsoft/vscode-cmake-tools/issues/1414)
- Gcc/clang version analysis improvements. [#1575](https://github.com/microsoft/vscode-cmake-tools/issues/1575)
- Disable the extension when no CMakeLists is present. [#1578](https://github.com/microsoft/vscode-cmake-tools/issues/1578)
- Remove the "CMake Tools initializing" popup message. [#1518](https://github.com/microsoft/vscode-cmake-tools/issues/1518)
- Allow CppTools to chose a C/Cpp standard default. [#1477](https://github.com/microsoft/vscode-cmake-tools/issues/1477)
- Added ${workspaceHash} variable. [PR #1055](https://github.com/microsoft/vscode-cmake-tools/pull/1055) [@Zingam](https://github.com/Zingam)
- Setup CMT_MINGW_PATH properly on win32. [PR #1611](https://github.com/microsoft/vscode-cmake-tools/pull/1611) [@lygstate](https://github.com/lygstate)
- Codespaces specific changes of configureOnOpen default and popup UI. [#1676](https://github.com/microsoft/vscode-cmake-tools/issues/1676)
- Fixes environment expanding and document testEnvironment. [PR #1598](https://github.com/microsoft/vscode-cmake-tools/pull/1598) [@lygstate](https://github.com/lygstate)
- Pass cmake.debugConfig.args to launch target. [PR #1603](https://github.com/microsoft/vscode-cmake-tools/pull/1603) [@jbdamiano](https://github.com/jbdamiano)
- Dependencies package versions upgrade. [PR #1475](https://github.com/microsoft/vscode-cmake-tools/pull/1475) [@lygstate](https://github.com/lygstate)
- Add vendor hostOs targetOs targetArch versionMajor versionMinor attributes for kit. [PR #1337](https://github.com/microsoft/vscode-cmake-tools/pull/1337) [@lygstate](https://github.com/lygstate)
- Always correctly build target executable path. [PR #1674](https://github.com/microsoft/vscode-cmake-tools/pull/1674) [@falbrechtskirchinger](https://github.com/falbrechtskirchinger)
- Use variables instead of hardcoded values for system path references. [#883](https://github.com/microsoft/vscode-cmake-tools/issues/883) [@Zingam](https://github.com/Zingam)
- ctestPath should allow the same substitutions as cmakePath. [#785](https://github.com/microsoft/vscode-cmake-tools/issues/785) [@FakeTruth](https://github.com/FakeTruth)
- Change the order of available kits such that folder kits come first. [#1736](https://github.com/microsoft/vscode-cmake-tools/issues/1736)
- Fix "Configuring project" infinite loop when using "Locate" on a project without CMakeLists.txt. [#1704](https://github.com/microsoft/vscode-cmake-tools/issues/1704)
- Fix problems with using gdb debugger on MAC. [#1691](https://github.com/microsoft/vscode-cmake-tools/issues/1691)
- Fix parsing of target architecture flags with values that include arm64. [#1735](https://github.com/microsoft/vscode-cmake-tools/issues/1735)
- Changed ctest --output-on-failure from hardcode to default argument. [PR #1729](https://github.com/microsoft/vscode-cmake-tools/pull/1729) [@PedroLima92](https://github.com/PedroLima92)
- Update cmake-settings.md document. [PR #1754](https://github.com/microsoft/vscode-cmake-tools/pull/1754) [@lygstate](https://github.com/lygstate)


## 1.6.0
Bug Fixes:
- Fix Clang kit detection when version is at end of line. [#1342](https://github.com/microsoft/vscode-cmake-tools/issues/1342) [@falbrechtskirchinger](https://github.com/falbrechtskirchinger)
- Fix cache variables regular expression dealing with '='. [#1613](https://github.com/microsoft/vscode-cmake-tools/issues/1613)
- Add cmake.exportCompileCommandFile. [#1440](https://github.com/microsoft/vscode-cmake-tools/issues/1440)
- Fix the regexp of Gcc/Clang version to account for localization and more possible text patterns. [#1575](https://github.com/microsoft/vscode-cmake-tools/issues/1575)
- Fix regexp for compiler flags that contain spaces. [#1414](https://github.com/microsoft/vscode-cmake-tools/issues/1414)
- Fix compile active file when definition has quoted text. [#969](https://github.com/microsoft/vscode-cmake-tools/issues/969)
- Re-register the tasks provider when the current build targe changes. [#1576](https://github.com/microsoft/vscode-cmake-tools/issues/1576)
- Don't localize the VS Clang kit name. [PR #1632](https://github.com/microsoft/vscode-cmake-tools/pull/1632)
- Remove CMake Tools activation of non CMake projects when tasks.runask is executed. [PR #1642](https://github.com/microsoft/vscode-cmake-tools/pull/1642)
- Add the TWXS CMake extension in the CMake Tools extension pack. [PR #1643](https://github.com/microsoft/vscode-cmake-tools/pull/1643)

## 1.5.3
Bug Fixes:
- "Clean all projects" broken since 1.5.0. [#1542](https://github.com/microsoft/vscode-cmake-tools/issues/1542)
- CMake task provider should not attempt to register until the CMake driver is available.  [#1549](https://github.com/microsoft/vscode-cmake-tools/issues/1549)

## 1.5.2
Bug Fixes:
- Fix deadlock caused by commands invoked in string expansion during activation. [PR #1532](https://github.com/microsoft/vscode-cmake-tools/pull/1532)

## 1.5.1
Bug Fixes:
- Fix regular expression for variables values used in settings and kits json. [#1526](https://github.com/microsoft/vscode-cmake-tools/issues/1526) [#1525](https://github.com/microsoft/vscode-cmake-tools/issues/1525)
- Add a setting to control whether the Touch Bar is visible or not. [PR #1529](https://github.com/microsoft/vscode-cmake-tools/pull/1529)

## 1.5.0
Improvements:
- Support variables for Kit.toolchainFile. [PR #991](https://github.com/microsoft/vscode-cmake-tools/pull/991) [#1056](https://github.com/microsoft/vscode-cmake-tools/issues/1056) [@blakehurd](https://github.com/blakehurd)/[@bobbrow](https://github.com/bobbrow)
- Implement cmake:hideBuildCommand context option. [PR #1355](https://github.com/microsoft/vscode-cmake-tools/pull/1355) [@tritao](https://github.com/tritao)
- Add option to set CMAKE_BUILD_TYPE also on multi-config generators. [PR #1393](https://github.com/microsoft/vscode-cmake-tools/pull/1393) [@tonka3000](https://github.com/tonka3000)
- Detect Clang for MSVC (GNU CLI) kits. [#823](https://github.com/microsoft/vscode-cmake-tools/issues/823) [@omcnoe](https://github.com/omcnoe)
- GUI support for CMake Tools cache. [#513](https://github.com/microsoft/vscode-cmake-tools/issues/513) [@nieroger](https://github.com/nieroger)
- Tasks support. [PR #1268](https://github.com/microsoft/vscode-cmake-tools/pull/1268) [@vptrbv](https://github.com/vptrbv)
- MacBook Pro touchbar support. [#499](https://github.com/microsoft/vscode-cmake-tools/issues/499) [@vptrbv](https://github.com/vptrbv)

Bug Fixes:
- Set right base_path for variant config files. [PR #1462](https://github.com/microsoft/vscode-cmake-tools/pull/1462) [@leolcao](https://github.com/leolcao)
- Inconsistent buildType substitution. [#1366](https://github.com/microsoft/vscode-cmake-tools/issues/1366)
- ${workspaceFolder} is not working for "environmentSetupScript" option. [#1309](https://github.com/microsoft/vscode-cmake-tools/issues/1309) [@Yaxley123](https://github.com/Yaxley123)
- Preserve focus when executing "CMake:Run Without Debugging". [#1138](https://github.com/microsoft/vscode-cmake-tools/issues/1138) [@estshorter](https://github.com/estshorter)
- Problems with CMake: Quick Start. [#1004](https://github.com/microsoft/vscode-cmake-tools/issues/1004) [@alan-wr](https://github.com/alan-wr)
- Remove depends on optimist by upgrade handlebars. [PR #1447](https://github.com/microsoft/vscode-cmake-tools/pull/1447) [@lygstate](https://github.com/lygstate)
- Ignore the vcvars dev-bat call result. [PR #1403](https://github.com/microsoft/vscode-cmake-tools/pull/1403) [@lygstate](https://github.com/lygstate)
- Fix vs2010 which doesn't recognize host=x64. [PR #1481](https://github.com/microsoft/vscode-cmake-tools/pull/1481) [@lygstate](https://github.com/lygstate)
- Don't rebuild when doing command substitution. [#1487](https://github.com/microsoft/vscode-cmake-tools/issues/1487)
- Duplicate compiler flags should not be removed. [PR #1497](https://github.com/microsoft/vscode-cmake-tools/issues/1497)
- Hide "Unknown Language" for CUDA source files. [PR #1502](https://github.com/microsoft/vscode-cmake-tools/issues/1502) [@Synxis](https://github.com/Synxis)
- Ensure immediate effect of settings for communication mode and all generator related. [PR #1500](https://github.com/microsoft/vscode-cmake-tools/issues/1500)
- Fix shell script and vcvars devbat when TEMP folder has a space in the middle. [#1492](https://github.com/microsoft/vscode-cmake-tools/issues/1492)

## 1.4.2
Improvements:
- Added new variable substitution command: `${command:cmake.launchTargetFilename}`. [#632](https://github.com/microsoft/vscode-cmake-tools/issues/632) [@ebai101](https://github.com/ebai101)
- Add output parser for Wind River Diab compiler. [PR #1267](https://github.com/microsoft/vscode-cmake-tools/pull/1267) [@ce3a](https://github.com/ce3a)
- Set application run directory to executable path. [#1395](https://github.com/microsoft/vscode-cmake-tools/issues/1395) [@Shatur95](https://github.com/Shatur95)

Bug Fixes:
- Allow minor version of File API protocol to be greater than expected. [#1341](https://github.com/microsoft/vscode-cmake-tools/issues/1341) [@KyleFromKitware](https://github.com/KyleFromKitware)
- Fix high-hitting crash related to output stream encoding. [PR #1367](https://github.com/microsoft/vscode-cmake-tools/issues/1367)
- Fix high-hitting crash: "message must be set" introduced by VS Code 1.49.0. [#1432](https://github.com/microsoft/vscode-cmake-tools/issues/1432)
- Fix detection of clang 10 on Debian. [#1330](https://github.com/microsoft/vscode-cmake-tools/issues/1330)
- Detect gdb for msys2 MinGW properly. [PR #1338](https://github.com/microsoft/vscode-cmake-tools/issues/1338) [@lygstate](https://github.com/lygstate)

## 1.4.1
Bug Fixes:
- VS environment not set correctly. [#1243](https://github.com/microsoft/vscode-cmake-tools/issues/1243)
- VS kits don't set host/target arch properly for toolsets. [#1256](https://github.com/microsoft/vscode-cmake-tools/issues/1256)
- Disable launchTarget key binding while debugging. [#1170](https://github.com/microsoft/vscode-cmake-tools/issues/1170)
- System headers not found. [#1257](https://github.com/microsoft/vscode-cmake-tools/issues/1257)
- Add setting to enable/disable automatic reconfiguring of projects. [#1259](https://github.com/microsoft/vscode-cmake-tools/issues/1259)
- Partial/full CMT activation improperly persisted for multi-root projects. [#1269](https://github.com/microsoft/vscode-cmake-tools/issues/1269)
- Fix MacOS debugging to work out of the box. [#1284](https://github.com/microsoft/vscode-cmake-tools/issues/1284)
- Ensure the silent kits scanning is run once for multi-root. [#1302](https://github.com/microsoft/vscode-cmake-tools/issues/1302)

## 1.4.0
Improvements:
- Documentation updates. [PR #1130](https://github.com/microsoft/vscode-cmake-tools/pull/1130) [@zalava](https://github.com/zalava)
- Add support for per-folder browse path. [#1073](https://github.com/microsoft/vscode-cmake-tools/issues/1073)
- Use a shell script to set environment variables for a kit. [#809](https://github.com/microsoft/vscode-cmake-tools/issues/809) [@pisker](https://github.com/pisker)
- Improvements of the status bar UI. [PR #1200](https://github.com/microsoft/vscode-cmake-tools/pull/1200) [@SchweizS](https://github.com/SchweizS)
- Add context menu for CMakeLists. [#741](https://github.com/microsoft/vscode-cmake-tools/issues/741) [@SchweizS](https://github.com/SchweizS)
- Support partial CMake Tools activation for non cmake repos. [#1167](https://github.com/microsoft/vscode-cmake-tools/issues/1167)
- Support ARM IntelliSense modes. [#1155](https://github.com/microsoft/vscode-cmake-tools/issues/1155)
- Support GNU language standards. [#1208](https://github.com/microsoft/vscode-cmake-tools/issues/1208)
- Add indication of active workspace to project outline. [#1183](https://github.com/microsoft/vscode-cmake-tools/issues/1183) [@SchweizS](https://github.com/SchweizS)

Bug Fixes:
- Skip over debugger guessing logic if cmake.debugConfig explicitly sets miDebuggerPath. [#1060](https://github.com/microsoft/vscode-cmake-tools/issues/1060)
- Normalize all paths sent to CppTools. [#1099](https://github.com/microsoft/vscode-cmake-tools/issues/1099)
- Add support for Objective-C and Objective-C++. [#1108](https://github.com/microsoft/vscode-cmake-tools/issues/1108) [@marksisson](https://github.com/marksisson)
- Update the configuration provider id. [#1045](https://github.com/microsoft/vscode-cmake-tools/issues/1045) [@ChristianS99](https://github.com/ChristianS99)
- Clear the terminal for Compile Active File. [#1122](https://github.com/microsoft/vscode-cmake-tools/issues/1122)
- Update vswhere to a version that supports utf-8. [#1104](https://github.com/microsoft/vscode-cmake-tools/issues/1104)
- Support source files outside the base path. [#1140](https://github.com/microsoft/vscode-cmake-tools/issues/1140)
- Allow quotes in cache entries. [#1124](https://github.com/microsoft/vscode-cmake-tools/issues/1124) [@tmaslach](https://github.com/tmaslach)
- Fix default preferred generators detection logic. [#1084](https://github.com/microsoft/vscode-cmake-tools/issues/1084)
- Fix host and target platform information for VS kits. [#964](https://github.com/microsoft/vscode-cmake-tools/issues/964)
- Fix error caused by duplicate project structure. [#587](https://github.com/microsoft/vscode-cmake-tools/issues/587) [@SchweizS](https://github.com/SchweizS)
- Disable launchTarget key binding while debugging. [#1170](https://github.com/microsoft/vscode-cmake-tools/issues/1170)
- Skip configuring when cache is present and according setting is on. [#984](https://github.com/microsoft/vscode-cmake-tools/issues/984)
- Remove deprecated cmake.useCMakeServer setting. [#1059](https://github.com/microsoft/vscode-cmake-tools/issues/1059)
- Trigger automatic CMake configure on CMakeLists.txt save. [#1187](https://github.com/microsoft/vscode-cmake-tools/issues/1187) [@Yuri6037](https://github.com/Yuri6037)
- Silently scanning for kits:
    - when there is no available kits json file. [PR #1192](https://github.com/microsoft/vscode-cmake-tools/pull/1192)
    - when the extension introduces breaking changes in the kits definition. [#1195](https://github.com/microsoft/vscode-cmake-tools/issues/1195)
- Various unhandled exceptions and crash fixes:
    - "cannot read property 'length' of undefined" when CMake not found in path. [#1110](https://github.com/microsoft/vscode-cmake-tools/issues/1110)
    - "cannot read property 'uri' of undefined" called by cmake.buildDirectory command. [#1150](https://github.com/microsoft/vscode-cmake-tools/issues/1150)
    - high hitting crash in telemetry. [PR #1154](https://github.com/microsoft/vscode-cmake-tools/pull/1154)

## 1.3.1
Improvements:
- Show "Collapse all" command on project outline view. [#839](https://github.com/microsoft/vscode-cmake-tools/issues/839) [@dirondin](https://github.com/dirondin)

Bug Fixes:
- Toolset and platform are swapped when reading from CMake cache. [#1065](https://github.com/microsoft/vscode-cmake-tools/issues/1065)
- Unable to debug targets when path is specified as absolute by the cmake-file-api. [#1067](https://github.com/microsoft/vscode-cmake-tools/issues/1067) [@KoeMai](https://github.com/KoeMai)

## 1.3.0
Improvements:
- Multi-root support. You can now open multiple folders in VS Code and CMake Tools will allow you to configure each of the projects in those folders.
- Add support for `${command:cmake.buildKit}`. [#334](https://github.com/microsoft/vscode-cmake-tools/issues/334) [@xgdgsc](https://github.com/xgdgsc)
- Add LLVM_ROOT and Visual Studio Clang locations to the search path for Kits. [#914](https://github.com/microsoft/vscode-cmake-tools/issues/914) [@Zingam](https://github.com/Zingam)
- Support additional `intelliSenseModes` in the configuration provider. [#960](https://github.com/microsoft/vscode-cmake-tools/issues/960)
- Detect bundled CMake in Visual Studio. [#610](https://github.com/microsoft/vscode-cmake-tools/issues/610) [@Zingam](https://github.com/Zingam)
- Add "Scan for kits" option in kits QuickPick. [#864](https://github.com/microsoft/vscode-cmake-tools/issues/864) [@Zingam](https://github.com/Zingam)
- Implement the CMake File API. [PR #720](https://github.com/microsoft/vscode-cmake-tools/pull/720) [@KoeMai](https://github.com/KoeMai)

Bug Fixes:
- Support temp folders not located on system drive. [PR #974](https://github.com/microsoft/vscode-cmake-tools/pull/974) [@Carsten87](https://github.com/Carsten87)
- Add MinGW path to the environment. [PR #983](https://github.com/microsoft/vscode-cmake-tools/pull/983)
- Don't do a clean build for utility targets. [#643](https://github.com/microsoft/vscode-cmake-tools/issues/643) [@rcxdude](https://github.com/rcxdude)
- Visual Studio builds should support `cmake.parallelJobs` setting. [PR #975](https://github.com/microsoft/vscode-cmake-tools/pull/975) [@tonka3000](https://github.com/tonka3000)
- Fix build cancellation. [#946](https://github.com/microsoft/vscode-cmake-tools/issues/946) [#781](https://github.com/microsoft/vscode-cmake-tools/issues/781) [#522](https://github.com/microsoft/vscode-cmake-tools/issues/522) [@KoeMai](https://github.com/KoeMai)
- Normalize both absolute and relative paths. [PR #963](https://github.com/microsoft/vscode-cmake-tools/pull/963) [@GeorchW](https://github.com/GeorchW)
- Filter out duplicate targets from the target selector. [#863](https://github.com/microsoft/vscode-cmake-tools/issues/863)
- Fix a crash when `chcp` is not found on the machine. [#977](https://github.com/microsoft/vscode-cmake-tools/issues/977)
- Don't fail if CMakeLists.txt was appended to sourceDirectory. [#1014](https://github.com/microsoft/vscode-cmake-tools/issues/1014)
- Mark all tests as 'not run' in case of build failure when running CTest. [PR #980](https://github.com/microsoft/vscode-cmake-tools/pull/980) [@Morozov-5F](https://github.com/Morozov-5F)
- Add command to hide launch/debug commands and debug button. [PR #1035](https://github.com/microsoft/vscode-cmake-tools/pull/1035)
- Add support for `${workspaceFolderBasename}`. [#869](https://github.com/microsoft/vscode-cmake-tools/issues/869)
- Fix exception thrown by debug/launch commands. [#1036](https://github.com/microsoft/vscode-cmake-tools/issues/1036)

## 1.2.3
Bug fixes:
- CTest status bar button text appears malformed. [#911](https://github.com/microsoft/vscode-cmake-tools/issues/911)
- Cleanup fix for message "Platform undefined / toolset {}". [#913](https://github.com/microsoft/vscode-cmake-tools/issues/913)
- Fix incorrect file associations when language is unset. [#926](https://github.com/microsoft/vscode-cmake-tools/issues/926)

## 1.2.2
Bug fixes:
- Fix broken SchemaProvider. [#874](https://github.com/microsoft/vscode-cmake-tools/issues/874)
- Fix the RegExp for finding a debugger. [#884](https://github.com/microsoft/vscode-cmake-tools/issues/884)
- Update flow for missing CMakeLists.txt. [#533](https://github.com/microsoft/vscode-cmake-tools/issues/533)
- getVSInstallForKit should be a no-op on systems other than windows. [#886](https://github.com/microsoft/vscode-cmake-tools/issues/886)
- Include missing source directories in the custom browse path. [#882](https://github.com/microsoft/vscode-cmake-tools/issues/882)
- Handle exceptions thrown by spawn. [#895](https://github.com/microsoft/vscode-cmake-tools/issues/895)
- Various generators fixes:
    - [#900](https://github.com/microsoft/vscode-cmake-tools/issues/900)
    - [#880](https://github.com/microsoft/vscode-cmake-tools/issues/880)
    - [#885](https://github.com/microsoft/vscode-cmake-tools/issues/885)

## 1.2.1
Thank you to the following CMake Tools contributors: koemai, bjosa, emanspeaks, som1lse,
dcourtois, tsing80, andy-held, notskm, thezogoth, yokuyuki, dbird137, fabianogk, randshot.

**vector-of-bool** has moved on to other things and Microsoft is now maintaining this extension. Thank you **vector-of-bool**
for all of your hard work getting this extension to where it is today!

Breaking changes:
- The publisher id changes to ms-vscode.cmake-tools. This requires that you uninstall earlier versions of the extension.
- Scanning for kits is able to detect more accurately multiple VS installations.
  To achieve this, a Visual Studio kit is defined differently now in cmake-tools-kits.json:
  the "visualStudio" field represents an ID unique to the installation
  as opposed to "VisualStudio.${VS Version}" (which may be the same for multiple same year VS installations).
  The CMake Tools Extension is still able to work with the old definition VS kits,
  but for simplicity and to avoid duplicates in the json file it will prompt for permission to delete them
  each time a "Scan for kits" is performed.

Features:
- Support for localized messages.
- Cross compile support for CppTools integration.
- Adapt CppTools integration to API version 3. [#637](https://github.com/Microsoft/vscode-cmake-tools/issues/637)
- Expand kit environment variables. [#460](https://github.com/Microsoft/vscode-cmake-tools/issues/460)
- Add new commands: launchTargetDirectory, buildType, buildDirectory. [#334](https://github.com/Microsoft/vscode-cmake-tools/issues/334), [#654](https://github.com/Microsoft/vscode-cmake-tools/issues/654), [#564](https://github.com/Microsoft/vscode-cmake-tools/issues/564), [#559](https://github.com/Microsoft/vscode-cmake-tools/issues/559), [#695](https://github.com/Microsoft/vscode-cmake-tools/issues/695)
- Add support for VS2010.

Improvements:
- Restructuring of the CMake Driver.
- Improve stability of CMake Generator Selection. [#512](https://github.com/Microsoft/vscode-cmake-tools/issues/512)
- Refactor and extend CMS-server driver test.
- Rework the CMake Build from a terminal to a task.
- Add Launch target test.
- Increase wait time in test to open terminal.

Bug fixes:
- Cannot execute current target without a debugger. [#601](https://github.com/Microsoft/vscode-cmake-tools/issues/601)
- Path clobbering by bad kit file env. [#701](https://github.com/Microsoft/vscode-cmake-tools/issues/701), [#713](https://github.com/Microsoft/vscode-cmake-tools/issues/713)
- Target install missing. [#504](https://github.com/Microsoft/vscode-cmake-tools/issues/504)
- CTest controller updated on reconfig. [#212](https://github.com/Microsoft/vscode-cmake-tools/issues/212)
- Recalculate total for every run of CTest.
- Debug target does not find GDB. [#375](https://github.com/Microsoft/vscode-cmake-tools/issues/375)

## 1.1.3

Many thanks to [Yonggang Luo](https://github.com/lygstate) for several changes
in this version.

Removal:

- The visual CMake cache editor GUI is gone. The API with which it was drawn is
  being removed from a future version of VS Code, and the feature had many
  issues. A future CMake GUI will be introduced with more features and greater
  stability.

Features and Tweaks:

- On Linux, will detect old CMake versions and offer to do an automatic
  upgrade. Windows support is pending. If you have a macOS devices and would
  like to contribute, please open a pull request!
- Smarter parsing of GCC and Clang compile errors to fold `note:` and
  `required from:` blocks into their main diagnostic. This permits the
  folding and browsing of template and macro instantiation errors in a nicer
  fashion. MSVC error parsing pending. (**NOTE**: There is an upstream issue
  with the sort order of diagnostic information, so `required from`
  tracebacks may appear out-of-order).

Fixes:

- On Windows, "Launch target in terminal" will use `cmd.exe` unconditionally.
  This works around issues with command quoting in PowerShell
- "Debug target" will prefer `lldb-mi` to `lldb`. Fixes issues where `cpptools`
  is unable to launch the debugger.
- Document the `environmentVariables` field on kits.
- Fix legacy CMake mode not setting the CMake generator.
- Permit limited variable expansion for `cmake.cmakePath` in `settings.json`
  (refer to documentation for more details).

## 1.1.2

A bugfix release for [these issues](https://github.com/vector-of-bool/vscode-cmake-tools/milestone/13?closed=1).

## 1.1.1

A bugfix release for [these issues](https://github.com/vector-of-bool/vscode-cmake-tools/milestone/12?closed=1).

**BREAKING CHANGE**: Variant substitutions follow a new `${variant:var-key}`
syntax to match the special namespacing of substitutions.

## 1.1.0

1.1.0 includes a few new major features:

- `cpptools` integration for IntelliSense
- A Project Outline view as a custom explorer
- Building individual source files from the editor menus
- New UI for progress and cancellation

See the changelog in the official documentation for more information.<|MERGE_RESOLUTION|>--- conflicted
+++ resolved
@@ -8,11 +8,8 @@
 
 Bug Fixes:
 
-<<<<<<< HEAD
 - Fix our setting of `isUserPreset` for presets, only set it to `true` if it's defined in a user presets file. [#4059](https://github.com/microsoft/vscode-cmake-tools/issues/4059)
-=======
 - Fix issue where duplicate presets are being listed in dropdown. [#4104](https://github.com/microsoft/vscode-cmake-tools/issues/4104)
->>>>>>> 2c3b07f3
 
 ## 1.19.52
 
