--- conflicted
+++ resolved
@@ -2,19 +2,14 @@
 
 ## 1.18
 
-<<<<<<< HEAD
-Improvements:
-
+Improvements:
+
+- Allow for users to add `--warn-unused-cli`. This will override our default `--no-warn-unused-cli`. [#1090](https://github.com/microsoft/vscode-cmake-tools/issues/1090)
 - Add option to enable launching CMake from a Visual Studio development environment when using CMake Presets. [#3497](https://github.com/microsoft/vscode-cmake-tools/issues/3497)
-=======
+
 Bug Fixes:
 
 - Fix localization issue in package.json [#3616](https://github.com/microsoft/vscode-cmake-tools/issues/3616)
-
-Improvements:
-
-- Allow for users to add `--warn-unused-cli`. This will override our default `--no-warn-unused-cli`. [#1090](https://github.com/microsoft/vscode-cmake-tools/issues/1090)
->>>>>>> 4ed11eb1
 
 ## 1.17.17
 
