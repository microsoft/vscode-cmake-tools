# What's New?

## 1.10.0
<<<<<<< HEAD
- Test the existence of a property instead of the value when expanding preset conditions. [#2329](https://github.com/microsoft/vscode-cmake-tools/issues/2329)
=======
Bug Fixes:
- ${buildKit} is not updated after a Kit switch. [#2335](https://github.com/microsoft/vscode-cmake-tools/issues/2335)
>>>>>>> 49be5d65

## 1.9.2
Bug fixes:
- Fix infinite recursion into symlinks. [#2257](https://github.com/microsoft/vscode-cmake-tools/issues/2257)
- Fix `Show Build Command` for folders that do not use CMake Presets. [#2211](https://github.com/microsoft/vscode-cmake-tools/issues/2211)
- Fix presets not shown when a common dependency is inherited more than once. [#2210](https://github.com/microsoft/vscode-cmake-tools/issues/2210)
- Fix IntelliSense usage of short name from variants file for buildType. [#2120](https://github.com/microsoft/vscode-cmake-tools/issues/2120) [@gost-serb](https://github.com/gost-serb)

## 1.9.1
Bug fixes:
- Fix presets using conditions with macros and inheritance. [#2185](https://github.com/microsoft/vscode-cmake-tools/issues/2185)
- Parallelism no longer working in 1.9.0 for CMake < 3.14.0. [#2181](https://github.com/microsoft/vscode-cmake-tools/issues/2181)
- `CMake: Compile Active File` command stopped working in v1.9.0. [#2180](https://github.com/microsoft/vscode-cmake-tools/issues/2180)
- Exception after successful build when cpptools IntelliSense is disabled. [#2188](https://github.com/microsoft/vscode-cmake-tools/issues/2188)
- Fix issue with presets (v3) and "toolchainFile". [#2179](https://github.com/microsoft/vscode-cmake-tools/issues/2179)
- Don't add `-j` argument when `cmake.parallelJobs` is set to `1`. [#1958](https://github.com/microsoft/vscode-cmake-tools/issues/1958) [@mark-ulrich](https://github.com/mark-ulrich)
- Warn the user about CMAKE_BUILD_TYPE inconsistencies. [#2096](https://github.com/microsoft/vscode-cmake-tools/issues/2096)

## 1.9.0
Improvements:
- Add support for CMakePresets version 3. [#1904](https://github.com/microsoft/vscode-cmake-tools/issues/1904)
- Add diagnostic support for parsing IAR compiler output. [PR #2131](https://github.com/microsoft/vscode-cmake-tools/pull/2131) [@willson556](https://github.com/willson556)
- Add "Log Diagnostics" command. [PR #2141](https://github.com/microsoft/vscode-cmake-tools/pull/2141)
- Add build and configure commands to show cmake commands without running them. [PR #1767](https://github.com/microsoft/vscode-cmake-tools/pull/1767)
- Implement support for merging multiple compile_commands in super-builds sub-folders of the build directory. [PR #2029](https://github.com/microsoft/vscode-cmake-tools/pull/2029) [@Felix-El](https://github.com/Felix-El)
- Add `cmake.allowCommentsInPresetsFile` setting to allow JS style comments in CMakePresets files. [#2169](https://github.com/microsoft/vscode-cmake-tools/issues/2169)

Bug fixes:
- MSVC_VERSION is incorrect when cmake configures with clang-cl. [#1053](https://github.com/microsoft/vscode-cmake-tools/issues/1053) [@tklajnscek](https://github.com/tklajnscek)
- Build error because `binaryDir` removed after configure. [#2128](https://github.com/microsoft/vscode-cmake-tools/issues/2128)
- Configuration from build presets ignored by Intellisense and launch (when using multi config generators). [#2099](https://github.com/microsoft/vscode-cmake-tools/issues/2099)
- Extra {0} output message when having preset with circular inherits. [#2118](https://github.com/microsoft/vscode-cmake-tools/issues/2118)
- CMake-Tools does not reconfigure after a change of CMakeLists.txt in a subdirectory of root. [#1911](https://github.com/microsoft/vscode-cmake-tools/issues/1911) [@AbdullahAmrSobh](https://github.com/AbdullahAmrSobh)
- Fixes msvc2015 detection when only vs2019 are installed. [#1955](https://github.com/microsoft/vscode-cmake-tools/issues/1955) [@lygstate](https://github.com/lygstate)
- Allow for clang compilers to be set in presets without full path. [#1922](https://github.com/microsoft/vscode-cmake-tools/issues/1922)
- Compiler flags containing spaces not passed correctly to IntelliSense. [#1414](https://github.com/microsoft/vscode-cmake-tools/issues/1414)
- Don't scan the whole workspace for CMakeLists.txt, just a few folders. [#2127](https://github.com/microsoft/vscode-cmake-tools/issues/2127)
- Regression with Visual Studio generator and non-default toolset. [#2147](https://github.com/microsoft/vscode-cmake-tools/issues/2147)
- Debug shows "No compiler found in cache file." dialog. [#2121](https://github.com/microsoft/vscode-cmake-tools/issues/2121)
- Unable to work with pre-configured projects (cache is deleted). [#2140](https://github.com/microsoft/vscode-cmake-tools/issues/2140)
- Unknown C/C++ standard control flags: -std=gnu++2b and -std=c2x. [#2150](https://github.com/microsoft/vscode-cmake-tools/issues/2150)
- Select the most recently used build/test preset when configure preset changes. [#1927](https://github.com/microsoft/vscode-cmake-tools/issues/1927)
- Re-enable build target selection when using presets. [#1872](https://github.com/microsoft/vscode-cmake-tools/issues/1872)

## 1.8.1
Bug fixes:
- Command substitutions in launch.json are broken. [#2091](https://github.com/microsoft/vscode-cmake-tools/issues/2091)
- `cmake.configureOnOpen` setting is ignored. [#2088](https://github.com/microsoft/vscode-cmake-tools/issues/2088)
- User-defined preset not shown when inheriting from `CMakePresets.json`. [#2082](https://github.com/microsoft/vscode-cmake-tools/issues/2082)
- Fix presets using server API. [#2026](https://github.com/microsoft/vscode-cmake-tools/issues/2026)

## 1.8.0
Improvements:
- Last selected target isn't read on start up. [#1148](https://github.com/microsoft/vscode-cmake-tools/issues/1148)
- Use cached cmake-file-api response to configure IntelliSense on startup. [#1149](https://github.com/microsoft/vscode-cmake-tools/issues/1149)
- Show a quickPick of all the CMakeLists.txt inside the project (if none exists where "cmake.sourceDirectory" points at). [#533](https://github.com/microsoft/vscode-cmake-tools/issues/533)
- Add command to get the active folder of a workspace. [#1715](https://github.com/microsoft/vscode-cmake-tools/issues/1715) [@guestieng](https://github.com/guestieng)
- Task provider refactoring to best utilize latest updates from VSCode. [PR #1880](https://github.com/microsoft/vscode-cmake-tools/pull/1880)
- Add docker container definition. [PR #1758](https://github.com/microsoft/vscode-cmake-tools/pull/1758)
- Enhance the vsix build with package scripts in package.json. [PR #1752](https://github.com/microsoft/vscode-cmake-tools/pull/1752) [@lygstate](https://github.com/lygstate)

Bug fixes:
- Fix various presets field settings to be passed correctly on to CMake. [#2009](https://github.com/microsoft/vscode-cmake-tools/issues/2009)
- Check for target architecture when reading toolchain FileAPI. [#1879](https://github.com/microsoft/vscode-cmake-tools/issues/1879)
- Fix environment variable in debugging docs. [PR #1874](https://github.com/microsoft/vscode-cmake-tools/pull/1874) [@zariiii9003](https://github.com/zariiii9003)
- Fix typo in variant docs. [PR #1970](https://github.com/microsoft/vscode-cmake-tools/pull/1970) [@melak47](https://github.com/melak47)
- Update schema for preset cache variable CMAKE_BUILD_TYPE. [#1934](https://github.com/microsoft/vscode-cmake-tools/issues/1934)
- Fix regression in ctestDefaultArgs (ctest hardcoded directives: -T, test, --output-on-failure). [#1956](https://github.com/microsoft/vscode-cmake-tools/issues/1956)
- Don't throw when unknown diagnostics apepar. [#1796](https://github.com/microsoft/vscode-cmake-tools/issues/1796)
- Add parse target triple to fix "bad clang binary" error. [#1916](https://github.com/microsoft/vscode-cmake-tools/issues/1916) [@lygstate](https://github.com/lygstate)
- Include CMAKE_BUILD_TYPE in the generated text of configure preset. [#1847](https://github.com/microsoft/vscode-cmake-tools/issues/1847)
- Show also the "hidden" presets in the "Inherit from configure presets" quick pick. [#1923](https://github.com/microsoft/vscode-cmake-tools/issues/1923)
- Clang-cl diagnostics don't appear in Problems view. [#517](https://github.com/microsoft/vscode-cmake-tools/issues/517) [@ki-bo](https://github.com/ki-bo)
- Fix duplication in name of MSVC versus LLVM Clang kit. [PR #1951](https://github.com/microsoft/vscode-cmake-tools/pull/1951) [@lygstate](https://github.com/lygstate)
- Fixes output encoding in the vcvars setup process. [PR #1985](https://github.com/microsoft/vscode-cmake-tools/pull/1985) [@lygstate](https://github.com/lygstate)
- Remove vendor support since the string expansion is wrong for it. [#1966](https://github.com/microsoft/vscode-cmake-tools/issues/1966)
- Add configure preset environment to debug/launch. [#1884](https://github.com/microsoft/vscode-cmake-tools/issues/1884)
- Fix msvc2015 detection when only vs2019 is installed. [#1905](https://github.com/microsoft/vscode-cmake-tools/issues/1905) [@lygstate](https://github.com/lygstate)
- Prevent file index overwritting in multi-config generators. [#1800](https://github.com/microsoft/vscode-cmake-tools/issues/1800) [@andredsm](https://github.com/andredsm)
- Various cache variables edit/save fixes. [PR #1826](https://github.com/microsoft/vscode-cmake-tools/pull/1826) [@aemseemann](https://github.com/aemseemann)
- Use JSON as the language mode of preset files. [#2035](https://github.com/microsoft/vscode-cmake-tools/issues/2035)
- Fix broken links to contributing file. [PR #2016](https://github.com/microsoft/vscode-cmake-tools/pull/2016) [@andredsm](https://github.com/andredsm)
- Kit scan generates incorrect kits for VS 2022 [#2054](https://github.com/microsoft/vscode-cmake-tools/issues/2054)
- Fix presets for msvc compilers with x86 outputs [PR #2072](https://github.com/microsoft/vscode-cmake-tools/pull/2072)

## 1.7.3
Bug fixes:
- Make sure CMake Tools configuration provider gets registered with presets on. [#1832](https://github.com/microsoft/vscode-cmake-tools/issues/1832)
- Add the license field to package.json. [#1823](https://github.com/microsoft/vscode-cmake-tools/issues/1823)
- Add title to "Select target" quickpick. [#1860](https://github.com/microsoft/vscode-cmake-tools/issues/1860)

## 1.7.2
Bug fixes:
- Fix paths of target sources outside the workspace. [#1504](https://github.com/microsoft/vscode-cmake-tools/issues/1504) [@sleiner](https://github.com/sleiner)
- Use stricter type checks in presets expansion. [#1815](https://github.com/microsoft/vscode-cmake-tools/issues/1815)
- Solve conflict between -DCMAKE_GENERAOR:STRING=Ninja versus -G "Visual Studio 16 2019" -A x64. [PR #1753](https://github.com/microsoft/vscode-cmake-tools/pull/1753) [@lygstate](https://github.com/lygstate)
- Fix operator precedence when getting code page. [#1615](https://github.com/microsoft/vscode-cmake-tools/issues/1615) [@taoyouh](https://github.com/taoyouh)
- Override the locale when querying compiler versions. [#1821](https://github.com/microsoft/vscode-cmake-tools/issues/1821)
- Fix typo in CMakePresets.json schema. [PR #1809](https://github.com/microsoft/vscode-cmake-tools/pull/1809) [@bluec0re](https://github.com/bluec0re)


## 1.7.1
Improvements:
- CppTools-API v5 integration. [#1624](https://github.com/microsoft/vscode-cmake-tools/issues/1624)

Bug fixes:
- Correct macros evaluation in inherited presets. [#1787](https://github.com/microsoft/vscode-cmake-tools/issues/1787)
- Macro expansions should consider environment variables defined in the kit. [#1250](https://github.com/microsoft/vscode-cmake-tools/issues/1250)
- Fix 1.7.0 IntelliSense regression related to default standard and CppTools provider version. [#1788](https://github.com/microsoft/vscode-cmake-tools/issues/1788)
- Correct folder information for presets in multi-root projects. [PR #1785](https://github.com/microsoft/vscode-cmake-tools/pull/1785)


## 1.7.0
Improvements:
- Support for CMake Presets. [#529](https://github.com/microsoft/vscode-cmake-tools/issues/529)
- Support for File API "toolchains" object.
- User defined additional kits. [PR #1701](https://github.com/microsoft/vscode-cmake-tools/pull/1701) [@mjvankampen](https://github.com/mjvankampen)
- Touchbar extra functionality. [PR #1693](https://github.com/microsoft/vscode-cmake-tools/pull/1693) [@poterba](https://github.com/poterba)

Bug fixes:
- Can not compile active file if definition has quoted text. [#969](https://github.com/microsoft/vscode-cmake-tools/issues/969)
- Compiler flags containing spaces not passed correctly to IntelliSense. [#1414](https://github.com/microsoft/vscode-cmake-tools/issues/1414)
- Gcc/clang version analysis improvements. [#1575](https://github.com/microsoft/vscode-cmake-tools/issues/1575)
- Disable the extension when no CMakeLists is present. [#1578](https://github.com/microsoft/vscode-cmake-tools/issues/1578)
- Remove the "CMake Tools initializing" popup message. [#1518](https://github.com/microsoft/vscode-cmake-tools/issues/1518)
- Allow CppTools to chose a C/Cpp standard default. [#1477](https://github.com/microsoft/vscode-cmake-tools/issues/1477)
- Added ${workspaceHash} variable. [PR #1055](https://github.com/microsoft/vscode-cmake-tools/pull/1055) [@Zingam](https://github.com/Zingam)
- Setup CMT_MINGW_PATH properly on win32. [PR #1611](https://github.com/microsoft/vscode-cmake-tools/pull/1611) [@lygstate](https://github.com/lygstate)
- Codespaces specific changes of configureOnOpen default and popup UI. [#1676](https://github.com/microsoft/vscode-cmake-tools/issues/1676)
- Fixes environment expanding and document testEnvironment. [PR #1598](https://github.com/microsoft/vscode-cmake-tools/pull/1598) [@lygstate](https://github.com/lygstate)
- Pass cmake.debugConfig.args to launch target. [PR #1603](https://github.com/microsoft/vscode-cmake-tools/pull/1603) [@jbdamiano](https://github.com/jbdamiano)
- Dependencies package versions upgrade. [PR #1475](https://github.com/microsoft/vscode-cmake-tools/pull/1475) [@lygstate](https://github.com/lygstate)
- Add vendor hostOs targetOs targetArch versionMajor versionMinor attributes for kit. [PR #1337](https://github.com/microsoft/vscode-cmake-tools/pull/1337) [@lygstate](https://github.com/lygstate)
- Always correctly build target executable path. [PR #1674](https://github.com/microsoft/vscode-cmake-tools/pull/1674) [@falbrechtskirchinger](https://github.com/falbrechtskirchinger)
- Use variables instead of hardcoded values for system path references. [#883](https://github.com/microsoft/vscode-cmake-tools/issues/883) [@Zingam](https://github.com/Zingam)
- ctestPath should allow the same substitutions as cmakePath. [#785](https://github.com/microsoft/vscode-cmake-tools/issues/785) [@FakeTruth](https://github.com/FakeTruth)
- Change the order of available kits such that folder kits come first. [#1736](https://github.com/microsoft/vscode-cmake-tools/issues/1736)
- Fix "Configuring project" infinite loop when using "Locate" on a project without CMakeLists.txt. [#1704](https://github.com/microsoft/vscode-cmake-tools/issues/1704)
- Fix problems with using gdb debugger on MAC. [#1691](https://github.com/microsoft/vscode-cmake-tools/issues/1691)
- Fix parsing of target architecture flags with values that include arm64. [#1735](https://github.com/microsoft/vscode-cmake-tools/issues/1735)
- Changed ctest --output-on-failure from hardcode to default argument. [PR #1729](https://github.com/microsoft/vscode-cmake-tools/pull/1729) [@PedroLima92](https://github.com/PedroLima92)
- Update cmake-settings.md document. [PR #1754](https://github.com/microsoft/vscode-cmake-tools/pull/1754) [@lygstate](https://github.com/lygstate)


## 1.6.0
Bug Fixes:
- Fix Clang kit detection when version is at end of line. [#1342](https://github.com/microsoft/vscode-cmake-tools/issues/1342) [@falbrechtskirchinger](https://github.com/falbrechtskirchinger)
- Fix cache variables regular expression dealing with '='. [#1613](https://github.com/microsoft/vscode-cmake-tools/issues/1613)
- Add cmake.exportCompileCommandFile. [#1440](https://github.com/microsoft/vscode-cmake-tools/issues/1440)
- Fix the regexp of Gcc/Clang version to account for localization and more possible text patterns. [#1575](https://github.com/microsoft/vscode-cmake-tools/issues/1575)
- Fix regexp for compiler flags that contain spaces. [#1414](https://github.com/microsoft/vscode-cmake-tools/issues/1414)
- Fix compile active file when definition has quoted text. [#969](https://github.com/microsoft/vscode-cmake-tools/issues/969)
- Re-register the tasks provider when the current build targe changes. [#1576](https://github.com/microsoft/vscode-cmake-tools/issues/1576)
- Don't localize the VS Clang kit name. [PR #1632](https://github.com/microsoft/vscode-cmake-tools/pull/1632)
- Remove CMake Tools activation of non CMake projects when tasks.runask is executed. [PR #1642](https://github.com/microsoft/vscode-cmake-tools/pull/1642)
- Add the TWXS CMake extension in the CMake Tools extension pack. [PR #1643](https://github.com/microsoft/vscode-cmake-tools/pull/1643)

## 1.5.3
Bug Fixes:
- "Clean all projects" broken since 1.5.0. [#1542](https://github.com/microsoft/vscode-cmake-tools/issues/1542)
- CMake task provider should not attempt to register until the CMake driver is available.  [#1549](https://github.com/microsoft/vscode-cmake-tools/issues/1549)

## 1.5.2
Bug Fixes:
- Fix deadlock caused by commands invoked in string expansion during activation. [PR #1532](https://github.com/microsoft/vscode-cmake-tools/pull/1532)

## 1.5.1
Bug Fixes:
- Fix regular expression for variables values used in settings and kits json. [#1526](https://github.com/microsoft/vscode-cmake-tools/issues/1526) [#1525](https://github.com/microsoft/vscode-cmake-tools/issues/1525)
- Add a setting to control whether the Touch Bar is visible or not. [PR #1529](https://github.com/microsoft/vscode-cmake-tools/pull/1529)

## 1.5.0
Improvements:
- Support variables for Kit.toolchainFile. [PR #991](https://github.com/microsoft/vscode-cmake-tools/pull/991) [#1056](https://github.com/microsoft/vscode-cmake-tools/issues/1056) [@blakehurd](https://github.com/blakehurd)/[@bobbrow](https://github.com/bobbrow)
- Implement cmake:hideBuildCommand context option. [PR #1355](https://github.com/microsoft/vscode-cmake-tools/pull/1355) [@tritao](https://github.com/tritao)
- Add option to set CMAKE_BUILD_TYPE also on multi-config generators. [PR #1393](https://github.com/microsoft/vscode-cmake-tools/pull/1393) [@tonka3000](https://github.com/tonka3000)
- Detect Clang for MSVC (GNU CLI) kits. [#823](https://github.com/microsoft/vscode-cmake-tools/issues/823) [@omcnoe](https://github.com/omcnoe)
- GUI support for CMake Tools cache. [#513](https://github.com/microsoft/vscode-cmake-tools/issues/513) [@nieroger](https://github.com/nieroger)
- Tasks support. [PR #1268](https://github.com/microsoft/vscode-cmake-tools/pull/1268) [@vptrbv](https://github.com/vptrbv)
- MacBook Pro touchbar support. [#499](https://github.com/microsoft/vscode-cmake-tools/issues/499) [@vptrbv](https://github.com/vptrbv)

Bug Fixes:
- Set right base_path for variant config files. [PR #1462](https://github.com/microsoft/vscode-cmake-tools/pull/1462) [@leolcao](https://github.com/leolcao)
- Inconsistent buildType substitution. [#1366](https://github.com/microsoft/vscode-cmake-tools/issues/1366)
- ${workspaceFolder} is not working for "environmentSetupScript" option. [#1309](https://github.com/microsoft/vscode-cmake-tools/issues/1309) [@Yaxley123](https://github.com/Yaxley123)
- Preserve focus when executing "CMake:Run Without Debugging". [#1138](https://github.com/microsoft/vscode-cmake-tools/issues/1138) [@estshorter](https://github.com/estshorter)
- Problems with CMake: Quick Start. [#1004](https://github.com/microsoft/vscode-cmake-tools/issues/1004) [@alan-wr](https://github.com/alan-wr)
- Remove depends on optimist by upgrade handlebars. [PR #1447](https://github.com/microsoft/vscode-cmake-tools/pull/1447) [@lygstate](https://github.com/lygstate)
- Ignore the vcvars dev-bat call result. [PR #1403](https://github.com/microsoft/vscode-cmake-tools/pull/1403) [@lygstate](https://github.com/lygstate)
- Fix vs2010 which doesn't recognize host=x64. [PR #1481](https://github.com/microsoft/vscode-cmake-tools/pull/1481) [@lygstate](https://github.com/lygstate)
- Don't rebuild when doing command substitution. [#1487](https://github.com/microsoft/vscode-cmake-tools/issues/1487)
- Duplicate compiler flags should not be removed. [PR #1497](https://github.com/microsoft/vscode-cmake-tools/issues/1497)
- Hide "Unknown Language" for CUDA source files. [PR #1502](https://github.com/microsoft/vscode-cmake-tools/issues/1502) [@Synxis](https://github.com/Synxis)
- Ensure immediate effect of settings for communication mode and all generator related. [PR #1500](https://github.com/microsoft/vscode-cmake-tools/issues/1500)
- Fix shell script and vcvars devbat when TEMP folder has a space in the middle. [#1492](https://github.com/microsoft/vscode-cmake-tools/issues/1492)

## 1.4.2
Improvements:
- Added new variable substitution command: `${command:cmake.launchTargetFilename}`. [#632](https://github.com/microsoft/vscode-cmake-tools/issues/632) [@ebai101](https://github.com/ebai101)
- Add output parser for Wind River Diab compiler. [PR #1267](https://github.com/microsoft/vscode-cmake-tools/pull/1267) [@ce3a](https://github.com/ce3a)
- Set application run directory to executable path. [#1395](https://github.com/microsoft/vscode-cmake-tools/issues/1395) [@Shatur95](https://github.com/Shatur95)

Bug Fixes:
- Allow minor version of File API protocol to be greater than expected. [#1341](https://github.com/microsoft/vscode-cmake-tools/issues/1341) [@KyleFromKitware](https://github.com/KyleFromKitware)
- Fix high-hitting crash related to output stream encoding. [PR #1367](https://github.com/microsoft/vscode-cmake-tools/issues/1367)
- Fix high-hitting crash: "message must be set" introduced by VS Code 1.49.0. [#1432](https://github.com/microsoft/vscode-cmake-tools/issues/1432)
- Fix detection of clang 10 on Debian. [#1330](https://github.com/microsoft/vscode-cmake-tools/issues/1330)
- Detect gdb for msys2 MinGW properly. [PR #1338](https://github.com/microsoft/vscode-cmake-tools/issues/1338) [@lygstate](https://github.com/lygstate)

## 1.4.1
Bug Fixes:
- VS environment not set correctly. [#1243](https://github.com/microsoft/vscode-cmake-tools/issues/1243)
- VS kits don't set host/target arch properly for toolsets. [#1256](https://github.com/microsoft/vscode-cmake-tools/issues/1256)
- Disable launchTarget key binding while debugging. [#1170](https://github.com/microsoft/vscode-cmake-tools/issues/1170)
- System headers not found. [#1257](https://github.com/microsoft/vscode-cmake-tools/issues/1257)
- Add setting to enable/disable automatic reconfiguring of projects. [#1259](https://github.com/microsoft/vscode-cmake-tools/issues/1259)
- Partial/full CMT activation improperly persisted for multi-root projects. [#1269](https://github.com/microsoft/vscode-cmake-tools/issues/1269)
- Fix MacOS debugging to work out of the box. [#1284](https://github.com/microsoft/vscode-cmake-tools/issues/1284)
- Ensure the silent kits scanning is run once for multi-root. [#1302](https://github.com/microsoft/vscode-cmake-tools/issues/1302)

## 1.4.0
Improvements:
- Documentation updates. [PR #1130](https://github.com/microsoft/vscode-cmake-tools/pull/1130) [@zalava](https://github.com/zalava)
- Add support for per-folder browse path. [#1073](https://github.com/microsoft/vscode-cmake-tools/issues/1073)
- Use a shell script to set environment variables for a kit. [#809](https://github.com/microsoft/vscode-cmake-tools/issues/809) [@pisker](https://github.com/pisker)
- Improvements of the status bar UI. [PR #1200](https://github.com/microsoft/vscode-cmake-tools/pull/1200) [@SchweizS](https://github.com/SchweizS)
- Add context menu for CMakeLists. [#741](https://github.com/microsoft/vscode-cmake-tools/issues/741) [@SchweizS](https://github.com/SchweizS)
- Support partial CMake Tools activation for non cmake repos. [#1167](https://github.com/microsoft/vscode-cmake-tools/issues/1167)
- Support ARM IntelliSense modes. [#1155](https://github.com/microsoft/vscode-cmake-tools/issues/1155)
- Support GNU language standards. [#1208](https://github.com/microsoft/vscode-cmake-tools/issues/1208)
- Add indication of active workspace to project outline. [#1183](https://github.com/microsoft/vscode-cmake-tools/issues/1183) [@SchweizS](https://github.com/SchweizS)

Bug Fixes:
- Skip over debugger guessing logic if cmake.debugConfig explicitly sets miDebuggerPath. [#1060](https://github.com/microsoft/vscode-cmake-tools/issues/1060)
- Normalize all paths sent to CppTools. [#1099](https://github.com/microsoft/vscode-cmake-tools/issues/1099)
- Add support for Objective-C and Objective-C++. [#1108](https://github.com/microsoft/vscode-cmake-tools/issues/1108) [@marksisson](https://github.com/marksisson)
- Update the configuration provider id. [#1045](https://github.com/microsoft/vscode-cmake-tools/issues/1045) [@ChristianS99](https://github.com/ChristianS99)
- Clear the terminal for Compile Active File. [#1122](https://github.com/microsoft/vscode-cmake-tools/issues/1122)
- Update vswhere to a version that supports utf-8. [#1104](https://github.com/microsoft/vscode-cmake-tools/issues/1104)
- Support source files outside the base path. [#1140](https://github.com/microsoft/vscode-cmake-tools/issues/1140)
- Allow quotes in cache entries. [#1124](https://github.com/microsoft/vscode-cmake-tools/issues/1124) [@tmaslach](https://github.com/tmaslach)
- Fix default preferred generators detection logic. [#1084](https://github.com/microsoft/vscode-cmake-tools/issues/1084)
- Fix host and target platform information for VS kits. [#964](https://github.com/microsoft/vscode-cmake-tools/issues/964)
- Fix error caused by duplicate project structure. [#587](https://github.com/microsoft/vscode-cmake-tools/issues/587) [@SchweizS](https://github.com/SchweizS)
- Disable launchTarget key binding while debugging. [#1170](https://github.com/microsoft/vscode-cmake-tools/issues/1170)
- Skip configuring when cache is present and according setting is on. [#984](https://github.com/microsoft/vscode-cmake-tools/issues/984)
- Remove deprecated cmake.useCMakeServer setting. [#1059](https://github.com/microsoft/vscode-cmake-tools/issues/1059)
- Trigger automatic CMake configure on CMakeLists.txt save. [#1187](https://github.com/microsoft/vscode-cmake-tools/issues/1187) [@Yuri6037](https://github.com/Yuri6037)
- Silently scanning for kits:
    - when there is no available kits json file. [PR #1192](https://github.com/microsoft/vscode-cmake-tools/pull/1192)
    - when the extension introduces breaking changes in the kits definition. [#1195](https://github.com/microsoft/vscode-cmake-tools/issues/1195)
- Various unhandled exceptions and crash fixes:
    - "cannot read property 'length' of undefined" when CMake not found in path. [#1110](https://github.com/microsoft/vscode-cmake-tools/issues/1110)
    - "cannot read property 'uri' of undefined" called by cmake.buildDirectory command. [#1150](https://github.com/microsoft/vscode-cmake-tools/issues/1150)
    - high hitting crash in telemetry. [PR #1154](https://github.com/microsoft/vscode-cmake-tools/pull/1154)

## 1.3.1
Improvements:
- Show "Collapse all" command on project outline view. [#839](https://github.com/microsoft/vscode-cmake-tools/issues/839) [@dirondin](https://github.com/dirondin)

Bug Fixes:
- Toolset and platform are swapped when reading from CMake cache. [#1065](https://github.com/microsoft/vscode-cmake-tools/issues/1065)
- Unable to debug targets when path is specified as absolute by the cmake-file-api. [#1067](https://github.com/microsoft/vscode-cmake-tools/issues/1067) [@KoeMai](https://github.com/KoeMai)

## 1.3.0
Improvements:
- Multi-root support. You can now open multiple folders in VS Code and CMake Tools will allow you to configure each of the projects in those folders.
- Add support for `${command:cmake.buildKit}`. [#334](https://github.com/microsoft/vscode-cmake-tools/issues/334) [@xgdgsc](https://github.com/xgdgsc)
- Add LLVM_ROOT and Visual Studio Clang locations to the search path for Kits. [#914](https://github.com/microsoft/vscode-cmake-tools/issues/914) [@Zingam](https://github.com/Zingam)
- Support additional `intelliSenseModes` in the configuration provider. [#960](https://github.com/microsoft/vscode-cmake-tools/issues/960)
- Detect bundled CMake in Visual Studio. [#610](https://github.com/microsoft/vscode-cmake-tools/issues/610) [@Zingam](https://github.com/Zingam)
- Add "Scan for kits" option in kits QuickPick. [#864](https://github.com/microsoft/vscode-cmake-tools/issues/864) [@Zingam](https://github.com/Zingam)
- Implement the CMake File API. [PR #720](https://github.com/microsoft/vscode-cmake-tools/pull/720) [@KoeMai](https://github.com/KoeMai)

Bug Fixes:
- Support temp folders not located on system drive. [PR #974](https://github.com/microsoft/vscode-cmake-tools/pull/974) [@Carsten87](https://github.com/Carsten87)
- Add MinGW path to the environment. [PR #983](https://github.com/microsoft/vscode-cmake-tools/pull/983)
- Don't do a clean build for utility targets. [#643](https://github.com/microsoft/vscode-cmake-tools/issues/643) [@rcxdude](https://github.com/rcxdude)
- Visual Studio builds should support `cmake.parallelJobs` setting. [PR #975](https://github.com/microsoft/vscode-cmake-tools/pull/975) [@tonka3000](https://github.com/tonka3000)
- Fix build cancellation. [#946](https://github.com/microsoft/vscode-cmake-tools/issues/946) [#781](https://github.com/microsoft/vscode-cmake-tools/issues/781) [#522](https://github.com/microsoft/vscode-cmake-tools/issues/522) [@KoeMai](https://github.com/KoeMai)
- Normalize both absolute and relative paths. [PR #963](https://github.com/microsoft/vscode-cmake-tools/pull/963) [@GeorchW](https://github.com/GeorchW)
- Filter out duplicate targets from the target selector. [#863](https://github.com/microsoft/vscode-cmake-tools/issues/863)
- Fix a crash when `chcp` is not found on the machine. [#977](https://github.com/microsoft/vscode-cmake-tools/issues/977)
- Don't fail if CMakeLists.txt was appended to sourceDirectory. [#1014](https://github.com/microsoft/vscode-cmake-tools/issues/1014)
- Mark all tests as 'not run' in case of build failure when running CTest. [PR #980](https://github.com/microsoft/vscode-cmake-tools/pull/980) [@Morozov-5F](https://github.com/Morozov-5F)
- Add command to hide launch/debug commands and debug button. [PR #1035](https://github.com/microsoft/vscode-cmake-tools/pull/1035)
- Add support for `${workspaceFolderBasename}`. [#869](https://github.com/microsoft/vscode-cmake-tools/issues/869)
- Fix exception thrown by debug/launch commands. [#1036](https://github.com/microsoft/vscode-cmake-tools/issues/1036)

## 1.2.3
Bug fixes:
- CTest status bar button text appears malformed. [#911](https://github.com/microsoft/vscode-cmake-tools/issues/911)
- Cleanup fix for message "Platform undefined / toolset {}". [#913](https://github.com/microsoft/vscode-cmake-tools/issues/913)
- Fix incorrect file associations when language is unset. [#926](https://github.com/microsoft/vscode-cmake-tools/issues/926)

## 1.2.2
Bug fixes:
- Fix broken SchemaProvider. [#874](https://github.com/microsoft/vscode-cmake-tools/issues/874)
- Fix the RegExp for finding a debugger. [#884](https://github.com/microsoft/vscode-cmake-tools/issues/884)
- Update flow for missing CMakeLists.txt. [#533](https://github.com/microsoft/vscode-cmake-tools/issues/533)
- getVSInstallForKit should be a no-op on systems other than windows. [#886](https://github.com/microsoft/vscode-cmake-tools/issues/886)
- Include missing source directories in the custom browse path. [#882](https://github.com/microsoft/vscode-cmake-tools/issues/882)
- Handle exceptions thrown by spawn. [#895](https://github.com/microsoft/vscode-cmake-tools/issues/895)
- Various generators fixes:
    - [#900](https://github.com/microsoft/vscode-cmake-tools/issues/900)
    - [#880](https://github.com/microsoft/vscode-cmake-tools/issues/880)
    - [#885](https://github.com/microsoft/vscode-cmake-tools/issues/885)

## 1.2.1
Thank you to the following CMake Tools contributors: koemai, bjosa, emanspeaks, som1lse,
dcourtois, tsing80, andy-held, notskm, thezogoth, yokuyuki, dbird137, fabianogk, randshot.

**vector-of-bool** has moved on to other things and Microsoft is now maintaining this extension. Thank you **vector-of-bool**
for all of your hard work getting this extension to where it is today!

Breaking changes:
- The publisher id changes to ms-vscode.cmake-tools. This requires that you uninstall earlier versions of the extension.
- Scanning for kits is able to detect more accurately multiple VS installations.
  To achieve this, a Visual Studio kit is defined differently now in cmake-tools-kits.json:
  the "visualStudio" field represents an ID unique to the installation
  as opposed to "VisualStudio.${VS Version}" (which may be the same for multiple same year VS installations).
  The CMake Tools Extension is still able to work with the old definition VS kits,
  but for simplicity and to avoid duplicates in the json file it will prompt for permission to delete them
  each time a "Scan for kits" is performed.

Features:
- Support for localized messages.
- Cross compile support for CppTools integration.
- Adapt CppTools integration to API version 3. [#637](https://github.com/Microsoft/vscode-cmake-tools/issues/637)
- Expand kit environment variables. [#460](https://github.com/Microsoft/vscode-cmake-tools/issues/460)
- Add new commands: launchTargetDirectory, buildType, buildDirectory. [#334](https://github.com/Microsoft/vscode-cmake-tools/issues/334), [#654](https://github.com/Microsoft/vscode-cmake-tools/issues/654), [#564](https://github.com/Microsoft/vscode-cmake-tools/issues/564), [#559](https://github.com/Microsoft/vscode-cmake-tools/issues/559), [#695](https://github.com/Microsoft/vscode-cmake-tools/issues/695)
- Add support for VS2010.

Improvements:
- Restructuring of the CMake Driver.
- Improve stability of CMake Generator Selection. [#512](https://github.com/Microsoft/vscode-cmake-tools/issues/512)
- Refactor and extend CMS-server driver test.
- Rework the CMake Build from a terminal to a task.
- Add Launch target test.
- Increase wait time in test to open terminal.

Bug fixes:
- Cannot execute current target without a debugger. [#601](https://github.com/Microsoft/vscode-cmake-tools/issues/601)
- Path clobbering by bad kit file env. [#701](https://github.com/Microsoft/vscode-cmake-tools/issues/701), [#713](https://github.com/Microsoft/vscode-cmake-tools/issues/713)
- Target install missing. [#504](https://github.com/Microsoft/vscode-cmake-tools/issues/504)
- CTest controller updated on reconfig. [#212](https://github.com/Microsoft/vscode-cmake-tools/issues/212)
- Recalculate total for every run of CTest.
- Debug target does not find GDB. [#375](https://github.com/Microsoft/vscode-cmake-tools/issues/375)

## 1.1.3

Many thanks to [Yonggang Luo](https://github.com/lygstate) for several changes
in this version.

Removal:

- The visual CMake cache editor GUI is gone. The API with which it was drawn is
  being removed from a future version of VS Code, and the feature had many
  issues. A future CMake GUI will be introduced with more features and greater
  stability.

Features and Tweaks:

- On Linux, will detect old CMake versions and offer to do an automatic
  upgrade. Windows support is pending. If you have a macOS devices and would
  like to contribute, please open a pull request!
- Smarter parsing of GCC and Clang compile errors to fold `note:` and
  `required from:` blocks into their main diagnostic. This permits the
  folding and browsing of template and macro instantiation errors in a nicer
  fashion. MSVC error parsing pending. (**NOTE**: There is an upstream issue
  with the sort order of diagnostic information, so `required from`
  tracebacks may appear out-of-order).

Fixes:

- On Windows, "Launch target in terminal" will use `cmd.exe` unconditionally.
  This works around issues with command quoting in PowerShell
- "Debug target" will prefer `lldb-mi` to `lldb`. Fixes issues where `cpptools`
  is unable to launch the debugger.
- Document the `environmentVariables` field on kits.
- Fix legacy CMake mode not setting the CMake generator.
- Permit limited variable expansion for `cmake.cmakePath` in `settings.json`
  (refer to documentation for more details).

## 1.1.2

A bugfix release for [these issues](https://github.com/vector-of-bool/vscode-cmake-tools/milestone/13?closed=1).

## 1.1.1

A bugfix release for [these issues](https://github.com/vector-of-bool/vscode-cmake-tools/milestone/12?closed=1).

**BREAKING CHANGE**: Variant substitutions follow a new `${variant:var-key}`
syntax to match the special namespacing of substitutions.

## 1.1.0

1.1.0 includes a few new major features:

- `cpptools` integration for IntelliSense
- A Project Outline view as a custom explorer
- Building individual source files from the editor menus
- New UI for progress and cancellation

See the changelog in the official documentation for more information.<|MERGE_RESOLUTION|>--- conflicted
+++ resolved
@@ -1,12 +1,9 @@
 # What's New?
 
 ## 1.10.0
-<<<<<<< HEAD
+Bug Fixes:
+- ${buildKit} is not updated after a Kit switch. [#2335](https://github.com/microsoft/vscode-cmake-tools/issues/2335)
 - Test the existence of a property instead of the value when expanding preset conditions. [#2329](https://github.com/microsoft/vscode-cmake-tools/issues/2329)
-=======
-Bug Fixes:
-- ${buildKit} is not updated after a Kit switch. [#2335](https://github.com/microsoft/vscode-cmake-tools/issues/2335)
->>>>>>> 49be5d65
 
 ## 1.9.2
 Bug fixes:
