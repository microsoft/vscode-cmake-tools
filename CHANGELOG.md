# What's New?

## 1.18

<<<<<<< HEAD
Improvements:

- Add option to disable kit scan by default when a kit isn't selected. [#1461](https://github.com/microsoft/vscode-cmake-tools/issues/1461)
=======
Features:

- Add support for CMakePresets V7 and V8. [#3549](https://github.com/microsoft/vscode-cmake-tools/issues/3549)

Bug Fixes:

- Fix localization issue in package.json [#3616](https://github.com/microsoft/vscode-cmake-tools/issues/3616)
- Remove incorrect validation which was breaking references from CMakeUserPresets to CMakePresets [#3636](https://github.com/microsoft/vscode-cmake-tools/issues/3636)
- Fix 'Debug Test' from 'Test explorer' results in 'launch: property 'program' is missing or empty' [#3280]](https://github.com/microsoft/vscode-cmake-tools/issues/3280)
- Fix "Go to source" in Testing activity + test panel without function [#3362]](https://github.com/microsoft/vscode-cmake-tools/issues/3362)
  
Improvements:

- Allow for users to add `--warn-unused-cli`. This will override our default `--no-warn-unused-cli`. [#1090](https://github.com/microsoft/vscode-cmake-tools/issues/1090)
>>>>>>> faa58046

## 1.17.17

Bug Fixes:

- Fix the regression for inheritance of cache variables and other inheritable fields. [#3603](https://github.com/microsoft/vscode-cmake-tools/issues/3603)

## 1.17.16

Bug Fixes:

- Fix an issue where we weren't able to run tests when not using Presets. [#3589](https://github.com/microsoft/vscode-cmake-tools/issues/3589)
- Fix the order of preference for CMake Presets `inherit` field. [#3594](https://github.com/microsoft/vscode-cmake-tools/issues/3594)

## 1.17.15

Features:

- Update `api.ts` to add the `getActiveFolderPath` method. [#3528](https://github.com/microsoft/vscode-cmake-tools/pull/3528) [@Kemaweyan](https://github.com/Kemaweyan)
- Add a setting that allows users to enable/disable the Test Explorer integration. [#3145](https://github.com/microsoft/vscode-cmake-tools/issues/3145)
- Add support for CMake Presets V6 (package presets to run CPack and workflow presets). [#2871](https://github.com/microsoft/vscode-cmake-tools/issues/2871)
- Add support for pinning CMake commands to the side bar. [#3296](https://github.com/microsoft/vscode-cmake-tools/issues/3296)

Improvements:

- Improve when the "Configure with Debugger" popup appears and allow for "Do Not Show Again". [#3343](https://github.com/microsoft/vscode-cmake-tools/issues/3343)
- Add option to disable "Not all open documents were saved" popup. [#2889](https://github.com/microsoft/vscode-cmake-tools/issues/2889)
- Allow overriding of CMakePresets cache variables and arguments. [#1836](https://github.com/microsoft/vscode-cmake-tools/issues/1836)
- Improve advanced status bar options configuration by adding an `inherit` option to the `statusBarVisibility` setting and by adding the `inheritDefault` setting. Look at the CMake Options Visibility Configuration docs for more information. [#3452](https://github.com/microsoft/vscode-cmake-tools/issues/3452)

Bug Fixes:

- Fixed an issue where changing an empty value to a non-empty value using the Cache Editor UI didn't work. [PR #3508](https://github.com/microsoft/vscode-cmake-tools/pull/3508)
- Fix CMakePresets inheritance for the `condition` field. [PR #3494](https://github.com/microsoft/vscode-cmake-tools/pull/3494)
- Ensure that the output is cleared for `debugTarget` and `launchTarget`. [#3489](https://github.com/microsoft/vscode-cmake-tools/issues/3489)
- Fix the inheritance of the `environment` for CMakePresets. [#3473](https://github.com/microsoft/vscode-cmake-tools/issues/3473)
- Removed an unnecessary `console.assert` [#3474](https://github.com/microsoft/vscode-cmake-tools/issues/3474)
- Avoid running tests after a build failure [#3366](https://github.com/microsoft/vscode-cmake-tools/issues/3366)
- Make sure we clear the output on builds due to test when `Clear output before build` is enabled. [#1179](https://github.com/microsoft/vscode-cmake-tools/issues/1179)
- Ensure that, when switching between presets, the CMake executable is modified. [#2791](https://github.com/microsoft/vscode-cmake-tools/issues/2791)
- Fixed the key to reference the correct description for the `compact` option of the `cmake.options.advanced.variant.statusBarVisibility` setting. [#3511](https://github.com/microsoft/vscode-cmake-tools/issues/3511)
- Fixed the parsing of C and CXX compiler cache variables when adding a new configure preset from existing compilers. [#2773](https://github.com/microsoft/vscode-cmake-tools/issues/2773)
- Avoid the pitfalls of using `RegExp.exec()` in loops, replacing their usage with `string.matchAll()`. This change is applied to the expand.ts file which deals with expansion of variables in user provided strings. It may address the failures described in issue. [#3469](https://github.com/microsoft/vscode-cmake-tools/issues/3469)
- Fixed `compile_commands.json` file corruption with `copyCompileCommands` when value is equal to default path. [#3214](https://github.com/microsoft/vscode-cmake-tools/issues/3214) [@parniere](https://github.com/parniere)
- Fixed status bar visibility options' `inherit` option default. [PR #3579](https://github.com/microsoft/vscode-cmake-tools/pull/3579)

## 1.16.32
Improvements:

- Improve our "smarts" when we attempt to provide PATH's for compilers or ninja. [PR #3458](https://github.com/microsoft/vscode-cmake-tools/pull/3458)

## 1.16.31
Bug Fixes:
- Refactor our attempt to add VS paths to PATH for cl, clang, etc. so that we fix issues with using the wrong compiler. [PR #3449](https://github.com/microsoft/vscode-cmake-tools/pull/3449)

## 1.16.30
Bug Fixes:
- Fixed an issue where finding cl.exe and ninja from Visual Studio was broken. [PR #3445](https://github.com/microsoft/vscode-cmake-tools/pull/3445)

## 1.16.29
Features:
- Support different debug config for different targets. [PR #2801](https://github.com/microsoft/vscode-cmake-tools/pull/2801) [@RichardLuo0](https://github.com/RichardLuo0)
- Add ability to get a test's `WORKING_DIRECTORY` in launch.json via `cmake.testWorkingDirectory` [PR #3336](https://github.com/microsoft/vscode-cmake-tools/pull/3336)

Improvements:
- Updated debugging documentation to add the LLDB configuration needed for macOS. [PR #3332](https://github.com/microsoft/vscode-cmake-tools/pull/3332) [@slhck](https://github.com/slhck)
- In multi-root workspace, the Project Outline View now shows all configured projects. [PR #3270](https://github.com/microsoft/vscode-cmake-tools/pull/3270) [@vlavati](https://github.com/vlavati)
- Added script mode and ability to connect to externally launched CMake processes. [PR #3277](https://github.com/microsoft/vscode-cmake-tools/pull/3277)
- Added buttons to the project nodes in the Project Outline View. [PR #3354](https://github.com/microsoft/vscode-cmake-tools/pull/3354) [@vlavati](https://github.com/vlavati)
- `$penv{}` macros are expanded in `include` paths in CMakePresets.json as long as `version` is 7 or higher. [#3310](https://github.com/microsoft/vscode-cmake-tools/issues/3310)
- Disable search and select of CMakeLists.txt, if user chooses not to configure project without CMakeLists.txt in the root. [PR #3276](https://github.com/microsoft/vscode-cmake-tools/pull/3276) [@vlavati](https://github.com/vlavati)
- If the "configure" button of CMakeLists.txt node in the Project Outline is clicked, only the corresponding project is configured. [PR #3372](https://github.com/microsoft/vscode-cmake-tools/pull/3372) [@vlavati](https://github.com/vlavati)
- Added a command to directly open the extension settings (`CMake: Open CMake Tools Extension Settings`) and a gear icon button in the Project Status View title bar that calls it. [PR #3403](https://github.com/microsoft/vscode-cmake-tools/pull/3403)
- Added an icon button in the Project Status View title bar that calls the `CMake: Delete Cache and Reconfigure` command. [PR #3403](https://github.com/microsoft/vscode-cmake-tools/pull/3403)
- By default, all of the status bar options are hidden except `build`, `debug`, and `launch`. All of the previous status bar options are now, by default, visible in the Project Status View. These visibility settings can be customized in the `cmake.options.advanced` setting. This setting can also be accessed via the Project Status View. The `cmake.useProjectStatusView` setting is now removed. [PR #3407](https://github.com/microsoft/vscode-cmake-tools/pull/3407) & [PR #3417](https://github.com/microsoft/vscode-cmake-tools/pull/3417)

Bug Fixes:
- Fix Unhandled Exception if no args are specified in `cmake.getLaunchTargetFilename` inside an input context of a task. [PR #3348](https://github.com/microsoft/vscode-cmake-tools/issues/3348) [@vlavati](https://github.com/vlavati)
- Fix incorrect IntelliSense configuration with default/empty `CMAKE_BUILD_TYPE` using CMakePresets. [PR #3363](https://github.com/microsoft/vscode-cmake-tools/pull/3363) [@deribaucourt](https://github.com/deribaucourt)
- Paths containing `mingw` are no longer removed from the `PATH` environment variable because the selected MinGW kit is added before the `PATH` environment variable, rather than after. [#3220](https://github.com/microsoft/vscode-cmake-tools/issues/3220)
- Fix a bug where `CMake: Show Configure` or `CMake: Show Build` commands would run them. [#3381](https://github.com/microsoft/vscode-cmake-tools/issues/3381) [@AbdullahAmrSobh](https://github.com/AbdullahAmrSobh)

## 1.15.31
Features:
- Added support for the CMake Debugger. [#3093](https://github.com/microsoft/vscode-cmake-tools/issues/3093)
- Added support for passing a folder parameter to the `cmake.selectActiveFolder` command. [#3256](https://github.com/microsoft/vscode-cmake-tools/issues/3256) [@cvanbeek](https://github.com/cvanbeek13)

Improvements:
- When using CMake presets, the Project Status View now shows the build target along with the build preset. [PR #3241](https://github.com/microsoft/vscode-cmake-tools/pull/3241)
- IntelliSense resolves headers coming from MacOS frameworks. CMake 3.27 or later is required. [#2324](https://github.com/microsoft/vscode-cmake-tools/issues/2324)
- Allow configure settings to override the usual arguments the extension is usually passing to cmake. Don't have unremovable options. [#1639](https://github.com/microsoft/vscode-cmake-tools/issues/1639)
- Allow a way to run CTests in parallel by setting `cmake.ctest.allowParallelJobs` to `true`. [#3091](https://github.com/microsoft/vscode-cmake-tools/issues/3091)
- When clicking `Run CTests` from the status bar view, it now will bypass the Test Explorer and directly run the CTests. [#3151](https://github.com/microsoft/vscode-cmake-tools/issues/3151)

Bug Fixes:
- Fix per-folder browse configurations returning incorrect information. [#3155](https://github.com/microsoft/vscode-cmake-tools/issues/3155)
- Fix triggers of "Bad CMake Executable" error message. [#2368](https://github.com/microsoft/vscode-cmake-tools/issues/2368)
- Don't ignore empty cache string variables when configuring from presets. [#1842](https://github.com/microsoft/vscode-cmake-tools/issues/1842)
- Fix active build configuration warning coming from CppTools. [#2353](https://github.com/microsoft/vscode-cmake-tools/issues/2353)
- Fix our checking for invalid settings when CMakeUserPresets version is different than CMakePresets. [#2897](https://github.com/microsoft/vscode-cmake-tools/issues/2897)
- Fix the precendence order that we evaluate the `cmake.parallelJobs` setting. [#3206](https://github.com/microsoft/vscode-cmake-tools/issues/3206)
- Decreased the number of cases where we reconfigure erroneously upon usage of `cmake.getLaunchTargetPath`. [#2878](https://github.com/microsoft/vscode-cmake-tools/issues/2878)

## 1.14.33
Bug Fixes:
- Set `Cmake: Use Project Status View` to `false` by default. This setting may be subject to A/B experimentation in 1.14 releases. To opt-out of experimentation, set the `cmake.useProjectStatusView` setting explicitly in `settings.json`. [PR #3199](https://github.com/microsoft/vscode-cmake-tools/pull/3199/)

## 1.14.32
Features:
- Add a new UI to show the project status in the side bar. This feature appears and replaces the status bar when `Cmake: Use Project Status View` is toggled `true`. This will be used for A/B testing the views. [PR #3167](https://github.com/microsoft/vscode-cmake-tools/pull/3167)

Improvements:
- Added ability to select either C or C++ with the Quick Start commmand. [#3183](https://github.com/microsoft/vscode-cmake-tools/pull/3183)

Bug Fixes:
- Handle multiple test results in one test run. [#3160](https://github.com/microsoft/vscode-cmake-tools/pull/3160)
- When starting test and test preset is not selected, prompt for test preset selection. [#3163](https://github.com/microsoft/vscode-cmake-tools/pull/3163)

## 1.14.31
Bug Fixes:
- When `cmake.buildTasks` is `true`, CMake tasks in `tasks.json` that do not specify `targets` will no longer cause the build to fail. [#3123](https://github.com/microsoft/vscode-cmake-tools/issues/3123)
- Paths containing `mingw` are no longer removed from the `PATH` environment variable when configuring a project without specifying a kit. [#3136](https://github.com/microsoft/vscode-cmake-tools/issues/3136)
- Warning messages are no longer triggered by targets containing "warning" in the file path when running `Tasks: Run Build Task`. [#3118](https://github.com/microsoft/vscode-cmake-tools/issues/3118)
- Unable to resolve `cmake-tools-schema:/schemas/CMakePresets*.json`. [#2587](https://github.com/microsoft/vscode-cmake-tools/issues/2587) [#3108](https://github.com/microsoft/vscode-cmake-tools/issues/3108)

## 1.14.30
Bug Fixes:
- Fix extension crashes in the test explorer when `cmake.sourceDir` is a subfolder of `${workspaceFolder}`. [#3121](https://github.com/microsoft/vscode-cmake-tools/issues/3121)

## 1.14.29
Features:
- Test Explorer. [PR #3032](https://github.com/microsoft/vscode-cmake-tools/pull/3032)
- Add commands revealTestExplorer, refreshTests, and refreshTestsAll. [PR #3032](https://github.com/microsoft/vscode-cmake-tools/pull/3032)

Breaking changes:
- The `Run CTest` button in the status bar now only reveals the test explorer, and test results are removed from its text. [PR #3032](https://github.com/microsoft/vscode-cmake-tools/pull/3032)
- All test starting method, such as command `CMake: Run Tests` and test task, now runs through the test explorer. Tests can't run in parallel for now. [PR #3032](https://github.com/microsoft/vscode-cmake-tools/pull/3032)
- Catch test framework support is removed. [PR #3043](https://github.com/microsoft/vscode-cmake-tools/pull/3043)
- Rename `cmake.mingwSearchDirs` to `cmake.additionalCompilerSearchDirs`, make it more general and fix quirks with it. [PR #3056](https://github.com/microsoft/vscode-cmake-tools/pull/3056) [@philippewarren](https://github.com/philippewarren)

Improvements:
- Automatically configure CMake project directories when the kit or the configuration preset is changed. [PR #2973](https://github.com/microsoft/vscode-cmake-tools/pull/2973) [@maxmitti](https://github.com/maxmitti)
- Add an optional description field to kits. [PR #2944](https://github.com/microsoft/vscode-cmake-tools/pull/2944) [@TisziV](https://github.com/TisziV)
- Update documents on `cmake.mingwSearchDirs`. [#2996](https://github.com/microsoft/vscode-cmake-tools/issues/2996)
- When starting debugging, also build the selected build target. [PR #2987](https://github.com/microsoft/vscode-cmake-tools/pull/2987) [@Maddimax](https://github.com/Maddimax)
- Add support for CMake Presets V5. [#2979](https://github.com/microsoft/vscode-cmake-tools/issues/2979)
- Print the build time in the output window. [#3008](https://github.com/microsoft/vscode-cmake-tools/issues/3008)
- Allow using all of MSYS2 MinGW installations, which are also now found by default while scanning for kits if MSYS2 is installed at the default location (`C:\msys64\{wingw64|mingw32|clang64|clang32|clangarm64|ucrt64}\bin`). [PR #3056](https://github.com/microsoft/vscode-cmake-tools/pull/3056) [@philippewarren](https://github.com/philippewarren)

Bug Fixes:
- Check if "CMakeLists.txt" exists after renaming. [#2986](https://github.com/microsoft/vscode-cmake-tools/issues/2986)
- CMake kits fails when parsing exported functions after running environmentSetupScript. [#2676](https://github.com/microsoft/vscode-cmake-tools/issues/2686)
- Implement cmake.parseBuildDiagnostics. [#1932](https://github.com/microsoft/vscode-cmake-tools/issues/1932)
- CMake tools not fully loaded when opening multi-project folders. [#3000](https://github.com/microsoft/vscode-cmake-tools/issues/3000)
- Save the state of multiple projects in the same folder. [PR #3051](https://github.com/microsoft/vscode-cmake-tools/pull/3051)
- Expand variables in task's targets while searching matching taks. [#2970](https://github.com/microsoft/vscode-cmake-tools/issues/2970) [@piomis](https://github.com/piomis)
- Fix typo in `cmake.skipConfigureWhenCachePresent`. [#3040](https://github.com/microsoft/vscode-cmake-tools/issues/3040) [@Mlekow](https://github.com/Mlekow)
- Fix MinGW detection when not in PATH using `cmake.mingwSearchDirs` (now named `cmake.additionalCompilerSearchDirs`). [PR #3056](https://github.com/microsoft/vscode-cmake-tools/pull/3056) [@philippewarren](https://github.com/philippewarren)
- Fix check for `EACCES` error code [#3097](https://github.com/microsoft/vscode-cmake-tools/pull/3097)

## 1.13.45
Bug Fixes:
- Remove unwanted warning "Configuration is already in progress" in multi-root projects. [#2989](https://github.com/microsoft/vscode-cmake-tools/issues/2989)
- `setKitByName` command ignores the workspace folder argument. [PR #2991](https://github.com/microsoft/vscode-cmake-tools/pull/2991)

## 1.13.44
Bug Fixes:
- Compatibility between test and build presets was not enforced. [#2904](https://github.com/microsoft/vscode-cmake-tools/issues/2904)
- Fix problems with updating the code model. [#2980](https://github.com/microsoft/vscode-cmake-tools/issues/2980)
- Validate presets in initialization. [#2976](https://github.com/microsoft/vscode-cmake-tools/issues/2976)

## 1.13.43
Bug Fixes:
- Fix an issue causing the Add Presets commands not to appear. [PR #2977](https://github.com/microsoft/vscode-cmake-tools/pull/2977)

## 1.13.42
Bug Fixes:
- Fix failed activation when using the `cmake.allowUnsupportedPresetsVersions` setting. [#2968](https://github.com/microsoft/vscode-cmake-tools/issues/2968)
- Verify binary directories only if there are multiple sources. [#2963](https://github.com/microsoft/vscode-cmake-tools/issues/2963)
- Update quote function to fix path separator regression [#2974](https://github.com/microsoft/vscode-cmake-tools/pull/2974)

## 1.13.41
Bug Fixes:
- Fix "No folder is open" error when running quick start. [#2951](https://github.com/microsoft/vscode-cmake-tools/issues/2951)
- Add a control statement to the 'quote' function in shlex.ts to return the string without quotes. [#2955]
(https://github.com/microsoft/vscode-cmake-tools/issues/2955)
- CMake Tools fails to initialize the Active Project. [#2952](https://github.com/microsoft/vscode-cmake-tools/issues/2952)

## 1.13.40
Improvements:
- Support multiple projects in a single workspace folder. `cmake.sourceDirectory` setting now allows setting multiple paths. [#1374](https://github.com/microsoft/vscode-cmake-tools/issues/1374)
- Add a setting to disable reading `compile_commands.json`. [#2586](https://github.com/microsoft/vscode-cmake-tools/issues/2586) [@xiaoyun94](https://github.com/xiaoyun94)
- Preset in CMakeUserPresets.json using "condition" does not appear in configure preset selection. [#2749](https://github.com/microsoft/vscode-cmake-tools/issues/2749)
- Resolve workspace variables in `cmake-kits.json`. [#2737](https://github.com/microsoft/vscode-cmake-tools/issues/2737)
- Use upper case drive letters on Windows for `cmake.sourceDirectory`. [PR #2665](https://github.com/microsoft/vscode-cmake-tools/pull/2665) [@Danielmelody](https://github.com/Danielmelody)
- Custom browse configuration should not include (redundant) per-file arguments. [#2645](https://github.com/microsoft/vscode-cmake-tools/issues/2645)
- Support optional generator in `configurePresets` for version 3 and higher. [#2734](https://github.com/microsoft/vscode-cmake-tools/issues/2734) [@jochil](https://github.com/jochil)
- Add a public API for extension authors that depend on CMake Tools. [#494](https://github.com/microsoft/vscode-cmake-tools/issues/494)
- Support explicit typing in `cmake.configureSettings`. [#1457](https://github.com/microsoft/vscode-cmake-tools/issues/1457)
- Scan for kits will now add ARM64 hosts for MSVC. [PR #2887](https://github.com/microsoft/vscode-cmake-tools/pull/2887) [@scaryrawr](https://github.com/scaryrawr)
- Support canceling configuration [#2436](https://github.com/microsoft/vscode-cmake-tools/issues/2436) [@Danielmelody](https://github.com/Danielmelody)
- Pop up "Choose CMakeLists.txt" when user goes to configure while feature set is partially activated. [#2746](https://github.com/microsoft/vscode-cmake-tools/issues/2746)
- Adhere to the setting entry "Parallel Jobs" (`cmake.parallelJobs`) when generating the default build preset. [#2765](https://github.com/microsoft/vscode-cmake-tools/issues/2765) [@maxmitti](https://github.com/maxmitti)
- Add a setting to ignore unknown presets features from the versions that CMake Tools doesn't support yet. [#1963](https://github.com/microsoft/vscode-cmake-tools/issues/1963)

Bug Fixes:
- Fix warning message that appears when using a default build preset with a multi-config generator. [#2353](https://github.com/microsoft/vscode-cmake-tools/issues/2353)
- Update kits documentation. [#2761](https://github.com/microsoft/vscode-cmake-tools/issues/2761) [@jdeaton](https://github.com/jdeaton)
- Avoid calling build tasks for "Clean", "Install" and "Run Tests" commands when "cmake: buildTask" setting is true. [#2768](https://github.com/microsoft/vscode-cmake-tools/issues/2768)
- Generate the correct `configurePresets` for Clang or GCC compilers on Windows. [#2733](https://github.com/microsoft/vscode-cmake-tools/issues/2773)
- CMake Tools does not send `--target=` to cpptools. [#1896](https://github.com/microsoft/vscode-cmake-tools/issues/1896) [#2800](https://github.com/microsoft/vscode-cmake-tools/issues/2800)
- Fix the build task to return the error code. [#2799](https://github.com/microsoft/vscode-cmake-tools/issues/2799) [@BIKA-C](https://github.com/BIKA-C)
- Generate correct ClangCL Kits. [#2790](https://github.com/microsoft/vscode-cmake-tools/issues/2790) [#2810](https://github.com/microsoft/vscode-cmake-tools/issues/2810)
- Cache the version check for the cmake executable. [#2818](https://github.com/microsoft/vscode-cmake-tools/issues/2818)
- ctest -N does not work with custom cmake path from preset. [#2842](https://github.com/microsoft/vscode-cmake-tools/issues/2842)
- Resolve variables in args before passing them to the terminal. [#2846](https://github.com/microsoft/vscode-cmake-tools/issues/2846)
- Quote launch arguments sent to the terminal if they have special characters. [#2898](https://github.com/microsoft/vscode-cmake-tools/issues/2898)
- CMake Tools should choose cmake.exe from the newest VS when it's not found in the PATH. [#2753](https://github.com/microsoft/vscode-cmake-tools/issues/2753)
- Calling build targets from CMake Project Outline always builds default target if useTasks option is set. [#2778](https://github.com/microsoft/vscode-cmake-tools/issues/2768) [@piomis](https://github.com/piomis)
- Fix `${command:cmake.buildType}` so that it returns the right value when using CMake Presets. [#2894](https://github.com/microsoft/vscode-cmake-tools/issues/2894)
- Fix a problem with multi-root projects not activating the configuration provider. [#2915](https://github.com/microsoft/vscode-cmake-tools/issues/2915)
- Remove the default path for `cmake.mingwSearchDirs` since the path is world-writable. [PR #2942](https://github.com/microsoft/vscode-cmake-tools/pull/2942)
- Build command is not able to properly pick-up tasks from tasks.json file if configured with isDefault option and cancellation of running build task is not working. [#2935](https://github.com/microsoft/vscode-cmake-tools/issues/2935) [@piomis](https://github.com/piomis)

## 1.12.27
Bug Fixes:
- Add default target to the build task when target is not defined. [#2729](https://github.com/microsoft/vscode-cmake-tools/issues/2729)

## 1.12.26
Improvements:
- Support for presets version 4. [#2492](https://github.com/microsoft/vscode-cmake-tools/issues/2492) [@chausner](https://github.com/chausner)
- Triggering reconfigure after changes are made to included files. [#2526](https://github.com/microsoft/vscode-cmake-tools/issues/2526) [@chausner](https://github.com/chausner)
- Add target name to terminal window name for launch. [#2613](https://github.com/microsoft/vscode-cmake-tools/issues/2613)
- Add support for "preset" and "env" in task provider. [#2636](https://github.com/microsoft/vscode-cmake-tools/issues/2636) [#2553](https://github.com/microsoft/vscode-cmake-tools/issues/2553) [#2714](https://github.com/microsoft/vscode-cmake-tools/issues/2714) [#2706](https://github.com/microsoft/vscode-cmake-tools/issues/2706)
- Add Craig Scott's "Professional CMake" book to the list of resources in doc/faq.md for learning CMake. [#2679](https://github.com/microsoft/vscode-cmake-tools/pull/2679) [@david-fong](https://github.com/david-fong)

Bug Fixes:
- CMakeUserPresets.json version not detected without CMakePresets.json. [#2469](https://github.com/microsoft/vscode-cmake-tools/issues/2469) [@chausner](https://github.com/chausner)
- Do not prompt to select a Kit if `cmake.configureOnOpen` is `false`. [#2538](https://github.com/microsoft/vscode-cmake-tools/issues/2538)
- Don't delete CMakeCache.txt when switching kits if the buildDirectory also changes. [#2546](https://github.com/microsoft/vscode-cmake-tools/issues/2546) [@david-fong](https://github.com/david-fong)
- Set the working directory for the file api driver. [#2569](https://github.com/microsoft/vscode-cmake-tools/issues/2569)
- Add "description" properties to the cmake.revealLog setting. [#2578](https://github.com/microsoft/vscode-cmake-tools/issues/2578)
- Detect clang-cl.exe compilers that are not bundled with Visual Studio. [#2622](https://github.com/microsoft/vscode-cmake-tools/issues/2622)
- Clear output channel after auto-reconfigure. [#2628](https://github.com/microsoft/vscode-cmake-tools/issues/2628)
- Fix issues with launching the target in PowerShell terminal. [#2650](https://github.com/microsoft/vscode-cmake-tools/issues/2650) [#2621](https://github.com/microsoft/vscode-cmake-tools/issues/2621) [#535](https://github.com/microsoft/vscode-cmake-tools/issues/535)
- Respect VS Code setting "insertSpaces" when updating preset files via GUI. [#2677](https://github.com/microsoft/vscode-cmake-tools/issues/2677)
- CMake install task does not run in terminal. [#2693](https://github.com/microsoft/vscode-cmake-tools/issues/2693)
- Deprecation warnings show up as errors in Problems view. [#2708](https://github.com/microsoft/vscode-cmake-tools/issues/2708)

## 1.11.26
- Revert back to the previous CMake language server extension dependency. [PR #2599](https://github.com/microsoft/vscode-cmake-tools/pull/2599)

Bug Fixes:
- Ninja is used as a default generator. [#2598](https://github.com/microsoft/vscode-cmake-tools/issues/2598)

## 1.11.25
Improvements:
- Fix build Error: EMFILE: too many open files. [#2288](https://github.com/microsoft/vscode-cmake-tools/issues/2288) [@FrogTheFrog](https://github.com/FrogTheFrog)
- Add commands to get preset names. [PR #2433](https://github.com/microsoft/vscode-cmake-tools/pull/2433)
- Add IntelliSense support for `debugConfig.console`. [#2428](https://github.com/microsoft/vscode-cmake-tools/issues/2428)
- Add c++23 support. [#2475](https://github.com/microsoft/vscode-cmake-tools/issues/2475) [@sweemer](https://github.com/sweemer)
- Add support for multiple targets in the CMake task provider. [#2122](https://github.com/microsoft/vscode-cmake-tools/issues/2122)
- Add setting `cmake.showSystemKits`. [PR #2520](https://github.com/microsoft/vscode-cmake-tools/pull/2520) [@bharatvaj](https://github.com/bharatvaj)
- Add support for "Configure", "Install" and "Test" tasks. [#2452](https://github.com/microsoft/vscode-cmake-tools/issues/2452)
- Add setting `cmake.ignoreCMakeListsMissing`. [PR #2537](https://github.com/microsoft/vscode-cmake-tools/pull/2537) [@ilg-ul](https://github.com/ilg-ul)
- Add support for "Clean" and "Clean Rebuild" tasks. [#2555](https://github.com/microsoft/vscode-cmake-tools/issues/2555)
- The extension for CMake language support is replaced. [PR #2267](https://github.com/microsoft/vscode-cmake-tools/pull/2267) [@josetr](https://github.com/josetr)

Bug Fixes:
- `Clean All Projects` menu item builds rather than cleans. [#2460](https://github.com/microsoft/vscode-cmake-tools/issues/2460)
- Update terminal's environment variables when the kit is changed. [#2364](https://github.com/microsoft/vscode-cmake-tools/issues/2364)
- Add timeouts for compiler scanning. [#1289](https://github.com/microsoft/vscode-cmake-tools/issues/1289)
- Fix schema validation for presets version 4. [#2490](https://github.com/microsoft/vscode-cmake-tools/issues/2490)
- Remove problematic environment variables from the debugger environment. [#2442](https://github.com/microsoft/vscode-cmake-tools/issues/2442)
- Fix preferredGenerator "Watcom WMake" not working. [#2500](https://github.com/microsoft/vscode-cmake-tools/issues/2500)
- When `debugConfig` has specific modes or debugger paths set, the linker check heuristic should be skipped. [#2509](https://github.com/microsoft/vscode-cmake-tools/issues/2509)
- Exclude environment variables from debugging if the values have newlines. [#2515](https://github.com/microsoft/vscode-cmake-tools/issues/2515)
- Correctly configure the build environment when using VS 2015 and Ninja in CMakePresets.json. [#2516](https://github.com/microsoft/vscode-cmake-tools/issues/2516)
- Select the correct VS toolset for Ninja generators with CMake Presets. [#2423](https://github.com/microsoft/vscode-cmake-tools/issues/2423)
- Fix unhandled exception with CMakePresets.json. [#2117](https://github.com/microsoft/vscode-cmake-tools/issues/2117)
- Fix issues with compiler argument quoting when configuring IntelliSense. [#2563](https://github.com/microsoft/vscode-cmake-tools/pull/2563)
- Fix clang version detection regexes. [PR #2549](https://github.com/microsoft/vscode-cmake-tools/pull/2549) [@chausner](https://github.com/chausner)

## 1.10.5
Bug Fixes:
- fix "CMake: compile active file" command. [#2438](https://github.com/microsoft/vscode-cmake-tools/issues/2438)

## 1.10.4
Improvements:
- Don't specify number of jobs when building with Ninja. [#696](https://github.com/microsoft/vscode-cmake-tools/issues/696)
- Support for the Ninja Multi-Config generator. [#1423](https://github.com/microsoft/vscode-cmake-tools/issues/1423)
- Minimize build progress notification to the status bar. [#2308](https://github.com/microsoft/vscode-cmake-tools/issues/2308)
- Allow editing Kits when presets are in use. [#1965](https://github.com/microsoft/vscode-cmake-tools/issues/1965)
- Launch the target in the default terminal. [PR #2311](https://github.com/microsoft/vscode-cmake-tools/pull/2311) [@michallukowski](https://github.com/michallukowski)
- Allow launching targets in parallel. [#2240](https://github.com/microsoft/vscode-cmake-tools/issues/2120) [@ColinDuquesnoy](https://github.com/ColinDuquesnoy)

Bug Fixes:
- CMakePrests.json toolset requires the VS version instead of the toolset version. [#1965](https://github.com/microsoft/vscode-cmake-tools/issues/1965)
- CMakePresets should be able to specify a VC toolset by version number. [#2366](https://github.com/microsoft/vscode-cmake-tools/pull/2366)
- CMake task provider does not configure the VS Build environment for Ninja builds. [#2258](https://github.com/microsoft/vscode-cmake-tools/pull/2258)
- `${buildKit}` is not updated after a Kit switch. [#2335](https://github.com/microsoft/vscode-cmake-tools/issues/2335)
- Test the existence of a property instead of the value when expanding preset conditions. [#2329](https://github.com/microsoft/vscode-cmake-tools/issues/2329)
- Include `hostSystemName` in variable expansion when only using User presets. [#2362](https://github.com/microsoft/vscode-cmake-tools/issues/2362)
- Trim whitespace from `environmentSetupScript`. [#2391](https://github.com/microsoft/vscode-cmake-tools/issues/2391)
- Incorrect `cmake.additionalKits` setting breaks CMake extension. [#2382](https://github.com/microsoft/vscode-cmake-tools/issues/2382)
- VS2010 compile errors are not shown in Problems. [#2376](https://github.com/microsoft/vscode-cmake-tools/issues/2376)
- Always rebuilds sources with autodetected clang and ninja on linux. [#2289](https://github.com/microsoft/vscode-cmake-tools/issues/2289)
- Clean Reconfigure All Projects removes wrong files after switching kit. [#2326](https://github.com/microsoft/vscode-cmake-tools/issues/2326)
- Update documentation. [#2334](https://github.com/microsoft/vscode-cmake-tools/pull/2334) [@atsju](https://github.com/atsju)
- Ninja not able to build single-threaded. [#2222](https://github.com/microsoft/vscode-cmake-tools/issues/2222)
- Fix various kit detection issues. [#2246](https://github.com/microsoft/vscode-cmake-tools/issues/2246) [#1759](https://github.com/microsoft/vscode-cmake-tools/issues/1759) [#1653](https://github.com/microsoft/vscode-cmake-tools/issues/1653) [#1410](https://github.com/microsoft/vscode-cmake-tools/issues/1410) [#1233](https://github.com/microsoft/vscode-cmake-tools/issues/1233) [@fourdim](https://github.com/fourdim)
- Stop using `-H` to configure projects. [#2292](https://github.com/microsoft/vscode-cmake-tools/issues/2292)
- `environmentSetupScript` capitalizes environment variable names. [#1592](https://github.com/microsoft/vscode-cmake-tools/issues/1592) [@lygstate](https://github.com/lygstate)
- Debug Target failed when `debugConfig.environment` not present. [#2236](https://github.com/microsoft/vscode-cmake-tools/issues/2236) [@lygstate](https://github.com/lygstate)
- Presets in CMakePresets.json should not inherit from presets in CMakeUserPresets.json. [#2232](https://github.com/microsoft/vscode-cmake-tools/issues/2232)
- Refresh the launch terminal if the user default changes. [PR #2408](https://github.com/microsoft/vscode-cmake-tools/pull/2408)
- Strip BOM from files when reading. [#2396](https://github.com/microsoft/vscode-cmake-tools/issues/2396)
- When using the configuration provider for the C++ extension, the browse configuration was not being updated after code model changes. [#2410](https://github.com/microsoft/vscode-cmake-tools/issues/2410)

## 1.9.2
Bug fixes:
- Fix infinite recursion into symlinks. [#2257](https://github.com/microsoft/vscode-cmake-tools/issues/2257)
- Fix `Show Build Command` for folders that do not use CMake Presets. [#2211](https://github.com/microsoft/vscode-cmake-tools/issues/2211)
- Fix presets not shown when a common dependency is inherited more than once. [#2210](https://github.com/microsoft/vscode-cmake-tools/issues/2210)
- Fix IntelliSense usage of short name from variants file for buildType. [#2120](https://github.com/microsoft/vscode-cmake-tools/issues/2120) [@gost-serb](https://github.com/gost-serb)

## 1.9.1
Bug fixes:
- Fix presets using conditions with macros and inheritance. [#2185](https://github.com/microsoft/vscode-cmake-tools/issues/2185)
- Parallelism no longer working in 1.9.0 for CMake < 3.14.0. [#2181](https://github.com/microsoft/vscode-cmake-tools/issues/2181)
- `CMake: Compile Active File` command stopped working in v1.9.0. [#2180](https://github.com/microsoft/vscode-cmake-tools/issues/2180)
- Exception after successful build when cpptools IntelliSense is disabled. [#2188](https://github.com/microsoft/vscode-cmake-tools/issues/2188)
- Fix issue with presets (v3) and "toolchainFile". [#2179](https://github.com/microsoft/vscode-cmake-tools/issues/2179)
- Don't add `-j` argument when `cmake.parallelJobs` is set to `1`. [#1958](https://github.com/microsoft/vscode-cmake-tools/issues/1958) [@mark-ulrich](https://github.com/mark-ulrich)
- Warn the user about CMAKE_BUILD_TYPE inconsistencies. [#2096](https://github.com/microsoft/vscode-cmake-tools/issues/2096)

## 1.9.0
Improvements:
- Add support for CMakePresets version 3. [#1904](https://github.com/microsoft/vscode-cmake-tools/issues/1904)
- Add diagnostic support for parsing IAR compiler output. [PR #2131](https://github.com/microsoft/vscode-cmake-tools/pull/2131) [@willson556](https://github.com/willson556)
- Add "Log Diagnostics" command. [PR #2141](https://github.com/microsoft/vscode-cmake-tools/pull/2141)
- Add build and configure commands to show cmake commands without running them. [PR #1767](https://github.com/microsoft/vscode-cmake-tools/pull/1767)
- Implement support for merging multiple compile_commands in super-builds sub-folders of the build directory. [PR #2029](https://github.com/microsoft/vscode-cmake-tools/pull/2029) [@Felix-El](https://github.com/Felix-El)
- Add `cmake.allowCommentsInPresetsFile` setting to allow JS style comments in CMakePresets files. [#2169](https://github.com/microsoft/vscode-cmake-tools/issues/2169)

Bug fixes:
- MSVC_VERSION is incorrect when cmake configures with clang-cl. [#1053](https://github.com/microsoft/vscode-cmake-tools/issues/1053) [@tklajnscek](https://github.com/tklajnscek)
- Build error because `binaryDir` removed after configure. [#2128](https://github.com/microsoft/vscode-cmake-tools/issues/2128)
- Configuration from build presets ignored by Intellisense and launch (when using multi config generators). [#2099](https://github.com/microsoft/vscode-cmake-tools/issues/2099)
- Extra {0} output message when having preset with circular inherits. [#2118](https://github.com/microsoft/vscode-cmake-tools/issues/2118)
- CMake-Tools does not reconfigure after a change of CMakeLists.txt in a subdirectory of root. [#1911](https://github.com/microsoft/vscode-cmake-tools/issues/1911) [@AbdullahAmrSobh](https://github.com/AbdullahAmrSobh)
- Fixes msvc2015 detection when only vs2019 are installed. [#1955](https://github.com/microsoft/vscode-cmake-tools/issues/1955) [@lygstate](https://github.com/lygstate)
- Allow for clang compilers to be set in presets without full path. [#1922](https://github.com/microsoft/vscode-cmake-tools/issues/1922)
- Compiler flags containing spaces not passed correctly to IntelliSense. [#1414](https://github.com/microsoft/vscode-cmake-tools/issues/1414)
- Don't scan the whole workspace for CMakeLists.txt, just a few folders. [#2127](https://github.com/microsoft/vscode-cmake-tools/issues/2127)
- Regression with Visual Studio generator and non-default toolset. [#2147](https://github.com/microsoft/vscode-cmake-tools/issues/2147)
- Debug shows "No compiler found in cache file." dialog. [#2121](https://github.com/microsoft/vscode-cmake-tools/issues/2121)
- Unable to work with pre-configured projects (cache is deleted). [#2140](https://github.com/microsoft/vscode-cmake-tools/issues/2140)
- Unknown C/C++ standard control flags: -std=gnu++2b and -std=c2x. [#2150](https://github.com/microsoft/vscode-cmake-tools/issues/2150)
- Select the most recently used build/test preset when configure preset changes. [#1927](https://github.com/microsoft/vscode-cmake-tools/issues/1927)
- Re-enable build target selection when using presets. [#1872](https://github.com/microsoft/vscode-cmake-tools/issues/1872)

## 1.8.1
Bug fixes:
- Command substitutions in launch.json are broken. [#2091](https://github.com/microsoft/vscode-cmake-tools/issues/2091)
- `cmake.configureOnOpen` setting is ignored. [#2088](https://github.com/microsoft/vscode-cmake-tools/issues/2088)
- User-defined preset not shown when inheriting from `CMakePresets.json`. [#2082](https://github.com/microsoft/vscode-cmake-tools/issues/2082)
- Fix presets using server API. [#2026](https://github.com/microsoft/vscode-cmake-tools/issues/2026)

## 1.8.0
Improvements:
- Last selected target isn't read on start up. [#1148](https://github.com/microsoft/vscode-cmake-tools/issues/1148)
- Use cached cmake-file-api response to configure IntelliSense on startup. [#1149](https://github.com/microsoft/vscode-cmake-tools/issues/1149)
- Show a quickPick of all the CMakeLists.txt inside the project (if none exists where "cmake.sourceDirectory" points at). [#533](https://github.com/microsoft/vscode-cmake-tools/issues/533)
- Add command to get the active folder of a workspace. [#1715](https://github.com/microsoft/vscode-cmake-tools/issues/1715) [@guestieng](https://github.com/guestieng)
- Task provider refactoring to best utilize latest updates from VSCode. [PR #1880](https://github.com/microsoft/vscode-cmake-tools/pull/1880)
- Add docker container definition. [PR #1758](https://github.com/microsoft/vscode-cmake-tools/pull/1758)
- Enhance the vsix build with package scripts in package.json. [PR #1752](https://github.com/microsoft/vscode-cmake-tools/pull/1752) [@lygstate](https://github.com/lygstate)

Bug fixes:
- Fix various presets field settings to be passed correctly on to CMake. [#2009](https://github.com/microsoft/vscode-cmake-tools/issues/2009)
- Check for target architecture when reading toolchain FileAPI. [#1879](https://github.com/microsoft/vscode-cmake-tools/issues/1879)
- Fix environment variable in debugging docs. [PR #1874](https://github.com/microsoft/vscode-cmake-tools/pull/1874) [@zariiii9003](https://github.com/zariiii9003)
- Fix typo in variant docs. [PR #1970](https://github.com/microsoft/vscode-cmake-tools/pull/1970) [@melak47](https://github.com/melak47)
- Update schema for preset cache variable CMAKE_BUILD_TYPE. [#1934](https://github.com/microsoft/vscode-cmake-tools/issues/1934)
- Fix regression in ctestDefaultArgs (ctest hardcoded directives: -T, test, --output-on-failure). [#1956](https://github.com/microsoft/vscode-cmake-tools/issues/1956)
- Don't throw when unknown diagnostics apepar. [#1796](https://github.com/microsoft/vscode-cmake-tools/issues/1796)
- Add parse target triple to fix "bad clang binary" error. [#1916](https://github.com/microsoft/vscode-cmake-tools/issues/1916) [@lygstate](https://github.com/lygstate)
- Include CMAKE_BUILD_TYPE in the generated text of configure preset. [#1847](https://github.com/microsoft/vscode-cmake-tools/issues/1847)
- Show also the "hidden" presets in the "Inherit from configure presets" quick pick. [#1923](https://github.com/microsoft/vscode-cmake-tools/issues/1923)
- Clang-cl diagnostics don't appear in Problems view. [#517](https://github.com/microsoft/vscode-cmake-tools/issues/517) [@ki-bo](https://github.com/ki-bo)
- Fix duplication in name of MSVC versus LLVM Clang kit. [PR #1951](https://github.com/microsoft/vscode-cmake-tools/pull/1951) [@lygstate](https://github.com/lygstate)
- Fixes output encoding in the vcvars setup process. [PR #1985](https://github.com/microsoft/vscode-cmake-tools/pull/1985) [@lygstate](https://github.com/lygstate)
- Remove vendor support since the string expansion is wrong for it. [#1966](https://github.com/microsoft/vscode-cmake-tools/issues/1966)
- Add configure preset environment to debug/launch. [#1884](https://github.com/microsoft/vscode-cmake-tools/issues/1884)
- Fix msvc2015 detection when only vs2019 is installed. [#1905](https://github.com/microsoft/vscode-cmake-tools/issues/1905) [@lygstate](https://github.com/lygstate)
- Prevent file index overwritting in multi-config generators. [#1800](https://github.com/microsoft/vscode-cmake-tools/issues/1800) [@andredsm](https://github.com/andredsm)
- Various cache variables edit/save fixes. [PR #1826](https://github.com/microsoft/vscode-cmake-tools/pull/1826) [@aemseemann](https://github.com/aemseemann)
- Use JSON as the language mode of preset files. [#2035](https://github.com/microsoft/vscode-cmake-tools/issues/2035)
- Fix broken links to contributing file. [PR #2016](https://github.com/microsoft/vscode-cmake-tools/pull/2016) [@andredsm](https://github.com/andredsm)
- Kit scan generates incorrect kits for VS 2022 [#2054](https://github.com/microsoft/vscode-cmake-tools/issues/2054)
- Fix presets for msvc compilers with x86 outputs [PR #2072](https://github.com/microsoft/vscode-cmake-tools/pull/2072)

## 1.7.3
Bug fixes:
- Make sure CMake Tools configuration provider gets registered with presets on. [#1832](https://github.com/microsoft/vscode-cmake-tools/issues/1832)
- Add the license field to package.json. [#1823](https://github.com/microsoft/vscode-cmake-tools/issues/1823)
- Add title to "Select target" quickpick. [#1860](https://github.com/microsoft/vscode-cmake-tools/issues/1860)

## 1.7.2
Bug fixes:
- Fix paths of target sources outside the workspace. [#1504](https://github.com/microsoft/vscode-cmake-tools/issues/1504) [@sleiner](https://github.com/sleiner)
- Use stricter type checks in presets expansion. [#1815](https://github.com/microsoft/vscode-cmake-tools/issues/1815)
- Solve conflict between -DCMAKE_GENERAOR:STRING=Ninja versus -G "Visual Studio 16 2019" -A x64. [PR #1753](https://github.com/microsoft/vscode-cmake-tools/pull/1753) [@lygstate](https://github.com/lygstate)
- Fix operator precedence when getting code page. [#1615](https://github.com/microsoft/vscode-cmake-tools/issues/1615) [@taoyouh](https://github.com/taoyouh)
- Override the locale when querying compiler versions. [#1821](https://github.com/microsoft/vscode-cmake-tools/issues/1821)
- Fix typo in CMakePresets.json schema. [PR #1809](https://github.com/microsoft/vscode-cmake-tools/pull/1809) [@bluec0re](https://github.com/bluec0re)


## 1.7.1
Improvements:
- CppTools-API v5 integration. [#1624](https://github.com/microsoft/vscode-cmake-tools/issues/1624)

Bug fixes:
- Correct macros evaluation in inherited presets. [#1787](https://github.com/microsoft/vscode-cmake-tools/issues/1787)
- Macro expansions should consider environment variables defined in the kit. [#1250](https://github.com/microsoft/vscode-cmake-tools/issues/1250)
- Fix 1.7.0 IntelliSense regression related to default standard and CppTools provider version. [#1788](https://github.com/microsoft/vscode-cmake-tools/issues/1788)
- Correct folder information for presets in multi-root projects. [PR #1785](https://github.com/microsoft/vscode-cmake-tools/pull/1785)


## 1.7.0
Improvements:
- Support for CMake Presets. [#529](https://github.com/microsoft/vscode-cmake-tools/issues/529)
- Support for File API "toolchains" object.
- User defined additional kits. [PR #1701](https://github.com/microsoft/vscode-cmake-tools/pull/1701) [@mjvankampen](https://github.com/mjvankampen)
- Touchbar extra functionality. [PR #1693](https://github.com/microsoft/vscode-cmake-tools/pull/1693) [@poterba](https://github.com/poterba)

Bug fixes:
- Can not compile active file if definition has quoted text. [#969](https://github.com/microsoft/vscode-cmake-tools/issues/969)
- Compiler flags containing spaces not passed correctly to IntelliSense. [#1414](https://github.com/microsoft/vscode-cmake-tools/issues/1414)
- Gcc/clang version analysis improvements. [#1575](https://github.com/microsoft/vscode-cmake-tools/issues/1575)
- Disable the extension when no CMakeLists is present. [#1578](https://github.com/microsoft/vscode-cmake-tools/issues/1578)
- Remove the "CMake Tools initializing" popup message. [#1518](https://github.com/microsoft/vscode-cmake-tools/issues/1518)
- Allow CppTools to chose a C/Cpp standard default. [#1477](https://github.com/microsoft/vscode-cmake-tools/issues/1477)
- Added ${workspaceHash} variable. [PR #1055](https://github.com/microsoft/vscode-cmake-tools/pull/1055) [@Zingam](https://github.com/Zingam)
- Setup CMT_MINGW_PATH properly on win32. [PR #1611](https://github.com/microsoft/vscode-cmake-tools/pull/1611) [@lygstate](https://github.com/lygstate)
- Codespaces specific changes of configureOnOpen default and popup UI. [#1676](https://github.com/microsoft/vscode-cmake-tools/issues/1676)
- Fixes environment expanding and document testEnvironment. [PR #1598](https://github.com/microsoft/vscode-cmake-tools/pull/1598) [@lygstate](https://github.com/lygstate)
- Pass cmake.debugConfig.args to launch target. [PR #1603](https://github.com/microsoft/vscode-cmake-tools/pull/1603) [@jbdamiano](https://github.com/jbdamiano)
- Dependencies package versions upgrade. [PR #1475](https://github.com/microsoft/vscode-cmake-tools/pull/1475) [@lygstate](https://github.com/lygstate)
- Add vendor hostOs targetOs targetArch versionMajor versionMinor attributes for kit. [PR #1337](https://github.com/microsoft/vscode-cmake-tools/pull/1337) [@lygstate](https://github.com/lygstate)
- Always correctly build target executable path. [PR #1674](https://github.com/microsoft/vscode-cmake-tools/pull/1674) [@falbrechtskirchinger](https://github.com/falbrechtskirchinger)
- Use variables instead of hardcoded values for system path references. [#883](https://github.com/microsoft/vscode-cmake-tools/issues/883) [@Zingam](https://github.com/Zingam)
- ctestPath should allow the same substitutions as cmakePath. [#785](https://github.com/microsoft/vscode-cmake-tools/issues/785) [@FakeTruth](https://github.com/FakeTruth)
- Change the order of available kits such that folder kits come first. [#1736](https://github.com/microsoft/vscode-cmake-tools/issues/1736)
- Fix "Configuring project" infinite loop when using "Locate" on a project without CMakeLists.txt. [#1704](https://github.com/microsoft/vscode-cmake-tools/issues/1704)
- Fix problems with using gdb debugger on MAC. [#1691](https://github.com/microsoft/vscode-cmake-tools/issues/1691)
- Fix parsing of target architecture flags with values that include arm64. [#1735](https://github.com/microsoft/vscode-cmake-tools/issues/1735)
- Changed ctest --output-on-failure from hardcode to default argument. [PR #1729](https://github.com/microsoft/vscode-cmake-tools/pull/1729) [@PedroLima92](https://github.com/PedroLima92)
- Update cmake-settings.md document. [PR #1754](https://github.com/microsoft/vscode-cmake-tools/pull/1754) [@lygstate](https://github.com/lygstate)


## 1.6.0
Bug Fixes:
- Fix Clang kit detection when version is at end of line. [#1342](https://github.com/microsoft/vscode-cmake-tools/issues/1342) [@falbrechtskirchinger](https://github.com/falbrechtskirchinger)
- Fix cache variables regular expression dealing with '='. [#1613](https://github.com/microsoft/vscode-cmake-tools/issues/1613)
- Add cmake.exportCompileCommandFile. [#1440](https://github.com/microsoft/vscode-cmake-tools/issues/1440)
- Fix the regexp of Gcc/Clang version to account for localization and more possible text patterns. [#1575](https://github.com/microsoft/vscode-cmake-tools/issues/1575)
- Fix regexp for compiler flags that contain spaces. [#1414](https://github.com/microsoft/vscode-cmake-tools/issues/1414)
- Fix compile active file when definition has quoted text. [#969](https://github.com/microsoft/vscode-cmake-tools/issues/969)
- Re-register the tasks provider when the current build targe changes. [#1576](https://github.com/microsoft/vscode-cmake-tools/issues/1576)
- Don't localize the VS Clang kit name. [PR #1632](https://github.com/microsoft/vscode-cmake-tools/pull/1632)
- Remove CMake Tools activation of non CMake projects when tasks.runask is executed. [PR #1642](https://github.com/microsoft/vscode-cmake-tools/pull/1642)
- Add the TWXS CMake extension in the CMake Tools extension pack. [PR #1643](https://github.com/microsoft/vscode-cmake-tools/pull/1643)

## 1.5.3
Bug Fixes:
- "Clean all projects" broken since 1.5.0. [#1542](https://github.com/microsoft/vscode-cmake-tools/issues/1542)
- CMake task provider should not attempt to register until the CMake driver is available.  [#1549](https://github.com/microsoft/vscode-cmake-tools/issues/1549)

## 1.5.2
Bug Fixes:
- Fix deadlock caused by commands invoked in string expansion during activation. [PR #1532](https://github.com/microsoft/vscode-cmake-tools/pull/1532)

## 1.5.1
Bug Fixes:
- Fix regular expression for variables values used in settings and kits json. [#1526](https://github.com/microsoft/vscode-cmake-tools/issues/1526) [#1525](https://github.com/microsoft/vscode-cmake-tools/issues/1525)
- Add a setting to control whether the Touch Bar is visible or not. [PR #1529](https://github.com/microsoft/vscode-cmake-tools/pull/1529)

## 1.5.0
Improvements:
- Support variables for Kit.toolchainFile. [PR #991](https://github.com/microsoft/vscode-cmake-tools/pull/991) [#1056](https://github.com/microsoft/vscode-cmake-tools/issues/1056) [@blakehurd](https://github.com/blakehurd)/[@bobbrow](https://github.com/bobbrow)
- Implement cmake:hideBuildCommand context option. [PR #1355](https://github.com/microsoft/vscode-cmake-tools/pull/1355) [@tritao](https://github.com/tritao)
- Add option to set CMAKE_BUILD_TYPE also on multi-config generators. [PR #1393](https://github.com/microsoft/vscode-cmake-tools/pull/1393) [@tonka3000](https://github.com/tonka3000)
- Detect Clang for MSVC (GNU CLI) kits. [#823](https://github.com/microsoft/vscode-cmake-tools/issues/823) [@omcnoe](https://github.com/omcnoe)
- GUI support for CMake Tools cache. [#513](https://github.com/microsoft/vscode-cmake-tools/issues/513) [@nieroger](https://github.com/nieroger)
- Tasks support. [PR #1268](https://github.com/microsoft/vscode-cmake-tools/pull/1268) [@vptrbv](https://github.com/vptrbv)
- MacBook Pro touchbar support. [#499](https://github.com/microsoft/vscode-cmake-tools/issues/499) [@vptrbv](https://github.com/vptrbv)

Bug Fixes:
- Set right base_path for variant config files. [PR #1462](https://github.com/microsoft/vscode-cmake-tools/pull/1462) [@leolcao](https://github.com/leolcao)
- Inconsistent buildType substitution. [#1366](https://github.com/microsoft/vscode-cmake-tools/issues/1366)
- ${workspaceFolder} is not working for "environmentSetupScript" option. [#1309](https://github.com/microsoft/vscode-cmake-tools/issues/1309) [@Yaxley123](https://github.com/Yaxley123)
- Preserve focus when executing "CMake:Run Without Debugging". [#1138](https://github.com/microsoft/vscode-cmake-tools/issues/1138) [@estshorter](https://github.com/estshorter)
- Problems with CMake: Quick Start. [#1004](https://github.com/microsoft/vscode-cmake-tools/issues/1004) [@alan-wr](https://github.com/alan-wr)
- Remove depends on optimist by upgrade handlebars. [PR #1447](https://github.com/microsoft/vscode-cmake-tools/pull/1447) [@lygstate](https://github.com/lygstate)
- Ignore the vcvars dev-bat call result. [PR #1403](https://github.com/microsoft/vscode-cmake-tools/pull/1403) [@lygstate](https://github.com/lygstate)
- Fix vs2010 which doesn't recognize host=x64. [PR #1481](https://github.com/microsoft/vscode-cmake-tools/pull/1481) [@lygstate](https://github.com/lygstate)
- Don't rebuild when doing command substitution. [#1487](https://github.com/microsoft/vscode-cmake-tools/issues/1487)
- Duplicate compiler flags should not be removed. [PR #1497](https://github.com/microsoft/vscode-cmake-tools/issues/1497)
- Hide "Unknown Language" for CUDA source files. [PR #1502](https://github.com/microsoft/vscode-cmake-tools/issues/1502) [@Synxis](https://github.com/Synxis)
- Ensure immediate effect of settings for communication mode and all generator related. [PR #1500](https://github.com/microsoft/vscode-cmake-tools/issues/1500)
- Fix shell script and vcvars devbat when TEMP folder has a space in the middle. [#1492](https://github.com/microsoft/vscode-cmake-tools/issues/1492)

## 1.4.2
Improvements:
- Added new variable substitution command: `${command:cmake.launchTargetFilename}`. [#632](https://github.com/microsoft/vscode-cmake-tools/issues/632) [@ebai101](https://github.com/ebai101)
- Add output parser for Wind River Diab compiler. [PR #1267](https://github.com/microsoft/vscode-cmake-tools/pull/1267) [@ce3a](https://github.com/ce3a)
- Set application run directory to executable path. [#1395](https://github.com/microsoft/vscode-cmake-tools/issues/1395) [@Shatur95](https://github.com/Shatur95)

Bug Fixes:
- Allow minor version of File API protocol to be greater than expected. [#1341](https://github.com/microsoft/vscode-cmake-tools/issues/1341) [@KyleFromKitware](https://github.com/KyleFromKitware)
- Fix high-hitting crash related to output stream encoding. [PR #1367](https://github.com/microsoft/vscode-cmake-tools/issues/1367)
- Fix high-hitting crash: "message must be set" introduced by VS Code 1.49.0. [#1432](https://github.com/microsoft/vscode-cmake-tools/issues/1432)
- Fix detection of clang 10 on Debian. [#1330](https://github.com/microsoft/vscode-cmake-tools/issues/1330)
- Detect gdb for msys2 MinGW properly. [PR #1338](https://github.com/microsoft/vscode-cmake-tools/issues/1338) [@lygstate](https://github.com/lygstate)

## 1.4.1
Bug Fixes:
- VS environment not set correctly. [#1243](https://github.com/microsoft/vscode-cmake-tools/issues/1243)
- VS kits don't set host/target arch properly for toolsets. [#1256](https://github.com/microsoft/vscode-cmake-tools/issues/1256)
- Disable launchTarget key binding while debugging. [#1170](https://github.com/microsoft/vscode-cmake-tools/issues/1170)
- System headers not found. [#1257](https://github.com/microsoft/vscode-cmake-tools/issues/1257)
- Add setting to enable/disable automatic reconfiguring of projects. [#1259](https://github.com/microsoft/vscode-cmake-tools/issues/1259)
- Partial/full CMT activation improperly persisted for multi-root projects. [#1269](https://github.com/microsoft/vscode-cmake-tools/issues/1269)
- Fix MacOS debugging to work out of the box. [#1284](https://github.com/microsoft/vscode-cmake-tools/issues/1284)
- Ensure the silent kits scanning is run once for multi-root. [#1302](https://github.com/microsoft/vscode-cmake-tools/issues/1302)

## 1.4.0
Improvements:
- Documentation updates. [PR #1130](https://github.com/microsoft/vscode-cmake-tools/pull/1130) [@zalava](https://github.com/zalava)
- Add support for per-folder browse path. [#1073](https://github.com/microsoft/vscode-cmake-tools/issues/1073)
- Use a shell script to set environment variables for a kit. [#809](https://github.com/microsoft/vscode-cmake-tools/issues/809) [@pisker](https://github.com/pisker)
- Improvements of the status bar UI. [PR #1200](https://github.com/microsoft/vscode-cmake-tools/pull/1200) [@SchweizS](https://github.com/SchweizS)
- Add context menu for CMakeLists. [#741](https://github.com/microsoft/vscode-cmake-tools/issues/741) [@SchweizS](https://github.com/SchweizS)
- Support partial CMake Tools activation for non cmake repos. [#1167](https://github.com/microsoft/vscode-cmake-tools/issues/1167)
- Support ARM IntelliSense modes. [#1155](https://github.com/microsoft/vscode-cmake-tools/issues/1155)
- Support GNU language standards. [#1208](https://github.com/microsoft/vscode-cmake-tools/issues/1208)
- Add indication of active workspace to project outline. [#1183](https://github.com/microsoft/vscode-cmake-tools/issues/1183) [@SchweizS](https://github.com/SchweizS)

Bug Fixes:
- Skip over debugger guessing logic if cmake.debugConfig explicitly sets miDebuggerPath. [#1060](https://github.com/microsoft/vscode-cmake-tools/issues/1060)
- Normalize all paths sent to CppTools. [#1099](https://github.com/microsoft/vscode-cmake-tools/issues/1099)
- Add support for Objective-C and Objective-C++. [#1108](https://github.com/microsoft/vscode-cmake-tools/issues/1108) [@marksisson](https://github.com/marksisson)
- Update the configuration provider id. [#1045](https://github.com/microsoft/vscode-cmake-tools/issues/1045) [@ChristianS99](https://github.com/ChristianS99)
- Clear the terminal for Compile Active File. [#1122](https://github.com/microsoft/vscode-cmake-tools/issues/1122)
- Update vswhere to a version that supports utf-8. [#1104](https://github.com/microsoft/vscode-cmake-tools/issues/1104)
- Support source files outside the base path. [#1140](https://github.com/microsoft/vscode-cmake-tools/issues/1140)
- Allow quotes in cache entries. [#1124](https://github.com/microsoft/vscode-cmake-tools/issues/1124) [@tmaslach](https://github.com/tmaslach)
- Fix default preferred generators detection logic. [#1084](https://github.com/microsoft/vscode-cmake-tools/issues/1084)
- Fix host and target platform information for VS kits. [#964](https://github.com/microsoft/vscode-cmake-tools/issues/964)
- Fix error caused by duplicate project structure. [#587](https://github.com/microsoft/vscode-cmake-tools/issues/587) [@SchweizS](https://github.com/SchweizS)
- Disable launchTarget key binding while debugging. [#1170](https://github.com/microsoft/vscode-cmake-tools/issues/1170)
- Skip configuring when cache is present and according setting is on. [#984](https://github.com/microsoft/vscode-cmake-tools/issues/984)
- Remove deprecated cmake.useCMakeServer setting. [#1059](https://github.com/microsoft/vscode-cmake-tools/issues/1059)
- Trigger automatic CMake configure on CMakeLists.txt save. [#1187](https://github.com/microsoft/vscode-cmake-tools/issues/1187) [@Yuri6037](https://github.com/Yuri6037)
- Silently scanning for kits:
    - when there is no available kits json file. [PR #1192](https://github.com/microsoft/vscode-cmake-tools/pull/1192)
    - when the extension introduces breaking changes in the kits definition. [#1195](https://github.com/microsoft/vscode-cmake-tools/issues/1195)
- Various unhandled exceptions and crash fixes:
    - "cannot read property 'length' of undefined" when CMake not found in path. [#1110](https://github.com/microsoft/vscode-cmake-tools/issues/1110)
    - "cannot read property 'uri' of undefined" called by cmake.buildDirectory command. [#1150](https://github.com/microsoft/vscode-cmake-tools/issues/1150)
    - high hitting crash in telemetry. [PR #1154](https://github.com/microsoft/vscode-cmake-tools/pull/1154)

## 1.3.1
Improvements:
- Show "Collapse all" command on project outline view. [#839](https://github.com/microsoft/vscode-cmake-tools/issues/839) [@dirondin](https://github.com/dirondin)

Bug Fixes:
- Toolset and platform are swapped when reading from CMake cache. [#1065](https://github.com/microsoft/vscode-cmake-tools/issues/1065)
- Unable to debug targets when path is specified as absolute by the cmake-file-api. [#1067](https://github.com/microsoft/vscode-cmake-tools/issues/1067) [@KoeMai](https://github.com/KoeMai)

## 1.3.0
Improvements:
- Multi-root support. You can now open multiple folders in VS Code and CMake Tools will allow you to configure each of the projects in those folders.
- Add support for `${command:cmake.buildKit}`. [#334](https://github.com/microsoft/vscode-cmake-tools/issues/334) [@xgdgsc](https://github.com/xgdgsc)
- Add LLVM_ROOT and Visual Studio Clang locations to the search path for Kits. [#914](https://github.com/microsoft/vscode-cmake-tools/issues/914) [@Zingam](https://github.com/Zingam)
- Support additional `intelliSenseModes` in the configuration provider. [#960](https://github.com/microsoft/vscode-cmake-tools/issues/960)
- Detect bundled CMake in Visual Studio. [#610](https://github.com/microsoft/vscode-cmake-tools/issues/610) [@Zingam](https://github.com/Zingam)
- Add "Scan for kits" option in kits QuickPick. [#864](https://github.com/microsoft/vscode-cmake-tools/issues/864) [@Zingam](https://github.com/Zingam)
- Implement the CMake File API. [PR #720](https://github.com/microsoft/vscode-cmake-tools/pull/720) [@KoeMai](https://github.com/KoeMai)

Bug Fixes:
- Support temp folders not located on system drive. [PR #974](https://github.com/microsoft/vscode-cmake-tools/pull/974) [@Carsten87](https://github.com/Carsten87)
- Add MinGW path to the environment. [PR #983](https://github.com/microsoft/vscode-cmake-tools/pull/983)
- Don't do a clean build for utility targets. [#643](https://github.com/microsoft/vscode-cmake-tools/issues/643) [@rcxdude](https://github.com/rcxdude)
- Visual Studio builds should support `cmake.parallelJobs` setting. [PR #975](https://github.com/microsoft/vscode-cmake-tools/pull/975) [@tonka3000](https://github.com/tonka3000)
- Fix build cancellation. [#946](https://github.com/microsoft/vscode-cmake-tools/issues/946) [#781](https://github.com/microsoft/vscode-cmake-tools/issues/781) [#522](https://github.com/microsoft/vscode-cmake-tools/issues/522) [@KoeMai](https://github.com/KoeMai)
- Normalize both absolute and relative paths. [PR #963](https://github.com/microsoft/vscode-cmake-tools/pull/963) [@GeorchW](https://github.com/GeorchW)
- Filter out duplicate targets from the target selector. [#863](https://github.com/microsoft/vscode-cmake-tools/issues/863)
- Fix a crash when `chcp` is not found on the machine. [#977](https://github.com/microsoft/vscode-cmake-tools/issues/977)
- Don't fail if CMakeLists.txt was appended to sourceDirectory. [#1014](https://github.com/microsoft/vscode-cmake-tools/issues/1014)
- Mark all tests as 'not run' in case of build failure when running CTest. [PR #980](https://github.com/microsoft/vscode-cmake-tools/pull/980) [@Morozov-5F](https://github.com/Morozov-5F)
- Add command to hide launch/debug commands and debug button. [PR #1035](https://github.com/microsoft/vscode-cmake-tools/pull/1035)
- Add support for `${workspaceFolderBasename}`. [#869](https://github.com/microsoft/vscode-cmake-tools/issues/869)
- Fix exception thrown by debug/launch commands. [#1036](https://github.com/microsoft/vscode-cmake-tools/issues/1036)

## 1.2.3
Bug fixes:
- CTest status bar button text appears malformed. [#911](https://github.com/microsoft/vscode-cmake-tools/issues/911)
- Cleanup fix for message "Platform undefined / toolset {}". [#913](https://github.com/microsoft/vscode-cmake-tools/issues/913)
- Fix incorrect file associations when language is unset. [#926](https://github.com/microsoft/vscode-cmake-tools/issues/926)

## 1.2.2
Bug fixes:
- Fix broken SchemaProvider. [#874](https://github.com/microsoft/vscode-cmake-tools/issues/874)
- Fix the RegExp for finding a debugger. [#884](https://github.com/microsoft/vscode-cmake-tools/issues/884)
- Update flow for missing CMakeLists.txt. [#533](https://github.com/microsoft/vscode-cmake-tools/issues/533)
- getVSInstallForKit should be a no-op on systems other than windows. [#886](https://github.com/microsoft/vscode-cmake-tools/issues/886)
- Include missing source directories in the custom browse path. [#882](https://github.com/microsoft/vscode-cmake-tools/issues/882)
- Handle exceptions thrown by spawn. [#895](https://github.com/microsoft/vscode-cmake-tools/issues/895)
- Various generators fixes:
    - [#900](https://github.com/microsoft/vscode-cmake-tools/issues/900)
    - [#880](https://github.com/microsoft/vscode-cmake-tools/issues/880)
    - [#885](https://github.com/microsoft/vscode-cmake-tools/issues/885)

## 1.2.1
Thank you to the following CMake Tools contributors: koemai, bjosa, emanspeaks, som1lse,
dcourtois, tsing80, andy-held, notskm, thezogoth, yokuyuki, dbird137, fabianogk, randshot.

**vector-of-bool** has moved on to other things and Microsoft is now maintaining this extension. Thank you **vector-of-bool**
for all of your hard work getting this extension to where it is today!

Breaking changes:
- The publisher id changes to ms-vscode.cmake-tools. This requires that you uninstall earlier versions of the extension.
- Scanning for kits is able to detect more accurately multiple VS installations.
  To achieve this, a Visual Studio kit is defined differently now in cmake-tools-kits.json:
  the "visualStudio" field represents an ID unique to the installation
  as opposed to "VisualStudio.${VS Version}" (which may be the same for multiple same year VS installations).
  The CMake Tools Extension is still able to work with the old definition VS kits,
  but for simplicity and to avoid duplicates in the json file it will prompt for permission to delete them
  each time a "Scan for kits" is performed.

Features:
- Support for localized messages.
- Cross compile support for CppTools integration.
- Adapt CppTools integration to API version 3. [#637](https://github.com/Microsoft/vscode-cmake-tools/issues/637)
- Expand kit environment variables. [#460](https://github.com/Microsoft/vscode-cmake-tools/issues/460)
- Add new commands: launchTargetDirectory, buildType, buildDirectory. [#334](https://github.com/Microsoft/vscode-cmake-tools/issues/334), [#654](https://github.com/Microsoft/vscode-cmake-tools/issues/654), [#564](https://github.com/Microsoft/vscode-cmake-tools/issues/564), [#559](https://github.com/Microsoft/vscode-cmake-tools/issues/559), [#695](https://github.com/Microsoft/vscode-cmake-tools/issues/695)
- Add support for VS2010.

Improvements:
- Restructuring of the CMake Driver.
- Improve stability of CMake Generator Selection. [#512](https://github.com/Microsoft/vscode-cmake-tools/issues/512)
- Refactor and extend CMS-server driver test.
- Rework the CMake Build from a terminal to a task.
- Add Launch target test.
- Increase wait time in test to open terminal.

Bug fixes:
- Cannot execute current target without a debugger. [#601](https://github.com/Microsoft/vscode-cmake-tools/issues/601)
- Path clobbering by bad kit file env. [#701](https://github.com/Microsoft/vscode-cmake-tools/issues/701), [#713](https://github.com/Microsoft/vscode-cmake-tools/issues/713)
- Target install missing. [#504](https://github.com/Microsoft/vscode-cmake-tools/issues/504)
- CTest controller updated on reconfig. [#212](https://github.com/Microsoft/vscode-cmake-tools/issues/212)
- Recalculate total for every run of CTest.
- Debug target does not find GDB. [#375](https://github.com/Microsoft/vscode-cmake-tools/issues/375)

## 1.1.3

Many thanks to [Yonggang Luo](https://github.com/lygstate) for several changes
in this version.

Removal:

- The visual CMake cache editor GUI is gone. The API with which it was drawn is
  being removed from a future version of VS Code, and the feature had many
  issues. A future CMake GUI will be introduced with more features and greater
  stability.

Features and Tweaks:

- On Linux, will detect old CMake versions and offer to do an automatic
  upgrade. Windows support is pending. If you have a macOS devices and would
  like to contribute, please open a pull request!
- Smarter parsing of GCC and Clang compile errors to fold `note:` and
  `required from:` blocks into their main diagnostic. This permits the
  folding and browsing of template and macro instantiation errors in a nicer
  fashion. MSVC error parsing pending. (**NOTE**: There is an upstream issue
  with the sort order of diagnostic information, so `required from`
  tracebacks may appear out-of-order).

Fixes:

- On Windows, "Launch target in terminal" will use `cmd.exe` unconditionally.
  This works around issues with command quoting in PowerShell
- "Debug target" will prefer `lldb-mi` to `lldb`. Fixes issues where `cpptools`
  is unable to launch the debugger.
- Document the `environmentVariables` field on kits.
- Fix legacy CMake mode not setting the CMake generator.
- Permit limited variable expansion for `cmake.cmakePath` in `settings.json`
  (refer to documentation for more details).

## 1.1.2

A bugfix release for [these issues](https://github.com/vector-of-bool/vscode-cmake-tools/milestone/13?closed=1).

## 1.1.1

A bugfix release for [these issues](https://github.com/vector-of-bool/vscode-cmake-tools/milestone/12?closed=1).

**BREAKING CHANGE**: Variant substitutions follow a new `${variant:var-key}`
syntax to match the special namespacing of substitutions.

## 1.1.0

1.1.0 includes a few new major features:

- `cpptools` integration for IntelliSense
- A Project Outline view as a custom explorer
- Building individual source files from the editor menus
- New UI for progress and cancellation

See the changelog in the official documentation for more information.<|MERGE_RESOLUTION|>--- conflicted
+++ resolved
@@ -1,15 +1,14 @@
 # What's New?
 
 ## 1.18
-
-<<<<<<< HEAD
-Improvements:
-
+Features:
+
+- Add support for CMakePresets V7 and V8. [#3549](https://github.com/microsoft/vscode-cmake-tools/issues/3549)
+
+Improvements:
+
+- Allow for users to add `--warn-unused-cli`. This will override our default `--no-warn-unused-cli`. [#1090](https://github.com/microsoft/vscode-cmake-tools/issues/1090)
 - Add option to disable kit scan by default when a kit isn't selected. [#1461](https://github.com/microsoft/vscode-cmake-tools/issues/1461)
-=======
-Features:
-
-- Add support for CMakePresets V7 and V8. [#3549](https://github.com/microsoft/vscode-cmake-tools/issues/3549)
 
 Bug Fixes:
 
@@ -17,11 +16,6 @@
 - Remove incorrect validation which was breaking references from CMakeUserPresets to CMakePresets [#3636](https://github.com/microsoft/vscode-cmake-tools/issues/3636)
 - Fix 'Debug Test' from 'Test explorer' results in 'launch: property 'program' is missing or empty' [#3280]](https://github.com/microsoft/vscode-cmake-tools/issues/3280)
 - Fix "Go to source" in Testing activity + test panel without function [#3362]](https://github.com/microsoft/vscode-cmake-tools/issues/3362)
-  
-Improvements:
-
-- Allow for users to add `--warn-unused-cli`. This will override our default `--no-warn-unused-cli`. [#1090](https://github.com/microsoft/vscode-cmake-tools/issues/1090)
->>>>>>> faa58046
 
 ## 1.17.17
 
