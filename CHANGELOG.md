--- conflicted
+++ resolved
@@ -1,13 +1,11 @@
 # What's New?
 
 ## 1.11
-<<<<<<< HEAD
 Improvements:
 - Fix build Error: EMFILE: too many open files. [#2288](https://github.com/microsoft/vscode-cmake-tools/issues/2288) [@FrogTheFrog](https://github.com/FrogTheFrog)
-=======
+
 Bug Fixes:
 - `Clean All Projects` menu item builds rather than cleans. [#2460](https://github.com/microsoft/vscode-cmake-tools/issues/2460)
->>>>>>> 1742c474
 
 ## 1.10.5
 Bug Fixes:
