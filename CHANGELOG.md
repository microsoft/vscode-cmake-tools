# What's New?

## 1.19.52

Improvements:

- Update signing to support VSCode extension signing. [#4055](https://github.com/microsoft/vscode-cmake-tools/pull/4055)

## 1.19.51

Bug Fixes:

- Fix generator and preferredGenerator logic. [#4031](https://github.com/microsoft/vscode-cmake-tools/issues/4031), [#4005](https://github.com/microsoft/vscode-cmake-tools/issues/4005), [#4032](https://github.com/microsoft/vscode-cmake-tools/issues/4032)

## 1.19.50

Bug Fixes:

- Fix env expansion of all variables (toolchainFile, etc.) in presets. [#4019](https://github.com/microsoft/vscode-cmake-tools/issues/4019)
- Fix issues with inheritance and presets. [#4023](https://github.com/microsoft/vscode-cmake-tools/issues/4023)

## 1.19.49

Features:

- Add setting `cmake.useVsDeveloperEnvironment` to allow for more user control on when the Visual Studio Developer Enviornment is attempted to be added to the CMake Presets environment. [#3892](https://github.com/microsoft/vscode-cmake-tools/pull/3892)

Improvements:

- Add `Unspecified` option for selecting a kit variant to allow CMake itself to select the build type. [#3821](https://github.com/microsoft/vscode-cmake-tools/issues/3821)
- Skip loading variants when using CMakePresets. [#3300](https://github.com/microsoft/vscode-cmake-tools/issues/3300)
- Resolve diagnostics files relative to workspace and build directory, fixes [#1401](https://github.com/microsoft/vscode-cmake-tools/issues/1401) [@fargies](https://github.com/fargies)
- Add setting to only show the cmake log on target failure. [#3785](https://github.com/microsoft/vscode-cmake-tools/pull/3785) [@stepeos](https://github.com/stepeos)
- Preset expansion occurs on `CMakePresets.json` or `CMakeUserPresets.json` save, and if there are no errors the expanded presets are cached. The VS Developer Environment will only be applied to a preset if it is selected. Expansion errors will show in the problems panel and preset files with errors will be invalid, and any presets they contain cannot be used. [#3905](https://github.com/microsoft/vscode-cmake-tools/pull/3905)
<<<<<<< HEAD
- Allow CMake Tools to be disabled at folder scope to avoid running it on folders where it shouldn't [#2338](https://github.com/microsoft/vscode-cmake-tools/issues/2338)
=======
- Remove pop-ups asking to configure, default `cmake.configureOnOpen` to `true`. [#3967](https://github.com/microsoft/vscode-cmake-tools/pull/3967)
>>>>>>> 49e4e315

Bug Fixes:

- Attempt to fix stringifying the extension context. [#3797](https://github.com/microsoft/vscode-cmake-tools/issues/3797)
- Fix issue where `cmake.preferredGenerators` wasn't falling back to the next entry when the first entry didn't exist. [#2709](https://github.com/microsoft/vscode-cmake-tools/issues/2709)
- Potential fix for attempting to load a non-variants file as a variants file and throwing a parse exception. [#3727](https://github.com/microsoft/vscode-cmake-tools/issues/3727)
- Fix issue where `cmakeUserPresets.json` not showing up in project outline. [#3832](https://github.com/microsoft/vscode-cmake-tools/issues/3832)
- Fix edge case where parsing tests fails when additional output is printed before tests json. [#3750](https://github.com/microsoft/vscode-cmake-tools/issues/3750)
- Fix issue where `Configure with CMake Debugger` fails on restart because the previously used pipe to CMake Debugger is no longer available. [#3582](https://github.com/microsoft/vscode-cmake-tools/issues/3582)
- Fix custom kit PATH being overriden. [#3849](https://github.com/microsoft/vscode-cmake-tools/issues/3849)
- Fix debug variables being overriden. [#3806](https://github.com/microsoft/vscode-cmake-tools/issues/3806)
- Fix issue in Quick Start where a C file was generated in place of a C++ file. [#3856](https://github.com/microsoft/vscode-cmake-tools/issues/3856)
- Fix custom build tasks not showing up. [#3622](https://github.com/microsoft/vscode-cmake-tools/issues/3622)
- Fix the bug where if a relative path specified for `installDir`, it is not calculated relative to the source directory, which is how it should be according to the CMake `installDir` docs [here](https://cmake.org/cmake/help/latest/manual/cmake-presets.7.html#configure-preset). [#3871](https://github.com/microsoft/vscode-cmake-tools/issues/3871)
- Fix issue with CMakeLists.txt depth search. [#3901](https://github.com/microsoft/vscode-cmake-tools/issues/3901)
- Fix localized file path for schema files. [#3872](https://github.com/microsoft/vscode-cmake-tools/issues/3872)
- Disable annoy and invalid extenion message about fix windows sdk for MSVC 2022. [#3837](https://github.com/microsoft/vscode-cmake-tools/pull/3837)
- Fix re-using a terminal for launching even when the environment has changed. [#3478](https://github.com/microsoft/vscode-cmake-tools/issues/3478)
- Fix our keybindings for debug and run without debugging to better match VS Code. [#3507](https://github.com/microsoft/vscode-cmake-tools/issues/3507)
- Allow success recovery in the configure precondition handler. [#3554](https://github.com/microsoft/vscode-cmake-tools/issues/3554)
- Prevent second configure after `QuickStart` if the `automaticReconfigure` setting is enabled. [#3910](https://github.com/microsoft/vscode-cmake-tools/issues/3910)
- Set usepresets context after manually creating a CMakePresets.json/CMakeUserPresets.json or using QuickStart to create it. [#3854](https://github.com/microsoft/vscode-cmake-tools/issues/3854)
- Only do special handling of `~` for code model reply path on linux. [#3957](https://github.com/microsoft/vscode-cmake-tools/issues/3957)
- Fix issues with expanding unnecessary environment variables and incorrectly saving preset environments to cache. Also fixes expansion error reporting issue with not checking for an invalid Configure preset in other types of presets. [#3961](https://github.com/microsoft/vscode-cmake-tools/issues/3961) & [#1841](https://github.com/microsoft/vscode-cmake-tools/issues/1841)

## 1.18.44

Bug Fixes:

- Infrastructure fixes.

## 1.18.43

Features:

- Upgrade `cmake_minimum_required` version 3.0.0 -> 3.5.0. [#3793](https://github.com/microsoft/vscode-cmake-tools/issues/3793)

Improvements:

- Add setting for deleting entire build dir when clean configuring. [#3515](https://github.com/microsoft/vscode-cmake-tools/issues/3515)

Bug Fixes:

- Fix issue "Logs are unavailable when running tests from the Test Explorer" and display properly the test output. [#3140](https://github.com/microsoft/vscode-cmake-tools/issues/3140)
- Fix issue with "Test Results Not Found" when `cmake.ctest.allowParallelJobs` is disabled. [#3798](https://github.com/microsoft/vscode-cmake-tools/issues/3798)
- Update localized strings for Project Status UI and quick pick dropdowns. [#3803](https://github.com/microsoft/vscode-cmake-tools/issues/3803), [#3802](https://github.com/microsoft/vscode-cmake-tools/issues/3802)
- Fix issue where new presets couldn't inherit from presets in CmakeUserPresets.json. These presets are now added to CmakeUserPresets.json instead of CmakePresets.json. [#3725](https://github.com/microsoft/vscode-cmake-tools/issues/3725)
- Fix issue where CMakeTools does not recheck CMake Path to see if user installed CMake after launching VS Code. [3811](https://github.com/microsoft/vscode-cmake-tools/issues/3811)
- Fix issue where `cmake.buildToolArgs` was sometimes applied incorrectly when presets are used. [#3754](https://github.com/microsoft/vscode-cmake-tools/issues/3754)
- Fix issue where `preferredGenerator.platform` and `preferredGenerator.toolset` wasn't being compared between the old and new kit to trigger a clean configure on a kit selection change. [#2699](https://github.com/microsoft/vscode-cmake-tools/issues/2699)
- Still allow for users to add `--warn-unused-cli`. Now instead of overriding, it will remove our default `--no-warn-unused-cli`. [#1090](https://github.com/microsoft/vscode-cmake-tools/issues/1090)
- Ensure `useCMakePresets` context is set after making a CMakePreset.json with `Quick Start`. [#3734](https://github.com/microsoft/vscode-cmake-tools/issues/3734)

## 1.18.42

Bug Fixes:
- Fix schema validation for `$schema`. [#3809](https://github.com/microsoft/vscode-cmake-tools/pull/3809)
- Fix tests having too long of a command-line. [#3814](https://github.com/microsoft/vscode-cmake-tools/pull/3814)

## 1.18.41
Features:

- Add the possibility to open the current build directory in the Explorer. [#1451](https://github.com/microsoft/vscode-cmake-tools/issues/1451)
- Add support for CMakePresets V7 and V8. [#3549](https://github.com/microsoft/vscode-cmake-tools/issues/3549)
- Update `api.ts` to add the `onSelectedConfigurationChanged` event. [#3671](https://github.com/microsoft/vscode-cmake-tools/pull/3671) [@OrkunTokdemir](https://github.com/OrkunTokdemir)
- Improve CMake QuickStart by allowing the user to dynamically create a CMakePresets.json file. [#3649](https://github.com/microsoft/vscode-cmake-tools/issues/3649)

Improvements:

- Allow ctests to run in parallel when launched through the Test Explorer. [#3122](https://github.com/microsoft/vscode-cmake-tools/issues/3322)
- Properly set up environment for MSYS toolchains. [#2447](https://github.com/microsoft/vscode-cmake-tools/issues/2447) [@Steelskin](https://github.com/Steelskin)
- Allow for users to add `--warn-unused-cli`. This will override our default `--no-warn-unused-cli`. [#1090](https://github.com/microsoft/vscode-cmake-tools/issues/1090)
- Add option to disable kit scan by default when a kit isn't selected. [#1461](https://github.com/microsoft/vscode-cmake-tools/issues/1461)
- Show cmake output when version probe fails. [#3650](https://github.com/microsoft/vscode-cmake-tools/issues/3650)
- Improve various settings scopes [#3601](https://github.com/microsoft/vscode-cmake-tools/issues/3601)
- Refactor the Project Outline view to show a flat list of targets [#491](https://github.com/microsoft/vscode-cmake-tools/issues/491), [#3684](https://github.com/microsoft/vscode-cmake-tools/issues/3684)
- Add the ability to pin CMake Commands to the sidebar [#2984](https://github.com/microsoft/vscode-cmake-tools/issues/2984) & [#3296](https://github.com/microsoft/vscode-cmake-tools/issues/3296)
- Add support for variable expansion in `debugConfig.environment` [#3711](https://github.com/microsoft/vscode-cmake-tools/issues/3711)
- Add the ability to debug install targets [#532](https://github.com/microsoft/vscode-cmake-tools/issues/532)
- Add a "Don't Show Again" option in the select CMakeLists.txt.
- Log error statement if the environmentSetupScript fails. [#3566](https://github.com/microsoft/vscode-cmake-tools/issues/3566)
- Sort CMakeLists.txt by depth during selection [#3789](https://github.com/microsoft/vscode-cmake-tools/pull/3789) [@jmigual](https://github.com/jmigual)
- [Experiment] Improve CMake Tools experience when opening a folder [#3588](https://github.com/microsoft/vscode-cmake-tools/issues/3588)

Bug Fixes:
- Fix localization issue in package.json. [#3616](https://github.com/microsoft/vscode-cmake-tools/issues/3616)
- Remove incorrect validation which was breaking references from CMakeUserPresets to CMakePresets. [#3636](https://github.com/microsoft/vscode-cmake-tools/issues/3636)
- Fix 'Debug Test' from 'Test explorer' results in 'launch: property 'program' is missing or empty'. [#3280](https://github.com/microsoft/vscode-cmake-tools/issues/3280)
- Fix "Go to source" in Testing activity + test panel without function. [#3362](https://github.com/microsoft/vscode-cmake-tools/issues/3362)
- Remove an un-implemented "internal" command. [#3596](https://github.com/microsoft/vscode-cmake-tools/issues/3596)
- Fix incorrect test output. [#3591](https://github.com/microsoft/vscode-cmake-tools/issues/3591)
- Fix issue where our searching for cl and ninja was repeatedly unnecessarily, impacting performance. [#3633](https://github.com/microsoft/vscode-cmake-tools/issues/3633)
- Fix preset environment issue. [#3657](https://github.com/microsoft/vscode-cmake-tools/issues/3657)
- Fix invocation of vcvarsall.bat script argument for targetArch. [#3672](https://github.com/microsoft/vscode-cmake-tools/issues/3672)
- Ensure that we support ${workspaceFolder} when initializing cmake information. [#3658](https://github.com/microsoft/vscode-cmake-tools/issues/3658)
- Fix issue where correcting `cmake.cmakePath` is still broken. [#3570](https://github.com/microsoft/vscode-cmake-tools/issues/3570)
- Fix CMakePresets.json schema validation. [#3651](https://github.com/microsoft/vscode-cmake-tools/issues/3651)
- Update what we use to create the workspace browse configuration to pass to cpp tools by filtering out extra file groups that are generated. [#3729](https://github.com/microsoft/vscode-cmake-tools/issues/3729)
- Fix issue where `cmake.cacheInit` isn't supporting absolute path in environment variables. [#2777](https://github.com/microsoft/vscode-cmake-tools/issues/2777)

## 1.17.17

Bug Fixes:

- Fix the regression for inheritance of cache variables and other inheritable fields. [#3603](https://github.com/microsoft/vscode-cmake-tools/issues/3603)

## 1.17.16

Bug Fixes:

- Fix an issue where we weren't able to run tests when not using Presets. [#3589](https://github.com/microsoft/vscode-cmake-tools/issues/3589)
- Fix the order of preference for CMake Presets `inherit` field. [#3594](https://github.com/microsoft/vscode-cmake-tools/issues/3594)

## 1.17.15

Features:

- Update `api.ts` to add the `getActiveFolderPath` method. [#3528](https://github.com/microsoft/vscode-cmake-tools/pull/3528) [@Kemaweyan](https://github.com/Kemaweyan)
- Add a setting that allows users to enable/disable the Test Explorer integration. [#3145](https://github.com/microsoft/vscode-cmake-tools/issues/3145)
- Add support for CMake Presets V6 (package presets to run CPack and workflow presets). [#2871](https://github.com/microsoft/vscode-cmake-tools/issues/2871)
- Add support for pinning CMake commands to the side bar. [#3296](https://github.com/microsoft/vscode-cmake-tools/issues/3296)

Improvements:

- Improve when the "Configure with Debugger" popup appears and allow for "Do Not Show Again". [#3343](https://github.com/microsoft/vscode-cmake-tools/issues/3343)
- Add option to disable "Not all open documents were saved" popup. [#2889](https://github.com/microsoft/vscode-cmake-tools/issues/2889)
- Allow overriding of CMakePresets cache variables and arguments. [#1836](https://github.com/microsoft/vscode-cmake-tools/issues/1836)
- Improve advanced status bar options configuration by adding an `inherit` option to the `statusBarVisibility` setting and by adding the `inheritDefault` setting. Look at the CMake Options Visibility Configuration docs for more information. [#3452](https://github.com/microsoft/vscode-cmake-tools/issues/3452)

Bug Fixes:

- Fixed an issue where changing an empty value to a non-empty value using the Cache Editor UI didn't work. [PR #3508](https://github.com/microsoft/vscode-cmake-tools/pull/3508)
- Fix CMakePresets inheritance for the `condition` field. [PR #3494](https://github.com/microsoft/vscode-cmake-tools/pull/3494)
- Ensure that the output is cleared for `debugTarget` and `launchTarget`. [#3489](https://github.com/microsoft/vscode-cmake-tools/issues/3489)
- Fix the inheritance of the `environment` for CMakePresets. [#3473](https://github.com/microsoft/vscode-cmake-tools/issues/3473)
- Removed an unnecessary `console.assert` [#3474](https://github.com/microsoft/vscode-cmake-tools/issues/3474)
- Avoid running tests after a build failure [#3366](https://github.com/microsoft/vscode-cmake-tools/issues/3366)
- Make sure we clear the output on builds due to test when `Clear output before build` is enabled. [#1179](https://github.com/microsoft/vscode-cmake-tools/issues/1179)
- Ensure that, when switching between presets, the CMake executable is modified. [#2791](https://github.com/microsoft/vscode-cmake-tools/issues/2791)
- Fixed the key to reference the correct description for the `compact` option of the `cmake.options.advanced.variant.statusBarVisibility` setting. [#3511](https://github.com/microsoft/vscode-cmake-tools/issues/3511)
- Fixed the parsing of C and CXX compiler cache variables when adding a new configure preset from existing compilers. [#2773](https://github.com/microsoft/vscode-cmake-tools/issues/2773)
- Avoid the pitfalls of using `RegExp.exec()` in loops, replacing their usage with `string.matchAll()`. This change is applied to the expand.ts file which deals with expansion of variables in user provided strings. It may address the failures described in issue. [#3469](https://github.com/microsoft/vscode-cmake-tools/issues/3469)
- Fixed `compile_commands.json` file corruption with `copyCompileCommands` when value is equal to default path. [#3214](https://github.com/microsoft/vscode-cmake-tools/issues/3214) [@parniere](https://github.com/parniere)
- Fixed status bar visibility options' `inherit` option default. [PR #3579](https://github.com/microsoft/vscode-cmake-tools/pull/3579)

## 1.16.32
Improvements:

- Improve our "smarts" when we attempt to provide PATH's for compilers or ninja. [PR #3458](https://github.com/microsoft/vscode-cmake-tools/pull/3458)

## 1.16.31
Bug Fixes:
- Refactor our attempt to add VS paths to PATH for cl, clang, etc. so that we fix issues with using the wrong compiler. [PR #3449](https://github.com/microsoft/vscode-cmake-tools/pull/3449)

## 1.16.30
Bug Fixes:
- Fixed an issue where finding cl.exe and ninja from Visual Studio was broken. [PR #3445](https://github.com/microsoft/vscode-cmake-tools/pull/3445)

## 1.16.29
Features:
- Support different debug config for different targets. [PR #2801](https://github.com/microsoft/vscode-cmake-tools/pull/2801) [@RichardLuo0](https://github.com/RichardLuo0)
- Add ability to get a test's `WORKING_DIRECTORY` in launch.json via `cmake.testWorkingDirectory` [PR #3336](https://github.com/microsoft/vscode-cmake-tools/pull/3336)

Improvements:
- Updated debugging documentation to add the LLDB configuration needed for macOS. [PR #3332](https://github.com/microsoft/vscode-cmake-tools/pull/3332) [@slhck](https://github.com/slhck)
- In multi-root workspace, the Project Outline View now shows all configured projects. [PR #3270](https://github.com/microsoft/vscode-cmake-tools/pull/3270) [@vlavati](https://github.com/vlavati)
- Added script mode and ability to connect to externally launched CMake processes. [PR #3277](https://github.com/microsoft/vscode-cmake-tools/pull/3277)
- Added buttons to the project nodes in the Project Outline View. [PR #3354](https://github.com/microsoft/vscode-cmake-tools/pull/3354) [@vlavati](https://github.com/vlavati)
- `$penv{}` macros are expanded in `include` paths in CMakePresets.json as long as `version` is 7 or higher. [#3310](https://github.com/microsoft/vscode-cmake-tools/issues/3310)
- Disable search and select of CMakeLists.txt, if user chooses not to configure project without CMakeLists.txt in the root. [PR #3276](https://github.com/microsoft/vscode-cmake-tools/pull/3276) [@vlavati](https://github.com/vlavati)
- If the "configure" button of CMakeLists.txt node in the Project Outline is clicked, only the corresponding project is configured. [PR #3372](https://github.com/microsoft/vscode-cmake-tools/pull/3372) [@vlavati](https://github.com/vlavati)
- Added a command to directly open the extension settings (`CMake: Open CMake Tools Extension Settings`) and a gear icon button in the Project Status View title bar that calls it. [PR #3403](https://github.com/microsoft/vscode-cmake-tools/pull/3403)
- Added an icon button in the Project Status View title bar that calls the `CMake: Delete Cache and Reconfigure` command. [PR #3403](https://github.com/microsoft/vscode-cmake-tools/pull/3403)
- By default, all of the status bar options are hidden except `build`, `debug`, and `launch`. All of the previous status bar options are now, by default, visible in the Project Status View. These visibility settings can be customized in the `cmake.options.advanced` setting. This setting can also be accessed via the Project Status View. The `cmake.useProjectStatusView` setting is now removed. [PR #3407](https://github.com/microsoft/vscode-cmake-tools/pull/3407) & [PR #3417](https://github.com/microsoft/vscode-cmake-tools/pull/3417)

Bug Fixes:
- Fix Unhandled Exception if no args are specified in `cmake.getLaunchTargetFilename` inside an input context of a task. [PR #3348](https://github.com/microsoft/vscode-cmake-tools/issues/3348) [@vlavati](https://github.com/vlavati)
- Fix incorrect IntelliSense configuration with default/empty `CMAKE_BUILD_TYPE` using CMakePresets. [PR #3363](https://github.com/microsoft/vscode-cmake-tools/pull/3363) [@deribaucourt](https://github.com/deribaucourt)
- Paths containing `mingw` are no longer removed from the `PATH` environment variable because the selected MinGW kit is added before the `PATH` environment variable, rather than after. [#3220](https://github.com/microsoft/vscode-cmake-tools/issues/3220)
- Fix a bug where `CMake: Show Configure` or `CMake: Show Build` commands would run them. [#3381](https://github.com/microsoft/vscode-cmake-tools/issues/3381) [@AbdullahAmrSobh](https://github.com/AbdullahAmrSobh)

## 1.15.31
Features:
- Added support for the CMake Debugger. [#3093](https://github.com/microsoft/vscode-cmake-tools/issues/3093)
- Added support for passing a folder parameter to the `cmake.selectActiveFolder` command. [#3256](https://github.com/microsoft/vscode-cmake-tools/issues/3256) [@cvanbeek](https://github.com/cvanbeek13)

Improvements:
- When using CMake presets, the Project Status View now shows the build target along with the build preset. [PR #3241](https://github.com/microsoft/vscode-cmake-tools/pull/3241)
- IntelliSense resolves headers coming from MacOS frameworks. CMake 3.27 or later is required. [#2324](https://github.com/microsoft/vscode-cmake-tools/issues/2324)
- Allow configure settings to override the usual arguments the extension is usually passing to cmake. Don't have unremovable options. [#1639](https://github.com/microsoft/vscode-cmake-tools/issues/1639)
- Allow a way to run CTests in parallel by setting `cmake.ctest.allowParallelJobs` to `true`. [#3091](https://github.com/microsoft/vscode-cmake-tools/issues/3091)
- When clicking `Run CTests` from the status bar view, it now will bypass the Test Explorer and directly run the CTests. [#3151](https://github.com/microsoft/vscode-cmake-tools/issues/3151)

Bug Fixes:
- Fix per-folder browse configurations returning incorrect information. [#3155](https://github.com/microsoft/vscode-cmake-tools/issues/3155)
- Fix triggers of "Bad CMake Executable" error message. [#2368](https://github.com/microsoft/vscode-cmake-tools/issues/2368)
- Don't ignore empty cache string variables when configuring from presets. [#1842](https://github.com/microsoft/vscode-cmake-tools/issues/1842)
- Fix active build configuration warning coming from CppTools. [#2353](https://github.com/microsoft/vscode-cmake-tools/issues/2353)
- Fix our checking for invalid settings when CMakeUserPresets version is different than CMakePresets. [#2897](https://github.com/microsoft/vscode-cmake-tools/issues/2897)
- Fix the precendence order that we evaluate the `cmake.parallelJobs` setting. [#3206](https://github.com/microsoft/vscode-cmake-tools/issues/3206)
- Decreased the number of cases where we reconfigure erroneously upon usage of `cmake.getLaunchTargetPath`. [#2878](https://github.com/microsoft/vscode-cmake-tools/issues/2878)

## 1.14.33
Bug Fixes:
- Set `Cmake: Use Project Status View` to `false` by default. This setting may be subject to A/B experimentation in 1.14 releases. To opt-out of experimentation, set the `cmake.useProjectStatusView` setting explicitly in `settings.json`. [PR #3199](https://github.com/microsoft/vscode-cmake-tools/pull/3199/)

## 1.14.32
Features:
- Add a new UI to show the project status in the side bar. This feature appears and replaces the status bar when `Cmake: Use Project Status View` is toggled `true`. This will be used for A/B testing the views. [PR #3167](https://github.com/microsoft/vscode-cmake-tools/pull/3167)

Improvements:
- Added ability to select either C or C++ with the Quick Start commmand. [#3183](https://github.com/microsoft/vscode-cmake-tools/pull/3183)

Bug Fixes:
- Handle multiple test results in one test run. [#3160](https://github.com/microsoft/vscode-cmake-tools/pull/3160)
- When starting test and test preset is not selected, prompt for test preset selection. [#3163](https://github.com/microsoft/vscode-cmake-tools/pull/3163)

## 1.14.31
Bug Fixes:
- When `cmake.buildTasks` is `true`, CMake tasks in `tasks.json` that do not specify `targets` will no longer cause the build to fail. [#3123](https://github.com/microsoft/vscode-cmake-tools/issues/3123)
- Paths containing `mingw` are no longer removed from the `PATH` environment variable when configuring a project without specifying a kit. [#3136](https://github.com/microsoft/vscode-cmake-tools/issues/3136)
- Warning messages are no longer triggered by targets containing "warning" in the file path when running `Tasks: Run Build Task`. [#3118](https://github.com/microsoft/vscode-cmake-tools/issues/3118)
- Unable to resolve `cmake-tools-schema:/schemas/CMakePresets*.json`. [#2587](https://github.com/microsoft/vscode-cmake-tools/issues/2587) [#3108](https://github.com/microsoft/vscode-cmake-tools/issues/3108)

## 1.14.30
Bug Fixes:
- Fix extension crashes in the test explorer when `cmake.sourceDir` is a subfolder of `${workspaceFolder}`. [#3121](https://github.com/microsoft/vscode-cmake-tools/issues/3121)

## 1.14.29
Features:
- Test Explorer. [PR #3032](https://github.com/microsoft/vscode-cmake-tools/pull/3032)
- Add commands revealTestExplorer, refreshTests, and refreshTestsAll. [PR #3032](https://github.com/microsoft/vscode-cmake-tools/pull/3032)

Breaking changes:
- The `Run CTest` button in the status bar now only reveals the test explorer, and test results are removed from its text. [PR #3032](https://github.com/microsoft/vscode-cmake-tools/pull/3032)
- All test starting method, such as command `CMake: Run Tests` and test task, now runs through the test explorer. Tests can't run in parallel for now. [PR #3032](https://github.com/microsoft/vscode-cmake-tools/pull/3032)
- Catch test framework support is removed. [PR #3043](https://github.com/microsoft/vscode-cmake-tools/pull/3043)
- Rename `cmake.mingwSearchDirs` to `cmake.additionalCompilerSearchDirs`, make it more general and fix quirks with it. [PR #3056](https://github.com/microsoft/vscode-cmake-tools/pull/3056) [@philippewarren](https://github.com/philippewarren)

Improvements:
- Automatically configure CMake project directories when the kit or the configuration preset is changed. [PR #2973](https://github.com/microsoft/vscode-cmake-tools/pull/2973) [@maxmitti](https://github.com/maxmitti)
- Add an optional description field to kits. [PR #2944](https://github.com/microsoft/vscode-cmake-tools/pull/2944) [@TisziV](https://github.com/TisziV)
- Update documents on `cmake.mingwSearchDirs`. [#2996](https://github.com/microsoft/vscode-cmake-tools/issues/2996)
- When starting debugging, also build the selected build target. [PR #2987](https://github.com/microsoft/vscode-cmake-tools/pull/2987) [@Maddimax](https://github.com/Maddimax)
- Add support for CMake Presets V5. [#2979](https://github.com/microsoft/vscode-cmake-tools/issues/2979)
- Print the build time in the output window. [#3008](https://github.com/microsoft/vscode-cmake-tools/issues/3008)
- Allow using all of MSYS2 MinGW installations, which are also now found by default while scanning for kits if MSYS2 is installed at the default location (`C:\msys64\{wingw64|mingw32|clang64|clang32|clangarm64|ucrt64}\bin`). [PR #3056](https://github.com/microsoft/vscode-cmake-tools/pull/3056) [@philippewarren](https://github.com/philippewarren)

Bug Fixes:
- Check if "CMakeLists.txt" exists after renaming. [#2986](https://github.com/microsoft/vscode-cmake-tools/issues/2986)
- CMake kits fails when parsing exported functions after running environmentSetupScript. [#2676](https://github.com/microsoft/vscode-cmake-tools/issues/2686)
- Implement cmake.parseBuildDiagnostics. [#1932](https://github.com/microsoft/vscode-cmake-tools/issues/1932)
- CMake tools not fully loaded when opening multi-project folders. [#3000](https://github.com/microsoft/vscode-cmake-tools/issues/3000)
- Save the state of multiple projects in the same folder. [PR #3051](https://github.com/microsoft/vscode-cmake-tools/pull/3051)
- Expand variables in task's targets while searching matching taks. [#2970](https://github.com/microsoft/vscode-cmake-tools/issues/2970) [@piomis](https://github.com/piomis)
- Fix typo in `cmake.skipConfigureWhenCachePresent`. [#3040](https://github.com/microsoft/vscode-cmake-tools/issues/3040) [@Mlekow](https://github.com/Mlekow)
- Fix MinGW detection when not in PATH using `cmake.mingwSearchDirs` (now named `cmake.additionalCompilerSearchDirs`). [PR #3056](https://github.com/microsoft/vscode-cmake-tools/pull/3056) [@philippewarren](https://github.com/philippewarren)
- Fix check for `EACCES` error code [#3097](https://github.com/microsoft/vscode-cmake-tools/pull/3097)

## 1.13.45
Bug Fixes:
- Remove unwanted warning "Configuration is already in progress" in multi-root projects. [#2989](https://github.com/microsoft/vscode-cmake-tools/issues/2989)
- `setKitByName` command ignores the workspace folder argument. [PR #2991](https://github.com/microsoft/vscode-cmake-tools/pull/2991)

## 1.13.44
Bug Fixes:
- Compatibility between test and build presets was not enforced. [#2904](https://github.com/microsoft/vscode-cmake-tools/issues/2904)
- Fix problems with updating the code model. [#2980](https://github.com/microsoft/vscode-cmake-tools/issues/2980)
- Validate presets in initialization. [#2976](https://github.com/microsoft/vscode-cmake-tools/issues/2976)

## 1.13.43
Bug Fixes:
- Fix an issue causing the Add Presets commands not to appear. [PR #2977](https://github.com/microsoft/vscode-cmake-tools/pull/2977)

## 1.13.42
Bug Fixes:
- Fix failed activation when using the `cmake.allowUnsupportedPresetsVersions` setting. [#2968](https://github.com/microsoft/vscode-cmake-tools/issues/2968)
- Verify binary directories only if there are multiple sources. [#2963](https://github.com/microsoft/vscode-cmake-tools/issues/2963)
- Update quote function to fix path separator regression [#2974](https://github.com/microsoft/vscode-cmake-tools/pull/2974)

## 1.13.41
Bug Fixes:
- Fix "No folder is open" error when running quick start. [#2951](https://github.com/microsoft/vscode-cmake-tools/issues/2951)
- Add a control statement to the 'quote' function in shlex.ts to return the string without quotes. [#2955]
(https://github.com/microsoft/vscode-cmake-tools/issues/2955)
- CMake Tools fails to initialize the Active Project. [#2952](https://github.com/microsoft/vscode-cmake-tools/issues/2952)

## 1.13.40
Improvements:
- Support multiple projects in a single workspace folder. `cmake.sourceDirectory` setting now allows setting multiple paths. [#1374](https://github.com/microsoft/vscode-cmake-tools/issues/1374)
- Add a setting to disable reading `compile_commands.json`. [#2586](https://github.com/microsoft/vscode-cmake-tools/issues/2586) [@xiaoyun94](https://github.com/xiaoyun94)
- Preset in CMakeUserPresets.json using "condition" does not appear in configure preset selection. [#2749](https://github.com/microsoft/vscode-cmake-tools/issues/2749)
- Resolve workspace variables in `cmake-kits.json`. [#2737](https://github.com/microsoft/vscode-cmake-tools/issues/2737)
- Use upper case drive letters on Windows for `cmake.sourceDirectory`. [PR #2665](https://github.com/microsoft/vscode-cmake-tools/pull/2665) [@Danielmelody](https://github.com/Danielmelody)
- Custom browse configuration should not include (redundant) per-file arguments. [#2645](https://github.com/microsoft/vscode-cmake-tools/issues/2645)
- Support optional generator in `configurePresets` for version 3 and higher. [#2734](https://github.com/microsoft/vscode-cmake-tools/issues/2734) [@jochil](https://github.com/jochil)
- Add a public API for extension authors that depend on CMake Tools. [#494](https://github.com/microsoft/vscode-cmake-tools/issues/494)
- Support explicit typing in `cmake.configureSettings`. [#1457](https://github.com/microsoft/vscode-cmake-tools/issues/1457)
- Scan for kits will now add ARM64 hosts for MSVC. [PR #2887](https://github.com/microsoft/vscode-cmake-tools/pull/2887) [@scaryrawr](https://github.com/scaryrawr)
- Support canceling configuration [#2436](https://github.com/microsoft/vscode-cmake-tools/issues/2436) [@Danielmelody](https://github.com/Danielmelody)
- Pop up "Choose CMakeLists.txt" when user goes to configure while feature set is partially activated. [#2746](https://github.com/microsoft/vscode-cmake-tools/issues/2746)
- Adhere to the setting entry "Parallel Jobs" (`cmake.parallelJobs`) when generating the default build preset. [#2765](https://github.com/microsoft/vscode-cmake-tools/issues/2765) [@maxmitti](https://github.com/maxmitti)
- Add a setting to ignore unknown presets features from the versions that CMake Tools doesn't support yet. [#1963](https://github.com/microsoft/vscode-cmake-tools/issues/1963)

Bug Fixes:
- Fix warning message that appears when using a default build preset with a multi-config generator. [#2353](https://github.com/microsoft/vscode-cmake-tools/issues/2353)
- Update kits documentation. [#2761](https://github.com/microsoft/vscode-cmake-tools/issues/2761) [@jdeaton](https://github.com/jdeaton)
- Avoid calling build tasks for "Clean", "Install" and "Run Tests" commands when "cmake: buildTask" setting is true. [#2768](https://github.com/microsoft/vscode-cmake-tools/issues/2768)
- Generate the correct `configurePresets` for Clang or GCC compilers on Windows. [#2733](https://github.com/microsoft/vscode-cmake-tools/issues/2773)
- CMake Tools does not send `--target=` to cpptools. [#1896](https://github.com/microsoft/vscode-cmake-tools/issues/1896) [#2800](https://github.com/microsoft/vscode-cmake-tools/issues/2800)
- Fix the build task to return the error code. [#2799](https://github.com/microsoft/vscode-cmake-tools/issues/2799) [@BIKA-C](https://github.com/BIKA-C)
- Generate correct ClangCL Kits. [#2790](https://github.com/microsoft/vscode-cmake-tools/issues/2790) [#2810](https://github.com/microsoft/vscode-cmake-tools/issues/2810)
- Cache the version check for the cmake executable. [#2818](https://github.com/microsoft/vscode-cmake-tools/issues/2818)
- ctest -N does not work with custom cmake path from preset. [#2842](https://github.com/microsoft/vscode-cmake-tools/issues/2842)
- Resolve variables in args before passing them to the terminal. [#2846](https://github.com/microsoft/vscode-cmake-tools/issues/2846)
- Quote launch arguments sent to the terminal if they have special characters. [#2898](https://github.com/microsoft/vscode-cmake-tools/issues/2898)
- CMake Tools should choose cmake.exe from the newest VS when it's not found in the PATH. [#2753](https://github.com/microsoft/vscode-cmake-tools/issues/2753)
- Calling build targets from CMake Project Outline always builds default target if useTasks option is set. [#2778](https://github.com/microsoft/vscode-cmake-tools/issues/2768) [@piomis](https://github.com/piomis)
- Fix `${command:cmake.buildType}` so that it returns the right value when using CMake Presets. [#2894](https://github.com/microsoft/vscode-cmake-tools/issues/2894)
- Fix a problem with multi-root projects not activating the configuration provider. [#2915](https://github.com/microsoft/vscode-cmake-tools/issues/2915)
- Remove the default path for `cmake.mingwSearchDirs` since the path is world-writable. [PR #2942](https://github.com/microsoft/vscode-cmake-tools/pull/2942)
- Build command is not able to properly pick-up tasks from tasks.json file if configured with isDefault option and cancellation of running build task is not working. [#2935](https://github.com/microsoft/vscode-cmake-tools/issues/2935) [@piomis](https://github.com/piomis)

## 1.12.27
Bug Fixes:
- Add default target to the build task when target is not defined. [#2729](https://github.com/microsoft/vscode-cmake-tools/issues/2729)

## 1.12.26
Improvements:
- Support for presets version 4. [#2492](https://github.com/microsoft/vscode-cmake-tools/issues/2492) [@chausner](https://github.com/chausner)
- Triggering reconfigure after changes are made to included files. [#2526](https://github.com/microsoft/vscode-cmake-tools/issues/2526) [@chausner](https://github.com/chausner)
- Add target name to terminal window name for launch. [#2613](https://github.com/microsoft/vscode-cmake-tools/issues/2613)
- Add support for "preset" and "env" in task provider. [#2636](https://github.com/microsoft/vscode-cmake-tools/issues/2636) [#2553](https://github.com/microsoft/vscode-cmake-tools/issues/2553) [#2714](https://github.com/microsoft/vscode-cmake-tools/issues/2714) [#2706](https://github.com/microsoft/vscode-cmake-tools/issues/2706)
- Add Craig Scott's "Professional CMake" book to the list of resources in doc/faq.md for learning CMake. [#2679](https://github.com/microsoft/vscode-cmake-tools/pull/2679) [@david-fong](https://github.com/david-fong)

Bug Fixes:
- CMakeUserPresets.json version not detected without CMakePresets.json. [#2469](https://github.com/microsoft/vscode-cmake-tools/issues/2469) [@chausner](https://github.com/chausner)
- Do not prompt to select a Kit if `cmake.configureOnOpen` is `false`. [#2538](https://github.com/microsoft/vscode-cmake-tools/issues/2538)
- Don't delete CMakeCache.txt when switching kits if the buildDirectory also changes. [#2546](https://github.com/microsoft/vscode-cmake-tools/issues/2546) [@david-fong](https://github.com/david-fong)
- Set the working directory for the file api driver. [#2569](https://github.com/microsoft/vscode-cmake-tools/issues/2569)
- Add "description" properties to the cmake.revealLog setting. [#2578](https://github.com/microsoft/vscode-cmake-tools/issues/2578)
- Detect clang-cl.exe compilers that are not bundled with Visual Studio. [#2622](https://github.com/microsoft/vscode-cmake-tools/issues/2622)
- Clear output channel after auto-reconfigure. [#2628](https://github.com/microsoft/vscode-cmake-tools/issues/2628)
- Fix issues with launching the target in PowerShell terminal. [#2650](https://github.com/microsoft/vscode-cmake-tools/issues/2650) [#2621](https://github.com/microsoft/vscode-cmake-tools/issues/2621) [#535](https://github.com/microsoft/vscode-cmake-tools/issues/535)
- Respect VS Code setting "insertSpaces" when updating preset files via GUI. [#2677](https://github.com/microsoft/vscode-cmake-tools/issues/2677)
- CMake install task does not run in terminal. [#2693](https://github.com/microsoft/vscode-cmake-tools/issues/2693)
- Deprecation warnings show up as errors in Problems view. [#2708](https://github.com/microsoft/vscode-cmake-tools/issues/2708)

## 1.11.26
- Revert back to the previous CMake language server extension dependency. [PR #2599](https://github.com/microsoft/vscode-cmake-tools/pull/2599)

Bug Fixes:
- Ninja is used as a default generator. [#2598](https://github.com/microsoft/vscode-cmake-tools/issues/2598)

## 1.11.25
Improvements:
- Fix build Error: EMFILE: too many open files. [#2288](https://github.com/microsoft/vscode-cmake-tools/issues/2288) [@FrogTheFrog](https://github.com/FrogTheFrog)
- Add commands to get preset names. [PR #2433](https://github.com/microsoft/vscode-cmake-tools/pull/2433)
- Add IntelliSense support for `debugConfig.console`. [#2428](https://github.com/microsoft/vscode-cmake-tools/issues/2428)
- Add c++23 support. [#2475](https://github.com/microsoft/vscode-cmake-tools/issues/2475) [@sweemer](https://github.com/sweemer)
- Add support for multiple targets in the CMake task provider. [#2122](https://github.com/microsoft/vscode-cmake-tools/issues/2122)
- Add setting `cmake.showSystemKits`. [PR #2520](https://github.com/microsoft/vscode-cmake-tools/pull/2520) [@bharatvaj](https://github.com/bharatvaj)
- Add support for "Configure", "Install" and "Test" tasks. [#2452](https://github.com/microsoft/vscode-cmake-tools/issues/2452)
- Add setting `cmake.ignoreCMakeListsMissing`. [PR #2537](https://github.com/microsoft/vscode-cmake-tools/pull/2537) [@ilg-ul](https://github.com/ilg-ul)
- Add support for "Clean" and "Clean Rebuild" tasks. [#2555](https://github.com/microsoft/vscode-cmake-tools/issues/2555)
- The extension for CMake language support is replaced. [PR #2267](https://github.com/microsoft/vscode-cmake-tools/pull/2267) [@josetr](https://github.com/josetr)

Bug Fixes:
- `Clean All Projects` menu item builds rather than cleans. [#2460](https://github.com/microsoft/vscode-cmake-tools/issues/2460)
- Update terminal's environment variables when the kit is changed. [#2364](https://github.com/microsoft/vscode-cmake-tools/issues/2364)
- Add timeouts for compiler scanning. [#1289](https://github.com/microsoft/vscode-cmake-tools/issues/1289)
- Fix schema validation for presets version 4. [#2490](https://github.com/microsoft/vscode-cmake-tools/issues/2490)
- Remove problematic environment variables from the debugger environment. [#2442](https://github.com/microsoft/vscode-cmake-tools/issues/2442)
- Fix preferredGenerator "Watcom WMake" not working. [#2500](https://github.com/microsoft/vscode-cmake-tools/issues/2500)
- When `debugConfig` has specific modes or debugger paths set, the linker check heuristic should be skipped. [#2509](https://github.com/microsoft/vscode-cmake-tools/issues/2509)
- Exclude environment variables from debugging if the values have newlines. [#2515](https://github.com/microsoft/vscode-cmake-tools/issues/2515)
- Correctly configure the build environment when using VS 2015 and Ninja in CMakePresets.json. [#2516](https://github.com/microsoft/vscode-cmake-tools/issues/2516)
- Select the correct VS toolset for Ninja generators with CMake Presets. [#2423](https://github.com/microsoft/vscode-cmake-tools/issues/2423)
- Fix unhandled exception with CMakePresets.json. [#2117](https://github.com/microsoft/vscode-cmake-tools/issues/2117)
- Fix issues with compiler argument quoting when configuring IntelliSense. [#2563](https://github.com/microsoft/vscode-cmake-tools/pull/2563)
- Fix clang version detection regexes. [PR #2549](https://github.com/microsoft/vscode-cmake-tools/pull/2549) [@chausner](https://github.com/chausner)

## 1.10.5
Bug Fixes:
- fix "CMake: compile active file" command. [#2438](https://github.com/microsoft/vscode-cmake-tools/issues/2438)

## 1.10.4
Improvements:
- Don't specify number of jobs when building with Ninja. [#696](https://github.com/microsoft/vscode-cmake-tools/issues/696)
- Support for the Ninja Multi-Config generator. [#1423](https://github.com/microsoft/vscode-cmake-tools/issues/1423)
- Minimize build progress notification to the status bar. [#2308](https://github.com/microsoft/vscode-cmake-tools/issues/2308)
- Allow editing Kits when presets are in use. [#1965](https://github.com/microsoft/vscode-cmake-tools/issues/1965)
- Launch the target in the default terminal. [PR #2311](https://github.com/microsoft/vscode-cmake-tools/pull/2311) [@michallukowski](https://github.com/michallukowski)
- Allow launching targets in parallel. [#2240](https://github.com/microsoft/vscode-cmake-tools/issues/2120) [@ColinDuquesnoy](https://github.com/ColinDuquesnoy)

Bug Fixes:
- CMakePrests.json toolset requires the VS version instead of the toolset version. [#1965](https://github.com/microsoft/vscode-cmake-tools/issues/1965)
- CMakePresets should be able to specify a VC toolset by version number. [#2366](https://github.com/microsoft/vscode-cmake-tools/pull/2366)
- CMake task provider does not configure the VS Build environment for Ninja builds. [#2258](https://github.com/microsoft/vscode-cmake-tools/pull/2258)
- `${buildKit}` is not updated after a Kit switch. [#2335](https://github.com/microsoft/vscode-cmake-tools/issues/2335)
- Test the existence of a property instead of the value when expanding preset conditions. [#2329](https://github.com/microsoft/vscode-cmake-tools/issues/2329)
- Include `hostSystemName` in variable expansion when only using User presets. [#2362](https://github.com/microsoft/vscode-cmake-tools/issues/2362)
- Trim whitespace from `environmentSetupScript`. [#2391](https://github.com/microsoft/vscode-cmake-tools/issues/2391)
- Incorrect `cmake.additionalKits` setting breaks CMake extension. [#2382](https://github.com/microsoft/vscode-cmake-tools/issues/2382)
- VS2010 compile errors are not shown in Problems. [#2376](https://github.com/microsoft/vscode-cmake-tools/issues/2376)
- Always rebuilds sources with autodetected clang and ninja on linux. [#2289](https://github.com/microsoft/vscode-cmake-tools/issues/2289)
- Clean Reconfigure All Projects removes wrong files after switching kit. [#2326](https://github.com/microsoft/vscode-cmake-tools/issues/2326)
- Update documentation. [#2334](https://github.com/microsoft/vscode-cmake-tools/pull/2334) [@atsju](https://github.com/atsju)
- Ninja not able to build single-threaded. [#2222](https://github.com/microsoft/vscode-cmake-tools/issues/2222)
- Fix various kit detection issues. [#2246](https://github.com/microsoft/vscode-cmake-tools/issues/2246) [#1759](https://github.com/microsoft/vscode-cmake-tools/issues/1759) [#1653](https://github.com/microsoft/vscode-cmake-tools/issues/1653) [#1410](https://github.com/microsoft/vscode-cmake-tools/issues/1410) [#1233](https://github.com/microsoft/vscode-cmake-tools/issues/1233) [@fourdim](https://github.com/fourdim)
- Stop using `-H` to configure projects. [#2292](https://github.com/microsoft/vscode-cmake-tools/issues/2292)
- `environmentSetupScript` capitalizes environment variable names. [#1592](https://github.com/microsoft/vscode-cmake-tools/issues/1592) [@lygstate](https://github.com/lygstate)
- Debug Target failed when `debugConfig.environment` not present. [#2236](https://github.com/microsoft/vscode-cmake-tools/issues/2236) [@lygstate](https://github.com/lygstate)
- Presets in CMakePresets.json should not inherit from presets in CMakeUserPresets.json. [#2232](https://github.com/microsoft/vscode-cmake-tools/issues/2232)
- Refresh the launch terminal if the user default changes. [PR #2408](https://github.com/microsoft/vscode-cmake-tools/pull/2408)
- Strip BOM from files when reading. [#2396](https://github.com/microsoft/vscode-cmake-tools/issues/2396)
- When using the configuration provider for the C++ extension, the browse configuration was not being updated after code model changes. [#2410](https://github.com/microsoft/vscode-cmake-tools/issues/2410)

## 1.9.2
Bug fixes:
- Fix infinite recursion into symlinks. [#2257](https://github.com/microsoft/vscode-cmake-tools/issues/2257)
- Fix `Show Build Command` for folders that do not use CMake Presets. [#2211](https://github.com/microsoft/vscode-cmake-tools/issues/2211)
- Fix presets not shown when a common dependency is inherited more than once. [#2210](https://github.com/microsoft/vscode-cmake-tools/issues/2210)
- Fix IntelliSense usage of short name from variants file for buildType. [#2120](https://github.com/microsoft/vscode-cmake-tools/issues/2120) [@gost-serb](https://github.com/gost-serb)

## 1.9.1
Bug fixes:
- Fix presets using conditions with macros and inheritance. [#2185](https://github.com/microsoft/vscode-cmake-tools/issues/2185)
- Parallelism no longer working in 1.9.0 for CMake < 3.14.0. [#2181](https://github.com/microsoft/vscode-cmake-tools/issues/2181)
- `CMake: Compile Active File` command stopped working in v1.9.0. [#2180](https://github.com/microsoft/vscode-cmake-tools/issues/2180)
- Exception after successful build when cpptools IntelliSense is disabled. [#2188](https://github.com/microsoft/vscode-cmake-tools/issues/2188)
- Fix issue with presets (v3) and "toolchainFile". [#2179](https://github.com/microsoft/vscode-cmake-tools/issues/2179)
- Don't add `-j` argument when `cmake.parallelJobs` is set to `1`. [#1958](https://github.com/microsoft/vscode-cmake-tools/issues/1958) [@mark-ulrich](https://github.com/mark-ulrich)
- Warn the user about CMAKE_BUILD_TYPE inconsistencies. [#2096](https://github.com/microsoft/vscode-cmake-tools/issues/2096)

## 1.9.0
Improvements:
- Add support for CMakePresets version 3. [#1904](https://github.com/microsoft/vscode-cmake-tools/issues/1904)
- Add diagnostic support for parsing IAR compiler output. [PR #2131](https://github.com/microsoft/vscode-cmake-tools/pull/2131) [@willson556](https://github.com/willson556)
- Add "Log Diagnostics" command. [PR #2141](https://github.com/microsoft/vscode-cmake-tools/pull/2141)
- Add build and configure commands to show cmake commands without running them. [PR #1767](https://github.com/microsoft/vscode-cmake-tools/pull/1767)
- Implement support for merging multiple compile_commands in super-builds sub-folders of the build directory. [PR #2029](https://github.com/microsoft/vscode-cmake-tools/pull/2029) [@Felix-El](https://github.com/Felix-El)
- Add `cmake.allowCommentsInPresetsFile` setting to allow JS style comments in CMakePresets files. [#2169](https://github.com/microsoft/vscode-cmake-tools/issues/2169)

Bug fixes:
- MSVC_VERSION is incorrect when cmake configures with clang-cl. [#1053](https://github.com/microsoft/vscode-cmake-tools/issues/1053) [@tklajnscek](https://github.com/tklajnscek)
- Build error because `binaryDir` removed after configure. [#2128](https://github.com/microsoft/vscode-cmake-tools/issues/2128)
- Configuration from build presets ignored by Intellisense and launch (when using multi config generators). [#2099](https://github.com/microsoft/vscode-cmake-tools/issues/2099)
- Extra {0} output message when having preset with circular inherits. [#2118](https://github.com/microsoft/vscode-cmake-tools/issues/2118)
- CMake-Tools does not reconfigure after a change of CMakeLists.txt in a subdirectory of root. [#1911](https://github.com/microsoft/vscode-cmake-tools/issues/1911) [@AbdullahAmrSobh](https://github.com/AbdullahAmrSobh)
- Fixes msvc2015 detection when only vs2019 are installed. [#1955](https://github.com/microsoft/vscode-cmake-tools/issues/1955) [@lygstate](https://github.com/lygstate)
- Allow for clang compilers to be set in presets without full path. [#1922](https://github.com/microsoft/vscode-cmake-tools/issues/1922)
- Compiler flags containing spaces not passed correctly to IntelliSense. [#1414](https://github.com/microsoft/vscode-cmake-tools/issues/1414)
- Don't scan the whole workspace for CMakeLists.txt, just a few folders. [#2127](https://github.com/microsoft/vscode-cmake-tools/issues/2127)
- Regression with Visual Studio generator and non-default toolset. [#2147](https://github.com/microsoft/vscode-cmake-tools/issues/2147)
- Debug shows "No compiler found in cache file." dialog. [#2121](https://github.com/microsoft/vscode-cmake-tools/issues/2121)
- Unable to work with pre-configured projects (cache is deleted). [#2140](https://github.com/microsoft/vscode-cmake-tools/issues/2140)
- Unknown C/C++ standard control flags: -std=gnu++2b and -std=c2x. [#2150](https://github.com/microsoft/vscode-cmake-tools/issues/2150)
- Select the most recently used build/test preset when configure preset changes. [#1927](https://github.com/microsoft/vscode-cmake-tools/issues/1927)
- Re-enable build target selection when using presets. [#1872](https://github.com/microsoft/vscode-cmake-tools/issues/1872)

## 1.8.1
Bug fixes:
- Command substitutions in launch.json are broken. [#2091](https://github.com/microsoft/vscode-cmake-tools/issues/2091)
- `cmake.configureOnOpen` setting is ignored. [#2088](https://github.com/microsoft/vscode-cmake-tools/issues/2088)
- User-defined preset not shown when inheriting from `CMakePresets.json`. [#2082](https://github.com/microsoft/vscode-cmake-tools/issues/2082)
- Fix presets using server API. [#2026](https://github.com/microsoft/vscode-cmake-tools/issues/2026)

## 1.8.0
Improvements:
- Last selected target isn't read on start up. [#1148](https://github.com/microsoft/vscode-cmake-tools/issues/1148)
- Use cached cmake-file-api response to configure IntelliSense on startup. [#1149](https://github.com/microsoft/vscode-cmake-tools/issues/1149)
- Show a quickPick of all the CMakeLists.txt inside the project (if none exists where "cmake.sourceDirectory" points at). [#533](https://github.com/microsoft/vscode-cmake-tools/issues/533)
- Add command to get the active folder of a workspace. [#1715](https://github.com/microsoft/vscode-cmake-tools/issues/1715) [@guestieng](https://github.com/guestieng)
- Task provider refactoring to best utilize latest updates from VSCode. [PR #1880](https://github.com/microsoft/vscode-cmake-tools/pull/1880)
- Add docker container definition. [PR #1758](https://github.com/microsoft/vscode-cmake-tools/pull/1758)
- Enhance the vsix build with package scripts in package.json. [PR #1752](https://github.com/microsoft/vscode-cmake-tools/pull/1752) [@lygstate](https://github.com/lygstate)

Bug fixes:
- Fix various presets field settings to be passed correctly on to CMake. [#2009](https://github.com/microsoft/vscode-cmake-tools/issues/2009)
- Check for target architecture when reading toolchain FileAPI. [#1879](https://github.com/microsoft/vscode-cmake-tools/issues/1879)
- Fix environment variable in debugging docs. [PR #1874](https://github.com/microsoft/vscode-cmake-tools/pull/1874) [@zariiii9003](https://github.com/zariiii9003)
- Fix typo in variant docs. [PR #1970](https://github.com/microsoft/vscode-cmake-tools/pull/1970) [@melak47](https://github.com/melak47)
- Update schema for preset cache variable CMAKE_BUILD_TYPE. [#1934](https://github.com/microsoft/vscode-cmake-tools/issues/1934)
- Fix regression in ctestDefaultArgs (ctest hardcoded directives: -T, test, --output-on-failure). [#1956](https://github.com/microsoft/vscode-cmake-tools/issues/1956)
- Don't throw when unknown diagnostics apepar. [#1796](https://github.com/microsoft/vscode-cmake-tools/issues/1796)
- Add parse target triple to fix "bad clang binary" error. [#1916](https://github.com/microsoft/vscode-cmake-tools/issues/1916) [@lygstate](https://github.com/lygstate)
- Include CMAKE_BUILD_TYPE in the generated text of configure preset. [#1847](https://github.com/microsoft/vscode-cmake-tools/issues/1847)
- Show also the "hidden" presets in the "Inherit from configure presets" quick pick. [#1923](https://github.com/microsoft/vscode-cmake-tools/issues/1923)
- Clang-cl diagnostics don't appear in Problems view. [#517](https://github.com/microsoft/vscode-cmake-tools/issues/517) [@ki-bo](https://github.com/ki-bo)
- Fix duplication in name of MSVC versus LLVM Clang kit. [PR #1951](https://github.com/microsoft/vscode-cmake-tools/pull/1951) [@lygstate](https://github.com/lygstate)
- Fixes output encoding in the vcvars setup process. [PR #1985](https://github.com/microsoft/vscode-cmake-tools/pull/1985) [@lygstate](https://github.com/lygstate)
- Remove vendor support since the string expansion is wrong for it. [#1966](https://github.com/microsoft/vscode-cmake-tools/issues/1966)
- Add configure preset environment to debug/launch. [#1884](https://github.com/microsoft/vscode-cmake-tools/issues/1884)
- Fix msvc2015 detection when only vs2019 is installed. [#1905](https://github.com/microsoft/vscode-cmake-tools/issues/1905) [@lygstate](https://github.com/lygstate)
- Prevent file index overwritting in multi-config generators. [#1800](https://github.com/microsoft/vscode-cmake-tools/issues/1800) [@andredsm](https://github.com/andredsm)
- Various cache variables edit/save fixes. [PR #1826](https://github.com/microsoft/vscode-cmake-tools/pull/1826) [@aemseemann](https://github.com/aemseemann)
- Use JSON as the language mode of preset files. [#2035](https://github.com/microsoft/vscode-cmake-tools/issues/2035)
- Fix broken links to contributing file. [PR #2016](https://github.com/microsoft/vscode-cmake-tools/pull/2016) [@andredsm](https://github.com/andredsm)
- Kit scan generates incorrect kits for VS 2022 [#2054](https://github.com/microsoft/vscode-cmake-tools/issues/2054)
- Fix presets for msvc compilers with x86 outputs [PR #2072](https://github.com/microsoft/vscode-cmake-tools/pull/2072)

## 1.7.3
Bug fixes:
- Make sure CMake Tools configuration provider gets registered with presets on. [#1832](https://github.com/microsoft/vscode-cmake-tools/issues/1832)
- Add the license field to package.json. [#1823](https://github.com/microsoft/vscode-cmake-tools/issues/1823)
- Add title to "Select target" quickpick. [#1860](https://github.com/microsoft/vscode-cmake-tools/issues/1860)

## 1.7.2
Bug fixes:
- Fix paths of target sources outside the workspace. [#1504](https://github.com/microsoft/vscode-cmake-tools/issues/1504) [@sleiner](https://github.com/sleiner)
- Use stricter type checks in presets expansion. [#1815](https://github.com/microsoft/vscode-cmake-tools/issues/1815)
- Solve conflict between -DCMAKE_GENERAOR:STRING=Ninja versus -G "Visual Studio 16 2019" -A x64. [PR #1753](https://github.com/microsoft/vscode-cmake-tools/pull/1753) [@lygstate](https://github.com/lygstate)
- Fix operator precedence when getting code page. [#1615](https://github.com/microsoft/vscode-cmake-tools/issues/1615) [@taoyouh](https://github.com/taoyouh)
- Override the locale when querying compiler versions. [#1821](https://github.com/microsoft/vscode-cmake-tools/issues/1821)
- Fix typo in CMakePresets.json schema. [PR #1809](https://github.com/microsoft/vscode-cmake-tools/pull/1809) [@bluec0re](https://github.com/bluec0re)


## 1.7.1
Improvements:
- CppTools-API v5 integration. [#1624](https://github.com/microsoft/vscode-cmake-tools/issues/1624)

Bug fixes:
- Correct macros evaluation in inherited presets. [#1787](https://github.com/microsoft/vscode-cmake-tools/issues/1787)
- Macro expansions should consider environment variables defined in the kit. [#1250](https://github.com/microsoft/vscode-cmake-tools/issues/1250)
- Fix 1.7.0 IntelliSense regression related to default standard and CppTools provider version. [#1788](https://github.com/microsoft/vscode-cmake-tools/issues/1788)
- Correct folder information for presets in multi-root projects. [PR #1785](https://github.com/microsoft/vscode-cmake-tools/pull/1785)


## 1.7.0
Improvements:
- Support for CMake Presets. [#529](https://github.com/microsoft/vscode-cmake-tools/issues/529)
- Support for File API "toolchains" object.
- User defined additional kits. [PR #1701](https://github.com/microsoft/vscode-cmake-tools/pull/1701) [@mjvankampen](https://github.com/mjvankampen)
- Touchbar extra functionality. [PR #1693](https://github.com/microsoft/vscode-cmake-tools/pull/1693) [@poterba](https://github.com/poterba)

Bug fixes:
- Can not compile active file if definition has quoted text. [#969](https://github.com/microsoft/vscode-cmake-tools/issues/969)
- Compiler flags containing spaces not passed correctly to IntelliSense. [#1414](https://github.com/microsoft/vscode-cmake-tools/issues/1414)
- Gcc/clang version analysis improvements. [#1575](https://github.com/microsoft/vscode-cmake-tools/issues/1575)
- Disable the extension when no CMakeLists is present. [#1578](https://github.com/microsoft/vscode-cmake-tools/issues/1578)
- Remove the "CMake Tools initializing" popup message. [#1518](https://github.com/microsoft/vscode-cmake-tools/issues/1518)
- Allow CppTools to chose a C/Cpp standard default. [#1477](https://github.com/microsoft/vscode-cmake-tools/issues/1477)
- Added ${workspaceHash} variable. [PR #1055](https://github.com/microsoft/vscode-cmake-tools/pull/1055) [@Zingam](https://github.com/Zingam)
- Setup CMT_MINGW_PATH properly on win32. [PR #1611](https://github.com/microsoft/vscode-cmake-tools/pull/1611) [@lygstate](https://github.com/lygstate)
- Codespaces specific changes of configureOnOpen default and popup UI. [#1676](https://github.com/microsoft/vscode-cmake-tools/issues/1676)
- Fixes environment expanding and document testEnvironment. [PR #1598](https://github.com/microsoft/vscode-cmake-tools/pull/1598) [@lygstate](https://github.com/lygstate)
- Pass cmake.debugConfig.args to launch target. [PR #1603](https://github.com/microsoft/vscode-cmake-tools/pull/1603) [@jbdamiano](https://github.com/jbdamiano)
- Dependencies package versions upgrade. [PR #1475](https://github.com/microsoft/vscode-cmake-tools/pull/1475) [@lygstate](https://github.com/lygstate)
- Add vendor hostOs targetOs targetArch versionMajor versionMinor attributes for kit. [PR #1337](https://github.com/microsoft/vscode-cmake-tools/pull/1337) [@lygstate](https://github.com/lygstate)
- Always correctly build target executable path. [PR #1674](https://github.com/microsoft/vscode-cmake-tools/pull/1674) [@falbrechtskirchinger](https://github.com/falbrechtskirchinger)
- Use variables instead of hardcoded values for system path references. [#883](https://github.com/microsoft/vscode-cmake-tools/issues/883) [@Zingam](https://github.com/Zingam)
- ctestPath should allow the same substitutions as cmakePath. [#785](https://github.com/microsoft/vscode-cmake-tools/issues/785) [@FakeTruth](https://github.com/FakeTruth)
- Change the order of available kits such that folder kits come first. [#1736](https://github.com/microsoft/vscode-cmake-tools/issues/1736)
- Fix "Configuring project" infinite loop when using "Locate" on a project without CMakeLists.txt. [#1704](https://github.com/microsoft/vscode-cmake-tools/issues/1704)
- Fix problems with using gdb debugger on MAC. [#1691](https://github.com/microsoft/vscode-cmake-tools/issues/1691)
- Fix parsing of target architecture flags with values that include arm64. [#1735](https://github.com/microsoft/vscode-cmake-tools/issues/1735)
- Changed ctest --output-on-failure from hardcode to default argument. [PR #1729](https://github.com/microsoft/vscode-cmake-tools/pull/1729) [@PedroLima92](https://github.com/PedroLima92)
- Update cmake-settings.md document. [PR #1754](https://github.com/microsoft/vscode-cmake-tools/pull/1754) [@lygstate](https://github.com/lygstate)


## 1.6.0
Bug Fixes:
- Fix Clang kit detection when version is at end of line. [#1342](https://github.com/microsoft/vscode-cmake-tools/issues/1342) [@falbrechtskirchinger](https://github.com/falbrechtskirchinger)
- Fix cache variables regular expression dealing with '='. [#1613](https://github.com/microsoft/vscode-cmake-tools/issues/1613)
- Add cmake.exportCompileCommandFile. [#1440](https://github.com/microsoft/vscode-cmake-tools/issues/1440)
- Fix the regexp of Gcc/Clang version to account for localization and more possible text patterns. [#1575](https://github.com/microsoft/vscode-cmake-tools/issues/1575)
- Fix regexp for compiler flags that contain spaces. [#1414](https://github.com/microsoft/vscode-cmake-tools/issues/1414)
- Fix compile active file when definition has quoted text. [#969](https://github.com/microsoft/vscode-cmake-tools/issues/969)
- Re-register the tasks provider when the current build targe changes. [#1576](https://github.com/microsoft/vscode-cmake-tools/issues/1576)
- Don't localize the VS Clang kit name. [PR #1632](https://github.com/microsoft/vscode-cmake-tools/pull/1632)
- Remove CMake Tools activation of non CMake projects when tasks.runask is executed. [PR #1642](https://github.com/microsoft/vscode-cmake-tools/pull/1642)
- Add the TWXS CMake extension in the CMake Tools extension pack. [PR #1643](https://github.com/microsoft/vscode-cmake-tools/pull/1643)

## 1.5.3
Bug Fixes:
- "Clean all projects" broken since 1.5.0. [#1542](https://github.com/microsoft/vscode-cmake-tools/issues/1542)
- CMake task provider should not attempt to register until the CMake driver is available.  [#1549](https://github.com/microsoft/vscode-cmake-tools/issues/1549)

## 1.5.2
Bug Fixes:
- Fix deadlock caused by commands invoked in string expansion during activation. [PR #1532](https://github.com/microsoft/vscode-cmake-tools/pull/1532)

## 1.5.1
Bug Fixes:
- Fix regular expression for variables values used in settings and kits json. [#1526](https://github.com/microsoft/vscode-cmake-tools/issues/1526) [#1525](https://github.com/microsoft/vscode-cmake-tools/issues/1525)
- Add a setting to control whether the Touch Bar is visible or not. [PR #1529](https://github.com/microsoft/vscode-cmake-tools/pull/1529)

## 1.5.0
Improvements:
- Support variables for Kit.toolchainFile. [PR #991](https://github.com/microsoft/vscode-cmake-tools/pull/991) [#1056](https://github.com/microsoft/vscode-cmake-tools/issues/1056) [@blakehurd](https://github.com/blakehurd)/[@bobbrow](https://github.com/bobbrow)
- Implement cmake:hideBuildCommand context option. [PR #1355](https://github.com/microsoft/vscode-cmake-tools/pull/1355) [@tritao](https://github.com/tritao)
- Add option to set CMAKE_BUILD_TYPE also on multi-config generators. [PR #1393](https://github.com/microsoft/vscode-cmake-tools/pull/1393) [@tonka3000](https://github.com/tonka3000)
- Detect Clang for MSVC (GNU CLI) kits. [#823](https://github.com/microsoft/vscode-cmake-tools/issues/823) [@omcnoe](https://github.com/omcnoe)
- GUI support for CMake Tools cache. [#513](https://github.com/microsoft/vscode-cmake-tools/issues/513) [@nieroger](https://github.com/nieroger)
- Tasks support. [PR #1268](https://github.com/microsoft/vscode-cmake-tools/pull/1268) [@vptrbv](https://github.com/vptrbv)
- MacBook Pro touchbar support. [#499](https://github.com/microsoft/vscode-cmake-tools/issues/499) [@vptrbv](https://github.com/vptrbv)

Bug Fixes:
- Set right base_path for variant config files. [PR #1462](https://github.com/microsoft/vscode-cmake-tools/pull/1462) [@leolcao](https://github.com/leolcao)
- Inconsistent buildType substitution. [#1366](https://github.com/microsoft/vscode-cmake-tools/issues/1366)
- ${workspaceFolder} is not working for "environmentSetupScript" option. [#1309](https://github.com/microsoft/vscode-cmake-tools/issues/1309) [@Yaxley123](https://github.com/Yaxley123)
- Preserve focus when executing "CMake:Run Without Debugging". [#1138](https://github.com/microsoft/vscode-cmake-tools/issues/1138) [@estshorter](https://github.com/estshorter)
- Problems with CMake: Quick Start. [#1004](https://github.com/microsoft/vscode-cmake-tools/issues/1004) [@alan-wr](https://github.com/alan-wr)
- Remove depends on optimist by upgrade handlebars. [PR #1447](https://github.com/microsoft/vscode-cmake-tools/pull/1447) [@lygstate](https://github.com/lygstate)
- Ignore the vcvars dev-bat call result. [PR #1403](https://github.com/microsoft/vscode-cmake-tools/pull/1403) [@lygstate](https://github.com/lygstate)
- Fix vs2010 which doesn't recognize host=x64. [PR #1481](https://github.com/microsoft/vscode-cmake-tools/pull/1481) [@lygstate](https://github.com/lygstate)
- Don't rebuild when doing command substitution. [#1487](https://github.com/microsoft/vscode-cmake-tools/issues/1487)
- Duplicate compiler flags should not be removed. [PR #1497](https://github.com/microsoft/vscode-cmake-tools/issues/1497)
- Hide "Unknown Language" for CUDA source files. [PR #1502](https://github.com/microsoft/vscode-cmake-tools/issues/1502) [@Synxis](https://github.com/Synxis)
- Ensure immediate effect of settings for communication mode and all generator related. [PR #1500](https://github.com/microsoft/vscode-cmake-tools/issues/1500)
- Fix shell script and vcvars devbat when TEMP folder has a space in the middle. [#1492](https://github.com/microsoft/vscode-cmake-tools/issues/1492)

## 1.4.2
Improvements:
- Added new variable substitution command: `${command:cmake.launchTargetFilename}`. [#632](https://github.com/microsoft/vscode-cmake-tools/issues/632) [@ebai101](https://github.com/ebai101)
- Add output parser for Wind River Diab compiler. [PR #1267](https://github.com/microsoft/vscode-cmake-tools/pull/1267) [@ce3a](https://github.com/ce3a)
- Set application run directory to executable path. [#1395](https://github.com/microsoft/vscode-cmake-tools/issues/1395) [@Shatur95](https://github.com/Shatur95)

Bug Fixes:
- Allow minor version of File API protocol to be greater than expected. [#1341](https://github.com/microsoft/vscode-cmake-tools/issues/1341) [@KyleFromKitware](https://github.com/KyleFromKitware)
- Fix high-hitting crash related to output stream encoding. [PR #1367](https://github.com/microsoft/vscode-cmake-tools/issues/1367)
- Fix high-hitting crash: "message must be set" introduced by VS Code 1.49.0. [#1432](https://github.com/microsoft/vscode-cmake-tools/issues/1432)
- Fix detection of clang 10 on Debian. [#1330](https://github.com/microsoft/vscode-cmake-tools/issues/1330)
- Detect gdb for msys2 MinGW properly. [PR #1338](https://github.com/microsoft/vscode-cmake-tools/issues/1338) [@lygstate](https://github.com/lygstate)

## 1.4.1
Bug Fixes:
- VS environment not set correctly. [#1243](https://github.com/microsoft/vscode-cmake-tools/issues/1243)
- VS kits don't set host/target arch properly for toolsets. [#1256](https://github.com/microsoft/vscode-cmake-tools/issues/1256)
- Disable launchTarget key binding while debugging. [#1170](https://github.com/microsoft/vscode-cmake-tools/issues/1170)
- System headers not found. [#1257](https://github.com/microsoft/vscode-cmake-tools/issues/1257)
- Add setting to enable/disable automatic reconfiguring of projects. [#1259](https://github.com/microsoft/vscode-cmake-tools/issues/1259)
- Partial/full CMT activation improperly persisted for multi-root projects. [#1269](https://github.com/microsoft/vscode-cmake-tools/issues/1269)
- Fix MacOS debugging to work out of the box. [#1284](https://github.com/microsoft/vscode-cmake-tools/issues/1284)
- Ensure the silent kits scanning is run once for multi-root. [#1302](https://github.com/microsoft/vscode-cmake-tools/issues/1302)

## 1.4.0
Improvements:
- Documentation updates. [PR #1130](https://github.com/microsoft/vscode-cmake-tools/pull/1130) [@zalava](https://github.com/zalava)
- Add support for per-folder browse path. [#1073](https://github.com/microsoft/vscode-cmake-tools/issues/1073)
- Use a shell script to set environment variables for a kit. [#809](https://github.com/microsoft/vscode-cmake-tools/issues/809) [@pisker](https://github.com/pisker)
- Improvements of the status bar UI. [PR #1200](https://github.com/microsoft/vscode-cmake-tools/pull/1200) [@SchweizS](https://github.com/SchweizS)
- Add context menu for CMakeLists. [#741](https://github.com/microsoft/vscode-cmake-tools/issues/741) [@SchweizS](https://github.com/SchweizS)
- Support partial CMake Tools activation for non cmake repos. [#1167](https://github.com/microsoft/vscode-cmake-tools/issues/1167)
- Support ARM IntelliSense modes. [#1155](https://github.com/microsoft/vscode-cmake-tools/issues/1155)
- Support GNU language standards. [#1208](https://github.com/microsoft/vscode-cmake-tools/issues/1208)
- Add indication of active workspace to project outline. [#1183](https://github.com/microsoft/vscode-cmake-tools/issues/1183) [@SchweizS](https://github.com/SchweizS)

Bug Fixes:
- Skip over debugger guessing logic if cmake.debugConfig explicitly sets miDebuggerPath. [#1060](https://github.com/microsoft/vscode-cmake-tools/issues/1060)
- Normalize all paths sent to CppTools. [#1099](https://github.com/microsoft/vscode-cmake-tools/issues/1099)
- Add support for Objective-C and Objective-C++. [#1108](https://github.com/microsoft/vscode-cmake-tools/issues/1108) [@marksisson](https://github.com/marksisson)
- Update the configuration provider id. [#1045](https://github.com/microsoft/vscode-cmake-tools/issues/1045) [@ChristianS99](https://github.com/ChristianS99)
- Clear the terminal for Compile Active File. [#1122](https://github.com/microsoft/vscode-cmake-tools/issues/1122)
- Update vswhere to a version that supports utf-8. [#1104](https://github.com/microsoft/vscode-cmake-tools/issues/1104)
- Support source files outside the base path. [#1140](https://github.com/microsoft/vscode-cmake-tools/issues/1140)
- Allow quotes in cache entries. [#1124](https://github.com/microsoft/vscode-cmake-tools/issues/1124) [@tmaslach](https://github.com/tmaslach)
- Fix default preferred generators detection logic. [#1084](https://github.com/microsoft/vscode-cmake-tools/issues/1084)
- Fix host and target platform information for VS kits. [#964](https://github.com/microsoft/vscode-cmake-tools/issues/964)
- Fix error caused by duplicate project structure. [#587](https://github.com/microsoft/vscode-cmake-tools/issues/587) [@SchweizS](https://github.com/SchweizS)
- Disable launchTarget key binding while debugging. [#1170](https://github.com/microsoft/vscode-cmake-tools/issues/1170)
- Skip configuring when cache is present and according setting is on. [#984](https://github.com/microsoft/vscode-cmake-tools/issues/984)
- Remove deprecated cmake.useCMakeServer setting. [#1059](https://github.com/microsoft/vscode-cmake-tools/issues/1059)
- Trigger automatic CMake configure on CMakeLists.txt save. [#1187](https://github.com/microsoft/vscode-cmake-tools/issues/1187) [@Yuri6037](https://github.com/Yuri6037)
- Silently scanning for kits:
    - when there is no available kits json file. [PR #1192](https://github.com/microsoft/vscode-cmake-tools/pull/1192)
    - when the extension introduces breaking changes in the kits definition. [#1195](https://github.com/microsoft/vscode-cmake-tools/issues/1195)
- Various unhandled exceptions and crash fixes:
    - "cannot read property 'length' of undefined" when CMake not found in path. [#1110](https://github.com/microsoft/vscode-cmake-tools/issues/1110)
    - "cannot read property 'uri' of undefined" called by cmake.buildDirectory command. [#1150](https://github.com/microsoft/vscode-cmake-tools/issues/1150)
    - high hitting crash in telemetry. [PR #1154](https://github.com/microsoft/vscode-cmake-tools/pull/1154)

## 1.3.1
Improvements:
- Show "Collapse all" command on project outline view. [#839](https://github.com/microsoft/vscode-cmake-tools/issues/839) [@dirondin](https://github.com/dirondin)

Bug Fixes:
- Toolset and platform are swapped when reading from CMake cache. [#1065](https://github.com/microsoft/vscode-cmake-tools/issues/1065)
- Unable to debug targets when path is specified as absolute by the cmake-file-api. [#1067](https://github.com/microsoft/vscode-cmake-tools/issues/1067) [@KoeMai](https://github.com/KoeMai)

## 1.3.0
Improvements:
- Multi-root support. You can now open multiple folders in VS Code and CMake Tools will allow you to configure each of the projects in those folders.
- Add support for `${command:cmake.buildKit}`. [#334](https://github.com/microsoft/vscode-cmake-tools/issues/334) [@xgdgsc](https://github.com/xgdgsc)
- Add LLVM_ROOT and Visual Studio Clang locations to the search path for Kits. [#914](https://github.com/microsoft/vscode-cmake-tools/issues/914) [@Zingam](https://github.com/Zingam)
- Support additional `intelliSenseModes` in the configuration provider. [#960](https://github.com/microsoft/vscode-cmake-tools/issues/960)
- Detect bundled CMake in Visual Studio. [#610](https://github.com/microsoft/vscode-cmake-tools/issues/610) [@Zingam](https://github.com/Zingam)
- Add "Scan for kits" option in kits QuickPick. [#864](https://github.com/microsoft/vscode-cmake-tools/issues/864) [@Zingam](https://github.com/Zingam)
- Implement the CMake File API. [PR #720](https://github.com/microsoft/vscode-cmake-tools/pull/720) [@KoeMai](https://github.com/KoeMai)

Bug Fixes:
- Support temp folders not located on system drive. [PR #974](https://github.com/microsoft/vscode-cmake-tools/pull/974) [@Carsten87](https://github.com/Carsten87)
- Add MinGW path to the environment. [PR #983](https://github.com/microsoft/vscode-cmake-tools/pull/983)
- Don't do a clean build for utility targets. [#643](https://github.com/microsoft/vscode-cmake-tools/issues/643) [@rcxdude](https://github.com/rcxdude)
- Visual Studio builds should support `cmake.parallelJobs` setting. [PR #975](https://github.com/microsoft/vscode-cmake-tools/pull/975) [@tonka3000](https://github.com/tonka3000)
- Fix build cancellation. [#946](https://github.com/microsoft/vscode-cmake-tools/issues/946) [#781](https://github.com/microsoft/vscode-cmake-tools/issues/781) [#522](https://github.com/microsoft/vscode-cmake-tools/issues/522) [@KoeMai](https://github.com/KoeMai)
- Normalize both absolute and relative paths. [PR #963](https://github.com/microsoft/vscode-cmake-tools/pull/963) [@GeorchW](https://github.com/GeorchW)
- Filter out duplicate targets from the target selector. [#863](https://github.com/microsoft/vscode-cmake-tools/issues/863)
- Fix a crash when `chcp` is not found on the machine. [#977](https://github.com/microsoft/vscode-cmake-tools/issues/977)
- Don't fail if CMakeLists.txt was appended to sourceDirectory. [#1014](https://github.com/microsoft/vscode-cmake-tools/issues/1014)
- Mark all tests as 'not run' in case of build failure when running CTest. [PR #980](https://github.com/microsoft/vscode-cmake-tools/pull/980) [@Morozov-5F](https://github.com/Morozov-5F)
- Add command to hide launch/debug commands and debug button. [PR #1035](https://github.com/microsoft/vscode-cmake-tools/pull/1035)
- Add support for `${workspaceFolderBasename}`. [#869](https://github.com/microsoft/vscode-cmake-tools/issues/869)
- Fix exception thrown by debug/launch commands. [#1036](https://github.com/microsoft/vscode-cmake-tools/issues/1036)

## 1.2.3
Bug fixes:
- CTest status bar button text appears malformed. [#911](https://github.com/microsoft/vscode-cmake-tools/issues/911)
- Cleanup fix for message "Platform undefined / toolset {}". [#913](https://github.com/microsoft/vscode-cmake-tools/issues/913)
- Fix incorrect file associations when language is unset. [#926](https://github.com/microsoft/vscode-cmake-tools/issues/926)

## 1.2.2
Bug fixes:
- Fix broken SchemaProvider. [#874](https://github.com/microsoft/vscode-cmake-tools/issues/874)
- Fix the RegExp for finding a debugger. [#884](https://github.com/microsoft/vscode-cmake-tools/issues/884)
- Update flow for missing CMakeLists.txt. [#533](https://github.com/microsoft/vscode-cmake-tools/issues/533)
- getVSInstallForKit should be a no-op on systems other than windows. [#886](https://github.com/microsoft/vscode-cmake-tools/issues/886)
- Include missing source directories in the custom browse path. [#882](https://github.com/microsoft/vscode-cmake-tools/issues/882)
- Handle exceptions thrown by spawn. [#895](https://github.com/microsoft/vscode-cmake-tools/issues/895)
- Various generators fixes:
    - [#900](https://github.com/microsoft/vscode-cmake-tools/issues/900)
    - [#880](https://github.com/microsoft/vscode-cmake-tools/issues/880)
    - [#885](https://github.com/microsoft/vscode-cmake-tools/issues/885)

## 1.2.1
Thank you to the following CMake Tools contributors: koemai, bjosa, emanspeaks, som1lse,
dcourtois, tsing80, andy-held, notskm, thezogoth, yokuyuki, dbird137, fabianogk, randshot.

**vector-of-bool** has moved on to other things and Microsoft is now maintaining this extension. Thank you **vector-of-bool**
for all of your hard work getting this extension to where it is today!

Breaking changes:
- The publisher id changes to ms-vscode.cmake-tools. This requires that you uninstall earlier versions of the extension.
- Scanning for kits is able to detect more accurately multiple VS installations.
  To achieve this, a Visual Studio kit is defined differently now in cmake-tools-kits.json:
  the "visualStudio" field represents an ID unique to the installation
  as opposed to "VisualStudio.${VS Version}" (which may be the same for multiple same year VS installations).
  The CMake Tools Extension is still able to work with the old definition VS kits,
  but for simplicity and to avoid duplicates in the json file it will prompt for permission to delete them
  each time a "Scan for kits" is performed.

Features:
- Support for localized messages.
- Cross compile support for CppTools integration.
- Adapt CppTools integration to API version 3. [#637](https://github.com/Microsoft/vscode-cmake-tools/issues/637)
- Expand kit environment variables. [#460](https://github.com/Microsoft/vscode-cmake-tools/issues/460)
- Add new commands: launchTargetDirectory, buildType, buildDirectory. [#334](https://github.com/Microsoft/vscode-cmake-tools/issues/334), [#654](https://github.com/Microsoft/vscode-cmake-tools/issues/654), [#564](https://github.com/Microsoft/vscode-cmake-tools/issues/564), [#559](https://github.com/Microsoft/vscode-cmake-tools/issues/559), [#695](https://github.com/Microsoft/vscode-cmake-tools/issues/695)
- Add support for VS2010.

Improvements:
- Restructuring of the CMake Driver.
- Improve stability of CMake Generator Selection. [#512](https://github.com/Microsoft/vscode-cmake-tools/issues/512)
- Refactor and extend CMS-server driver test.
- Rework the CMake Build from a terminal to a task.
- Add Launch target test.
- Increase wait time in test to open terminal.

Bug fixes:
- Cannot execute current target without a debugger. [#601](https://github.com/Microsoft/vscode-cmake-tools/issues/601)
- Path clobbering by bad kit file env. [#701](https://github.com/Microsoft/vscode-cmake-tools/issues/701), [#713](https://github.com/Microsoft/vscode-cmake-tools/issues/713)
- Target install missing. [#504](https://github.com/Microsoft/vscode-cmake-tools/issues/504)
- CTest controller updated on reconfig. [#212](https://github.com/Microsoft/vscode-cmake-tools/issues/212)
- Recalculate total for every run of CTest.
- Debug target does not find GDB. [#375](https://github.com/Microsoft/vscode-cmake-tools/issues/375)

## 1.1.3

Many thanks to [Yonggang Luo](https://github.com/lygstate) for several changes
in this version.

Removal:

- The visual CMake cache editor GUI is gone. The API with which it was drawn is
  being removed from a future version of VS Code, and the feature had many
  issues. A future CMake GUI will be introduced with more features and greater
  stability.

Features and Tweaks:

- On Linux, will detect old CMake versions and offer to do an automatic
  upgrade. Windows support is pending. If you have a macOS devices and would
  like to contribute, please open a pull request!
- Smarter parsing of GCC and Clang compile errors to fold `note:` and
  `required from:` blocks into their main diagnostic. This permits the
  folding and browsing of template and macro instantiation errors in a nicer
  fashion. MSVC error parsing pending. (**NOTE**: There is an upstream issue
  with the sort order of diagnostic information, so `required from`
  tracebacks may appear out-of-order).

Fixes:

- On Windows, "Launch target in terminal" will use `cmd.exe` unconditionally.
  This works around issues with command quoting in PowerShell
- "Debug target" will prefer `lldb-mi` to `lldb`. Fixes issues where `cpptools`
  is unable to launch the debugger.
- Document the `environmentVariables` field on kits.
- Fix legacy CMake mode not setting the CMake generator.
- Permit limited variable expansion for `cmake.cmakePath` in `settings.json`
  (refer to documentation for more details).

## 1.1.2

A bugfix release for [these issues](https://github.com/vector-of-bool/vscode-cmake-tools/milestone/13?closed=1).

## 1.1.1

A bugfix release for [these issues](https://github.com/vector-of-bool/vscode-cmake-tools/milestone/12?closed=1).

**BREAKING CHANGE**: Variant substitutions follow a new `${variant:var-key}`
syntax to match the special namespacing of substitutions.

## 1.1.0

1.1.0 includes a few new major features:

- `cpptools` integration for IntelliSense
- A Project Outline view as a custom explorer
- Building individual source files from the editor menus
- New UI for progress and cancellation

See the changelog in the official documentation for more information.<|MERGE_RESOLUTION|>--- conflicted
+++ resolved
@@ -32,11 +32,8 @@
 - Resolve diagnostics files relative to workspace and build directory, fixes [#1401](https://github.com/microsoft/vscode-cmake-tools/issues/1401) [@fargies](https://github.com/fargies)
 - Add setting to only show the cmake log on target failure. [#3785](https://github.com/microsoft/vscode-cmake-tools/pull/3785) [@stepeos](https://github.com/stepeos)
 - Preset expansion occurs on `CMakePresets.json` or `CMakeUserPresets.json` save, and if there are no errors the expanded presets are cached. The VS Developer Environment will only be applied to a preset if it is selected. Expansion errors will show in the problems panel and preset files with errors will be invalid, and any presets they contain cannot be used. [#3905](https://github.com/microsoft/vscode-cmake-tools/pull/3905)
-<<<<<<< HEAD
+- Remove pop-ups asking to configure, default `cmake.configureOnOpen` to `true`. [#3967](https://github.com/microsoft/vscode-cmake-tools/pull/3967)
 - Allow CMake Tools to be disabled at folder scope to avoid running it on folders where it shouldn't [#2338](https://github.com/microsoft/vscode-cmake-tools/issues/2338)
-=======
-- Remove pop-ups asking to configure, default `cmake.configureOnOpen` to `true`. [#3967](https://github.com/microsoft/vscode-cmake-tools/pull/3967)
->>>>>>> 49e4e315
 
 Bug Fixes:
 
