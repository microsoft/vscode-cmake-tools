--- conflicted
+++ resolved
@@ -19,11 +19,8 @@
 - Fix issue where new presets couldn't inherit from presets in CmakeUserPresets.json. These presets are now added to CmakeUserPresets.json instead of CmakePresets.json. [#3725](https://github.com/microsoft/vscode-cmake-tools/issues/3725)
 - Fix issue where CMakeTools does not recheck CMake Path to see if user installed CMake after launching VS Code. [3811](https://github.com/microsoft/vscode-cmake-tools/issues/3811)
 - Fix issue where `cmake.buildToolArgs` was sometimes applied incorrectly when presets are used [#3754](https://github.com/microsoft/vscode-cmake-tools/issues/3754)
-<<<<<<< HEAD
 - Fix issue where `preferredGenerator.platform` wasn't being compared between the old and new kit to trigger a clean configure on a kit selection change. [#2699](https://github.com/microsoft/vscode-cmake-tools/issues/2699)
-=======
 - Still allow for users to add `--warn-unused-cli`. Now instead of overriding, it will remove our default `--no-warn-unused-cli`. [#1090](https://github.com/microsoft/vscode-cmake-tools/issues/1090)
->>>>>>> 391646f9
 
 ## 1.18.42
 
