# What's New?

## 1.20

<<<<<<< HEAD
Improvements:

- Fix "Unable to resolve configuration with compilerPath" issue for Swift. [#4097](https://github.com/microsoft/vscode-cmake-tools/issues/4097)
=======
Features:

- Add support for Presets v9, which enables more macro expansion for the `include` field. [#3946](https://github.com/microsoft/vscode-cmake-tools/issues/3946)
>>>>>>> 1fe12789

## 1.19.52

Improvements:

- Update signing to support VSCode extension signing. [#4055](https://github.com/microsoft/vscode-cmake-tools/pull/4055)

## 1.19.51

Bug Fixes:

- Fix generator and preferredGenerator logic. [#4031](https://github.com/microsoft/vscode-cmake-tools/issues/4031), [#4005](https://github.com/microsoft/vscode-cmake-tools/issues/4005), [#4032](https://github.com/microsoft/vscode-cmake-tools/issues/4032)

## 1.19.50

Bug Fixes:

- Fix env expansion of all variables (toolchainFile, etc.) in presets. [#4019](https://github.com/microsoft/vscode-cmake-tools/issues/4019)
- Fix issues with inheritance and presets. [#4023](https://github.com/microsoft/vscode-cmake-tools/issues/4023)

## 1.19.49

Features:

- Add setting `cmake.useVsDeveloperEnvironment` to allow for more user control on when the Visual Studio Developer Enviornment is attempted to be added to the CMake Presets environment. [#3892](https://github.com/microsoft/vscode-cmake-tools/pull/3892)

Improvements:

- Add `Unspecified` option for selecting a kit variant to allow CMake itself to select the build type. [#3821](https://github.com/microsoft/vscode-cmake-tools/issues/3821)
- Skip loading variants when using CMakePresets. [#3300](https://github.com/microsoft/vscode-cmake-tools/issues/3300)
- Resolve diagnostics files relative to workspace and build directory, fixes [#1401](https://github.com/microsoft/vscode-cmake-tools/issues/1401) [@fargies](https://github.com/fargies)
- Add setting to only show the cmake log on target failure. [#3785](https://github.com/microsoft/vscode-cmake-tools/pull/3785) [@stepeos](https://github.com/stepeos)
- Preset expansion occurs on `CMakePresets.json` or `CMakeUserPresets.json` save, and if there are no errors the expanded presets are cached. The VS Developer Environment will only be applied to a preset if it is selected. Expansion errors will show in the problems panel and preset files with errors will be invalid, and any presets they contain cannot be used. [#3905](https://github.com/microsoft/vscode-cmake-tools/pull/3905)
- Remove pop-ups asking to configure, default `cmake.configureOnOpen` to `true`. [#3967](https://github.com/microsoft/vscode-cmake-tools/pull/3967)

Bug Fixes:

- Attempt to fix stringifying the extension context. [#3797](https://github.com/microsoft/vscode-cmake-tools/issues/3797)
- Fix issue where `cmake.preferredGenerators` wasn't falling back to the next entry when the first entry didn't exist. [#2709](https://github.com/microsoft/vscode-cmake-tools/issues/2709)
- Potential fix for attempting to load a non-variants file as a variants file and throwing a parse exception. [#3727](https://github.com/microsoft/vscode-cmake-tools/issues/3727)
- Fix issue where `cmakeUserPresets.json` not showing up in project outline. [#3832](https://github.com/microsoft/vscode-cmake-tools/issues/3832)
- Fix edge case where parsing tests fails when additional output is printed before tests json. [#3750](https://github.com/microsoft/vscode-cmake-tools/issues/3750)
- Fix issue where `Configure with CMake Debugger` fails on restart because the previously used pipe to CMake Debugger is no longer available. [#3582](https://github.com/microsoft/vscode-cmake-tools/issues/3582)
- Fix custom kit PATH being overriden. [#3849](https://github.com/microsoft/vscode-cmake-tools/issues/3849)
- Fix debug variables being overriden. [#3806](https://github.com/microsoft/vscode-cmake-tools/issues/3806)
- Fix issue in Quick Start where a C file was generated in place of a C++ file. [#3856](https://github.com/microsoft/vscode-cmake-tools/issues/3856)
- Fix custom build tasks not showing up. [#3622](https://github.com/microsoft/vscode-cmake-tools/issues/3622)
- Fix the bug where if a relative path specified for `installDir`, it is not calculated relative to the source directory, which is how it should be according to the CMake `installDir` docs [here](https://cmake.org/cmake/help/latest/manual/cmake-presets.7.html#configure-preset). [#3871](https://github.com/microsoft/vscode-cmake-tools/issues/3871)
- Fix issue with CMakeLists.txt depth search. [#3901](https://github.com/microsoft/vscode-cmake-tools/issues/3901)
- Fix localized file path for schema files. [#3872](https://github.com/microsoft/vscode-cmake-tools/issues/3872)
- Disable annoy and invalid extenion message about fix windows sdk for MSVC 2022. [#3837](https://github.com/microsoft/vscode-cmake-tools/pull/3837)
- Fix re-using a terminal for launching even when the environment has changed. [#3478](https://github.com/microsoft/vscode-cmake-tools/issues/3478)
- Fix our keybindings for debug and run without debugging to better match VS Code. [#3507](https://github.com/microsoft/vscode-cmake-tools/issues/3507)
- Allow success recovery in the configure precondition handler. [#3554](https://github.com/microsoft/vscode-cmake-tools/issues/3554)
- Prevent second configure after `QuickStart` if the `automaticReconfigure` setting is enabled. [#3910](https://github.com/microsoft/vscode-cmake-tools/issues/3910)
- Set usepresets context after manually creating a CMakePresets.json/CMakeUserPresets.json or using QuickStart to create it. [#3854](https://github.com/microsoft/vscode-cmake-tools/issues/3854)
- Only do special handling of `~` for code model reply path on linux. [#3957](https://github.com/microsoft/vscode-cmake-tools/issues/3957)
- Fix issues with expanding unnecessary environment variables and incorrectly saving preset environments to cache. Also fixes expansion error reporting issue with not checking for an invalid Configure preset in other types of presets. [#3961](https://github.com/microsoft/vscode-cmake-tools/issues/3961) & [#1841](https://github.com/microsoft/vscode-cmake-tools/issues/1841)

## 1.18.44

Bug Fixes:

- Infrastructure fixes.

## 1.18.43

Features:

- Upgrade `cmake_minimum_required` version 3.0.0 -> 3.5.0. [#3793](https://github.com/microsoft/vscode-cmake-tools/issues/3793)

Improvements:

- Add setting for deleting entire build dir when clean configuring. [#3515](https://github.com/microsoft/vscode-cmake-tools/issues/3515)

Bug Fixes:

- Fix issue "Logs are unavailable when running tests from the Test Explorer" and display properly the test output. [#3140](https://github.com/microsoft/vscode-cmake-tools/issues/3140)
- Fix issue with "Test Results Not Found" when `cmake.ctest.allowParallelJobs` is disabled. [#3798](https://github.com/microsoft/vscode-cmake-tools/issues/3798)
- Update localized strings for Project Status UI and quick pick dropdowns. [#3803](https://github.com/microsoft/vscode-cmake-tools/issues/3803), [#3802](https://github.com/microsoft/vscode-cmake-tools/issues/3802)
- Fix issue where new presets couldn't inherit from presets in CmakeUserPresets.json. These presets are now added to CmakeUserPresets.json instead of CmakePresets.json. [#3725](https://github.com/microsoft/vscode-cmake-tools/issues/3725)
- Fix issue where CMakeTools does not recheck CMake Path to see if user installed CMake after launching VS Code. [3811](https://github.com/microsoft/vscode-cmake-tools/issues/3811)
- Fix issue where `cmake.buildToolArgs` was sometimes applied incorrectly when presets are used. [#3754](https://github.com/microsoft/vscode-cmake-tools/issues/3754)
- Fix issue where `preferredGenerator.platform` and `preferredGenerator.toolset` wasn't being compared between the old and new kit to trigger a clean configure on a kit selection change. [#2699](https://github.com/microsoft/vscode-cmake-tools/issues/2699)
- Still allow for users to add `--warn-unused-cli`. Now instead of overriding, it will remove our default `--no-warn-unused-cli`. [#1090](https://github.com/microsoft/vscode-cmake-tools/issues/1090)
- Ensure `useCMakePresets` context is set after making a CMakePreset.json with `Quick Start`. [#3734](https://github.com/microsoft/vscode-cmake-tools/issues/3734)

## 1.18.42

Bug Fixes:
- Fix schema validation for `$schema`. [#3809](https://github.com/microsoft/vscode-cmake-tools/pull/3809)
- Fix tests having too long of a command-line. [#3814](https://github.com/microsoft/vscode-cmake-tools/pull/3814)

## 1.18.41
Features:

- Add the possibility to open the current build directory in the Explorer. [#1451](https://github.com/microsoft/vscode-cmake-tools/issues/1451)
- Add support for CMakePresets V7 and V8. [#3549](https://github.com/microsoft/vscode-cmake-tools/issues/3549)
- Update `api.ts` to add the `onSelectedConfigurationChanged` event. [#3671](https://github.com/microsoft/vscode-cmake-tools/pull/3671) [@OrkunTokdemir](https://github.com/OrkunTokdemir)
- Improve CMake QuickStart by allowing the user to dynamically create a CMakePresets.json file. [#3649](https://github.com/microsoft/vscode-cmake-tools/issues/3649)

Improvements:

- Allow ctests to run in parallel when launched through the Test Explorer. [#3122](https://github.com/microsoft/vscode-cmake-tools/issues/3322)
- Properly set up environment for MSYS toolchains. [#2447](https://github.com/microsoft/vscode-cmake-tools/issues/2447) [@Steelskin](https://github.com/Steelskin)
- Allow for users to add `--warn-unused-cli`. This will override our default `--no-warn-unused-cli`. [#1090](https://github.com/microsoft/vscode-cmake-tools/issues/1090)
- Add option to disable kit scan by default when a kit isn't selected. [#1461](https://github.com/microsoft/vscode-cmake-tools/issues/1461)
- Show cmake output when version probe fails. [#3650](https://github.com/microsoft/vscode-cmake-tools/issues/3650)
- Improve various settings scopes [#3601](https://github.com/microsoft/vscode-cmake-tools/issues/3601)
- Refactor the Project Outline view to show a flat list of targets [#491](https://github.com/microsoft/vscode-cmake-tools/issues/491), [#3684](https://github.com/microsoft/vscode-cmake-tools/issues/3684)
- Add the ability to pin CMake Commands to the sidebar [#2984](https://github.com/microsoft/vscode-cmake-tools/issues/2984) & [#3296](https://github.com/microsoft/vscode-cmake-tools/issues/3296)
- Add support for variable expansion in `debugConfig.environment` [#3711](https://github.com/microsoft/vscode-cmake-tools/issues/3711)
- Add the ability to debug install targets [#532](https://github.com/microsoft/vscode-cmake-tools/issues/532)
- Add a "Don't Show Again" option in the select CMakeLists.txt.
- Log error statement if the environmentSetupScript fails. [#3566](https://github.com/microsoft/vscode-cmake-tools/issues/3566)
- Sort CMakeLists.txt by depth during selection [#3789](https://github.com/microsoft/vscode-cmake-tools/pull/3789) [@jmigual](https://github.com/jmigual)
- [Experiment] Improve CMake Tools experience when opening a folder [#3588](https://github.com/microsoft/vscode-cmake-tools/issues/3588)

Bug Fixes:
- Fix localization issue in package.json. [#3616](https://github.com/microsoft/vscode-cmake-tools/issues/3616)
- Remove incorrect validation which was breaking references from CMakeUserPresets to CMakePresets. [#3636](https://github.com/microsoft/vscode-cmake-tools/issues/3636)
- Fix 'Debug Test' from 'Test explorer' results in 'launch: property 'program' is missing or empty'. [#3280](https://github.com/microsoft/vscode-cmake-tools/issues/3280)
- Fix "Go to source" in Testing activity + test panel without function. [#3362](https://github.com/microsoft/vscode-cmake-tools/issues/3362)
- Remove an un-implemented "internal" command. [#3596](https://github.com/microsoft/vscode-cmake-tools/issues/3596)
- Fix incorrect test output. [#3591](https://github.com/microsoft/vscode-cmake-tools/issues/3591)
- Fix issue where our searching for cl and ninja was repeatedly unnecessarily, impacting performance. [#3633](https://github.com/microsoft/vscode-cmake-tools/issues/3633)
- Fix preset environment issue. [#3657](https://github.com/microsoft/vscode-cmake-tools/issues/3657)
- Fix invocation of vcvarsall.bat script argument for targetArch. [#3672](https://github.com/microsoft/vscode-cmake-tools/issues/3672)
- Ensure that we support ${workspaceFolder} when initializing cmake information. [#3658](https://github.com/microsoft/vscode-cmake-tools/issues/3658)
- Fix issue where correcting `cmake.cmakePath` is still broken. [#3570](https://github.com/microsoft/vscode-cmake-tools/issues/3570)
- Fix CMakePresets.json schema validation. [#3651](https://github.com/microsoft/vscode-cmake-tools/issues/3651)
- Update what we use to create the workspace browse configuration to pass to cpp tools by filtering out extra file groups that are generated. [#3729](https://github.com/microsoft/vscode-cmake-tools/issues/3729)
- Fix issue where `cmake.cacheInit` isn't supporting absolute path in environment variables. [#2777](https://github.com/microsoft/vscode-cmake-tools/issues/2777)

## 1.17.17

Bug Fixes:

- Fix the regression for inheritance of cache variables and other inheritable fields. [#3603](https://github.com/microsoft/vscode-cmake-tools/issues/3603)

## 1.17.16

Bug Fixes:

- Fix an issue where we weren't able to run tests when not using Presets. [#3589](https://github.com/microsoft/vscode-cmake-tools/issues/3589)
- Fix the order of preference for CMake Presets `inherit` field. [#3594](https://github.com/microsoft/vscode-cmake-tools/issues/3594)

## 1.17.15

Features:

- Update `api.ts` to add the `getActiveFolderPath` method. [#3528](https://github.com/microsoft/vscode-cmake-tools/pull/3528) [@Kemaweyan](https://github.com/Kemaweyan)
- Add a setting that allows users to enable/disable the Test Explorer integration. [#3145](https://github.com/microsoft/vscode-cmake-tools/issues/3145)
- Add support for CMake Presets V6 (package presets to run CPack and workflow presets). [#2871](https://github.com/microsoft/vscode-cmake-tools/issues/2871)
- Add support for pinning CMake commands to the side bar. [#3296](https://github.com/microsoft/vscode-cmake-tools/issues/3296)

Improvements:

- Improve when the "Configure with Debugger" popup appears and allow for "Do Not Show Again". [#3343](https://github.com/microsoft/vscode-cmake-tools/issues/3343)
- Add option to disable "Not all open documents were saved" popup. [#2889](https://github.com/microsoft/vscode-cmake-tools/issues/2889)
- Allow overriding of CMakePresets cache variables and arguments. [#1836](https://github.com/microsoft/vscode-cmake-tools/issues/1836)
- Improve advanced status bar options configuration by adding an `inherit` option to the `statusBarVisibility` setting and by adding the `inheritDefault` setting. Look at the CMake Options Visibility Configuration docs for more information. [#3452](https://github.com/microsoft/vscode-cmake-tools/issues/3452)

Bug Fixes:

- Fixed an issue where changing an empty value to a non-empty value using the Cache Editor UI didn't work. [PR #3508](https://github.com/microsoft/vscode-cmake-tools/pull/3508)
- Fix CMakePresets inheritance for the `condition` field. [PR #3494](https://github.com/microsoft/vscode-cmake-tools/pull/3494)
- Ensure that the output is cleared for `debugTarget` and `launchTarget`. [#3489](https://github.com/microsoft/vscode-cmake-tools/issues/3489)
- Fix the inheritance of the `environment` for CMakePresets. [#3473](https://github.com/microsoft/vscode-cmake-tools/issues/3473)
- Removed an unnecessary `console.assert` [#3474](https://github.com/microsoft/vscode-cmake-tools/issues/3474)
- Avoid running tests after a build failure [#3366](https://github.com/microsoft/vscode-cmake-tools/issues/3366)
- Make sure we clear the output on builds due to test when `Clear output before build` is enabled. [#1179](https://github.com/microsoft/vscode-cmake-tools/issues/1179)
- Ensure that, when switching between presets, the CMake executable is modified. [#2791](https://github.com/microsoft/vscode-cmake-tools/issues/2791)
- Fixed the key to reference the correct description for the `compact` option of the `cmake.options.advanced.variant.statusBarVisibility` setting. [#3511](https://github.com/microsoft/vscode-cmake-tools/issues/3511)
- Fixed the parsing of C and CXX compiler cache variables when adding a new configure preset from existing compilers. [#2773](https://github.com/microsoft/vscode-cmake-tools/issues/2773)
- Avoid the pitfalls of using `RegExp.exec()` in loops, replacing their usage with `string.matchAll()`. This change is applied to the expand.ts file which deals with expansion of variables in user provided strings. It may address the failures described in issue. [#3469](https://github.com/microsoft/vscode-cmake-tools/issues/3469)
- Fixed `compile_commands.json` file corruption with `copyCompileCommands` when value is equal to default path. [#3214](https://github.com/microsoft/vscode-cmake-tools/issues/3214) [@parniere](https://github.com/parniere)
- Fixed status bar visibility options' `inherit` option default. [PR #3579](https://github.com/microsoft/vscode-cmake-tools/pull/3579)

## 1.16.32
Improvements:

- Improve our "smarts" when we attempt to provide PATH's for compilers or ninja. [PR #3458](https://github.com/microsoft/vscode-cmake-tools/pull/3458)

## 1.16.31
Bug Fixes:
- Refactor our attempt to add VS paths to PATH for cl, clang, etc. so that we fix issues with using the wrong compiler. [PR #3449](https://github.com/microsoft/vscode-cmake-tools/pull/3449)

## 1.16.30
Bug Fixes:
- Fixed an issue where finding cl.exe and ninja from Visual Studio was broken. [PR #3445](https://github.com/microsoft/vscode-cmake-tools/pull/3445)

## 1.16.29
Features:
- Support different debug config for different targets. [PR #2801](https://github.com/microsoft/vscode-cmake-tools/pull/2801) [@RichardLuo0](https://github.com/RichardLuo0)
- Add ability to get a test's `WORKING_DIRECTORY` in launch.json via `cmake.testWorkingDirectory` [PR #3336](https://github.com/microsoft/vscode-cmake-tools/pull/3336)

Improvements:
- Updated debugging documentation to add the LLDB configuration needed for macOS. [PR #3332](https://github.com/microsoft/vscode-cmake-tools/pull/3332) [@slhck](https://github.com/slhck)
- In multi-root workspace, the Project Outline View now shows all configured projects. [PR #3270](https://github.com/microsoft/vscode-cmake-tools/pull/3270) [@vlavati](https://github.com/vlavati)
- Added script mode and ability to connect to externally launched CMake processes. [PR #3277](https://github.com/microsoft/vscode-cmake-tools/pull/3277)
- Added buttons to the project nodes in the Project Outline View. [PR #3354](https://github.com/microsoft/vscode-cmake-tools/pull/3354) [@vlavati](https://github.com/vlavati)
- `$penv{}` macros are expanded in `include` paths in CMakePresets.json as long as `version` is 7 or higher. [#3310](https://github.com/microsoft/vscode-cmake-tools/issues/3310)
- Disable search and select of CMakeLists.txt, if user chooses not to configure project without CMakeLists.txt in the root. [PR #3276](https://github.com/microsoft/vscode-cmake-tools/pull/3276) [@vlavati](https://github.com/vlavati)
- If the "configure" button of CMakeLists.txt node in the Project Outline is clicked, only the corresponding project is configured. [PR #3372](https://github.com/microsoft/vscode-cmake-tools/pull/3372) [@vlavati](https://github.com/vlavati)
- Added a command to directly open the extension settings (`CMake: Open CMake Tools Extension Settings`) and a gear icon button in the Project Status View title bar that calls it. [PR #3403](https://github.com/microsoft/vscode-cmake-tools/pull/3403)
- Added an icon button in the Project Status View title bar that calls the `CMake: Delete Cache and Reconfigure` command. [PR #3403](https://github.com/microsoft/vscode-cmake-tools/pull/3403)
- By default, all of the status bar options are hidden except `build`, `debug`, and `launch`. All of the previous status bar options are now, by default, visible in the Project Status View. These visibility settings can be customized in the `cmake.options.advanced` setting. This setting can also be accessed via the Project Status View. The `cmake.useProjectStatusView` setting is now removed. [PR #3407](https://github.com/microsoft/vscode-cmake-tools/pull/3407) & [PR #3417](https://github.com/microsoft/vscode-cmake-tools/pull/3417)

Bug Fixes:
- Fix Unhandled Exception if no args are specified in `cmake.getLaunchTargetFilename` inside an input context of a task. [PR #3348](https://github.com/microsoft/vscode-cmake-tools/issues/3348) [@vlavati](https://github.com/vlavati)
- Fix incorrect IntelliSense configuration with default/empty `CMAKE_BUILD_TYPE` using CMakePresets. [PR #3363](https://github.com/microsoft/vscode-cmake-tools/pull/3363) [@deribaucourt](https://github.com/deribaucourt)
- Paths containing `mingw` are no longer removed from the `PATH` environment variable because the selected MinGW kit is added before the `PATH` environment variable, rather than after. [#3220](https://github.com/microsoft/vscode-cmake-tools/issues/3220)
- Fix a bug where `CMake: Show Configure` or `CMake: Show Build` commands would run them. [#3381](https://github.com/microsoft/vscode-cmake-tools/issues/3381) [@AbdullahAmrSobh](https://github.com/AbdullahAmrSobh)

## 1.15.31
Features:
- Added support for the CMake Debugger. [#3093](https://github.com/microsoft/vscode-cmake-tools/issues/3093)
- Added support for passing a folder parameter to the `cmake.selectActiveFolder` command. [#3256](https://github.com/microsoft/vscode-cmake-tools/issues/3256) [@cvanbeek](https://github.com/cvanbeek13)

Improvements:
- When using CMake presets, the Project Status View now shows the build target along with the build preset. [PR #3241](https://github.com/microsoft/vscode-cmake-tools/pull/3241)
- IntelliSense resolves headers coming from MacOS frameworks. CMake 3.27 or later is required. [#2324](https://github.com/microsoft/vscode-cmake-tools/issues/2324)
- Allow configure settings to override the usual arguments the extension is usually passing to cmake. Don't have unremovable options. [#1639](https://github.com/microsoft/vscode-cmake-tools/issues/1639)
- Allow a way to run CTests in parallel by setting `cmake.ctest.allowParallelJobs` to `true`. [#3091](https://github.com/microsoft/vscode-cmake-tools/issues/3091)
- When clicking `Run CTests` from the status bar view, it now will bypass the Test Explorer and directly run the CTests. [#3151](https://github.com/microsoft/vscode-cmake-tools/issues/3151)

Bug Fixes:
- Fix per-folder browse configurations returning incorrect information. [#3155](https://github.com/microsoft/vscode-cmake-tools/issues/3155)
- Fix triggers of "Bad CMake Executable" error message. [#2368](https://github.com/microsoft/vscode-cmake-tools/issues/2368)
- Don't ignore empty cache string variables when configuring from presets. [#1842](https://github.com/microsoft/vscode-cmake-tools/issues/1842)
- Fix active build configuration warning coming from CppTools. [#2353](https://github.com/microsoft/vscode-cmake-tools/issues/2353)
- Fix our checking for invalid settings when CMakeUserPresets version is different than CMakePresets. [#2897](https://github.com/microsoft/vscode-cmake-tools/issues/2897)
- Fix the precendence order that we evaluate the `cmake.parallelJobs` setting. [#3206](https://github.com/microsoft/vscode-cmake-tools/issues/3206)
- Decreased the number of cases where we reconfigure erroneously upon usage of `cmake.getLaunchTargetPath`. [#2878](https://github.com/microsoft/vscode-cmake-tools/issues/2878)

## 1.14.33
Bug Fixes:
- Set `Cmake: Use Project Status View` to `false` by default. This setting may be subject to A/B experimentation in 1.14 releases. To opt-out of experimentation, set the `cmake.useProjectStatusView` setting explicitly in `settings.json`. [PR #3199](https://github.com/microsoft/vscode-cmake-tools/pull/3199/)

## 1.14.32
Features:
- Add a new UI to show the project status in the side bar. This feature appears and replaces the status bar when `Cmake: Use Project Status View` is toggled `true`. This will be used for A/B testing the views. [PR #3167](https://github.com/microsoft/vscode-cmake-tools/pull/3167)

Improvements:
- Added ability to select either C or C++ with the Quick Start commmand. [#3183](https://github.com/microsoft/vscode-cmake-tools/pull/3183)

Bug Fixes:
- Handle multiple test results in one test run. [#3160](https://github.com/microsoft/vscode-cmake-tools/pull/3160)
- When starting test and test preset is not selected, prompt for test preset selection. [#3163](https://github.com/microsoft/vscode-cmake-tools/pull/3163)

## 1.14.31
Bug Fixes:
- When `cmake.buildTasks` is `true`, CMake tasks in `tasks.json` that do not specify `targets` will no longer cause the build to fail. [#3123](https://github.com/microsoft/vscode-cmake-tools/issues/3123)
- Paths containing `mingw` are no longer removed from the `PATH` environment variable when configuring a project without specifying a kit. [#3136](https://github.com/microsoft/vscode-cmake-tools/issues/3136)
- Warning messages are no longer triggered by targets containing "warning" in the file path when running `Tasks: Run Build Task`. [#3118](https://github.com/microsoft/vscode-cmake-tools/issues/3118)
- Unable to resolve `cmake-tools-schema:/schemas/CMakePresets*.json`. [#2587](https://github.com/microsoft/vscode-cmake-tools/issues/2587) [#3108](https://github.com/microsoft/vscode-cmake-tools/issues/3108)

## 1.14.30
Bug Fixes:
- Fix extension crashes in the test explorer when `cmake.sourceDir` is a subfolder of `${workspaceFolder}`. [#3121](https://github.com/microsoft/vscode-cmake-tools/issues/3121)

## 1.14.29
Features:
- Test Explorer. [PR #3032](https://github.com/microsoft/vscode-cmake-tools/pull/3032)
- Add commands revealTestExplorer, refreshTests, and refreshTestsAll. [PR #3032](https://github.com/microsoft/vscode-cmake-tools/pull/3032)

Breaking changes:
- The `Run CTest` button in the status bar now only reveals the test explorer, and test results are removed from its text. [PR #3032](https://github.com/microsoft/vscode-cmake-tools/pull/3032)
- All test starting method, such as command `CMake: Run Tests` and test task, now runs through the test explorer. Tests can't run in parallel for now. [PR #3032](https://github.com/microsoft/vscode-cmake-tools/pull/3032)
- Catch test framework support is removed. [PR #3043](https://github.com/microsoft/vscode-cmake-tools/pull/3043)
- Rename `cmake.mingwSearchDirs` to `cmake.additionalCompilerSearchDirs`, make it more general and fix quirks with it. [PR #3056](https://github.com/microsoft/vscode-cmake-tools/pull/3056) [@philippewarren](https://github.com/philippewarren)

Improvements:
- Automatically configure CMake project directories when the kit or the configuration preset is changed. [PR #2973](https://github.com/microsoft/vscode-cmake-tools/pull/2973) [@maxmitti](https://github.com/maxmitti)
- Add an optional description field to kits. [PR #2944](https://github.com/microsoft/vscode-cmake-tools/pull/2944) [@TisziV](https://github.com/TisziV)
- Update documents on `cmake.mingwSearchDirs`. [#2996](https://github.com/microsoft/vscode-cmake-tools/issues/2996)
- When starting debugging, also build the selected build target. [PR #2987](https://github.com/microsoft/vscode-cmake-tools/pull/2987) [@Maddimax](https://github.com/Maddimax)
- Add support for CMake Presets V5. [#2979](https://github.com/microsoft/vscode-cmake-tools/issues/2979)
- Print the build time in the output window. [#3008](https://github.com/microsoft/vscode-cmake-tools/issues/3008)
- Allow using all of MSYS2 MinGW installations, which are also now found by default while scanning for kits if MSYS2 is installed at the default location (`C:\msys64\{wingw64|mingw32|clang64|clang32|clangarm64|ucrt64}\bin`). [PR #3056](https://github.com/microsoft/vscode-cmake-tools/pull/3056) [@philippewarren](https://github.com/philippewarren)

Bug Fixes:
- Check if "CMakeLists.txt" exists after renaming. [#2986](https://github.com/microsoft/vscode-cmake-tools/issues/2986)
- CMake kits fails when parsing exported functions after running environmentSetupScript. [#2676](https://github.com/microsoft/vscode-cmake-tools/issues/2686)
- Implement cmake.parseBuildDiagnostics. [#1932](https://github.com/microsoft/vscode-cmake-tools/issues/1932)
- CMake tools not fully loaded when opening multi-project folders. [#3000](https://github.com/microsoft/vscode-cmake-tools/issues/3000)
- Save the state of multiple projects in the same folder. [PR #3051](https://github.com/microsoft/vscode-cmake-tools/pull/3051)
- Expand variables in task's targets while searching matching taks. [#2970](https://github.com/microsoft/vscode-cmake-tools/issues/2970) [@piomis](https://github.com/piomis)
- Fix typo in `cmake.skipConfigureWhenCachePresent`. [#3040](https://github.com/microsoft/vscode-cmake-tools/issues/3040) [@Mlekow](https://github.com/Mlekow)
- Fix MinGW detection when not in PATH using `cmake.mingwSearchDirs` (now named `cmake.additionalCompilerSearchDirs`). [PR #3056](https://github.com/microsoft/vscode-cmake-tools/pull/3056) [@philippewarren](https://github.com/philippewarren)
- Fix check for `EACCES` error code [#3097](https://github.com/microsoft/vscode-cmake-tools/pull/3097)

## 1.13.45
Bug Fixes:
- Remove unwanted warning "Configuration is already in progress" in multi-root projects. [#2989](https://github.com/microsoft/vscode-cmake-tools/issues/2989)
- `setKitByName` command ignores the workspace folder argument. [PR #2991](https://github.com/microsoft/vscode-cmake-tools/pull/2991)

## 1.13.44
Bug Fixes:
- Compatibility between test and build presets was not enforced. [#2904](https://github.com/microsoft/vscode-cmake-tools/issues/2904)
- Fix problems with updating the code model. [#2980](https://github.com/microsoft/vscode-cmake-tools/issues/2980)
- Validate presets in initialization. [#2976](https://github.com/microsoft/vscode-cmake-tools/issues/2976)

## 1.13.43
Bug Fixes:
- Fix an issue causing the Add Presets commands not to appear. [PR #2977](https://github.com/microsoft/vscode-cmake-tools/pull/2977)

## 1.13.42
Bug Fixes:
- Fix failed activation when using the `cmake.allowUnsupportedPresetsVersions` setting. [#2968](https://github.com/microsoft/vscode-cmake-tools/issues/2968)
- Verify binary directories only if there are multiple sources. [#2963](https://github.com/microsoft/vscode-cmake-tools/issues/2963)
- Update quote function to fix path separator regression [#2974](https://github.com/microsoft/vscode-cmake-tools/pull/2974)

## 1.13.41
Bug Fixes:
- Fix "No folder is open" error when running quick start. [#2951](https://github.com/microsoft/vscode-cmake-tools/issues/2951)
- Add a control statement to the 'quote' function in shlex.ts to return the string without quotes. [#2955]
(https://github.com/microsoft/vscode-cmake-tools/issues/2955)
- CMake Tools fails to initialize the Active Project. [#2952](https://github.com/microsoft/vscode-cmake-tools/issues/2952)

## 1.13.40
Improvements:
- Support multiple projects in a single workspace folder. `cmake.sourceDirectory` setting now allows setting multiple paths. [#1374](https://github.com/microsoft/vscode-cmake-tools/issues/1374)
- Add a setting to disable reading `compile_commands.json`. [#2586](https://github.com/microsoft/vscode-cmake-tools/issues/2586) [@xiaoyun94](https://github.com/xiaoyun94)
- Preset in CMakeUserPresets.json using "condition" does not appear in configure preset selection. [#2749](https://github.com/microsoft/vscode-cmake-tools/issues/2749)
- Resolve workspace variables in `cmake-kits.json`. [#2737](https://github.com/microsoft/vscode-cmake-tools/issues/2737)
- Use upper case drive letters on Windows for `cmake.sourceDirectory`. [PR #2665](https://github.com/microsoft/vscode-cmake-tools/pull/2665) [@Danielmelody](https://github.com/Danielmelody)
- Custom browse configuration should not include (redundant) per-file arguments. [#2645](https://github.com/microsoft/vscode-cmake-tools/issues/2645)
- Support optional generator in `configurePresets` for version 3 and higher. [#2734](https://github.com/microsoft/vscode-cmake-tools/issues/2734) [@jochil](https://github.com/jochil)
- Add a public API for extension authors that depend on CMake Tools. [#494](https://github.com/microsoft/vscode-cmake-tools/issues/494)
- Support explicit typing in `cmake.configureSettings`. [#1457](https://github.com/microsoft/vscode-cmake-tools/issues/1457)
- Scan for kits will now add ARM64 hosts for MSVC. [PR #2887](https://github.com/microsoft/vscode-cmake-tools/pull/2887) [@scaryrawr](https://github.com/scaryrawr)
- Support canceling configuration [#2436](https://github.com/microsoft/vscode-cmake-tools/issues/2436) [@Danielmelody](https://github.com/Danielmelody)
- Pop up "Choose CMakeLists.txt" when user goes to configure while feature set is partially activated. [#2746](https://github.com/microsoft/vscode-cmake-tools/issues/2746)
- Adhere to the setting entry "Parallel Jobs" (`cmake.parallelJobs`) when generating the default build preset. [#2765](https://github.com/microsoft/vscode-cmake-tools/issues/2765) [@maxmitti](https://github.com/maxmitti)
- Add a setting to ignore unknown presets features from the versions that CMake Tools doesn't support yet. [#1963](https://github.com/microsoft/vscode-cmake-tools/issues/1963)

Bug Fixes:
- Fix warning message that appears when using a default build preset with a multi-config generator. [#2353](https://github.com/microsoft/vscode-cmake-tools/issues/2353)
- Update kits documentation. [#2761](https://github.com/microsoft/vscode-cmake-tools/issues/2761) [@jdeaton](https://github.com/jdeaton)
- Avoid calling build tasks for "Clean", "Install" and "Run Tests" commands when "cmake: buildTask" setting is true. [#2768](https://github.com/microsoft/vscode-cmake-tools/issues/2768)
- Generate the correct `configurePresets` for Clang or GCC compilers on Windows. [#2733](https://github.com/microsoft/vscode-cmake-tools/issues/2773)
- CMake Tools does not send `--target=` to cpptools. [#1896](https://github.com/microsoft/vscode-cmake-tools/issues/1896) [#2800](https://github.com/microsoft/vscode-cmake-tools/issues/2800)
- Fix the build task to return the error code. [#2799](https://github.com/microsoft/vscode-cmake-tools/issues/2799) [@BIKA-C](https://github.com/BIKA-C)
- Generate correct ClangCL Kits. [#2790](https://github.com/microsoft/vscode-cmake-tools/issues/2790) [#2810](https://github.com/microsoft/vscode-cmake-tools/issues/2810)
- Cache the version check for the cmake executable. [#2818](https://github.com/microsoft/vscode-cmake-tools/issues/2818)
- ctest -N does not work with custom cmake path from preset. [#2842](https://github.com/microsoft/vscode-cmake-tools/issues/2842)
- Resolve variables in args before passing them to the terminal. [#2846](https://github.com/microsoft/vscode-cmake-tools/issues/2846)
- Quote launch arguments sent to the terminal if they have special characters. [#2898](https://github.com/microsoft/vscode-cmake-tools/issues/2898)
- CMake Tools should choose cmake.exe from the newest VS when it's not found in the PATH. [#2753](https://github.com/microsoft/vscode-cmake-tools/issues/2753)
- Calling build targets from CMake Project Outline always builds default target if useTasks option is set. [#2778](https://github.com/microsoft/vscode-cmake-tools/issues/2768) [@piomis](https://github.com/piomis)
- Fix `${command:cmake.buildType}` so that it returns the right value when using CMake Presets. [#2894](https://github.com/microsoft/vscode-cmake-tools/issues/2894)
- Fix a problem with multi-root projects not activating the configuration provider. [#2915](https://github.com/microsoft/vscode-cmake-tools/issues/2915)
- Remove the default path for `cmake.mingwSearchDirs` since the path is world-writable. [PR #2942](https://github.com/microsoft/vscode-cmake-tools/pull/2942)
- Build command is not able to properly pick-up tasks from tasks.json file if configured with isDefault option and cancellation of running build task is not working. [#2935](https://github.com/microsoft/vscode-cmake-tools/issues/2935) [@piomis](https://github.com/piomis)

## 1.12.27
Bug Fixes:
- Add default target to the build task when target is not defined. [#2729](https://github.com/microsoft/vscode-cmake-tools/issues/2729)

## 1.12.26
Improvements:
- Support for presets version 4. [#2492](https://github.com/microsoft/vscode-cmake-tools/issues/2492) [@chausner](https://github.com/chausner)
- Triggering reconfigure after changes are made to included files. [#2526](https://github.com/microsoft/vscode-cmake-tools/issues/2526) [@chausner](https://github.com/chausner)
- Add target name to terminal window name for launch. [#2613](https://github.com/microsoft/vscode-cmake-tools/issues/2613)
- Add support for "preset" and "env" in task provider. [#2636](https://github.com/microsoft/vscode-cmake-tools/issues/2636) [#2553](https://github.com/microsoft/vscode-cmake-tools/issues/2553) [#2714](https://github.com/microsoft/vscode-cmake-tools/issues/2714) [#2706](https://github.com/microsoft/vscode-cmake-tools/issues/2706)
- Add Craig Scott's "Professional CMake" book to the list of resources in doc/faq.md for learning CMake. [#2679](https://github.com/microsoft/vscode-cmake-tools/pull/2679) [@david-fong](https://github.com/david-fong)

Bug Fixes:
- CMakeUserPresets.json version not detected without CMakePresets.json. [#2469](https://github.com/microsoft/vscode-cmake-tools/issues/2469) [@chausner](https://github.com/chausner)
- Do not prompt to select a Kit if `cmake.configureOnOpen` is `false`. [#2538](https://github.com/microsoft/vscode-cmake-tools/issues/2538)
- Don't delete CMakeCache.txt when switching kits if the buildDirectory also changes. [#2546](https://github.com/microsoft/vscode-cmake-tools/issues/2546) [@david-fong](https://github.com/david-fong)
- Set the working directory for the file api driver. [#2569](https://github.com/microsoft/vscode-cmake-tools/issues/2569)
- Add "description" properties to the cmake.revealLog setting. [#2578](https://github.com/microsoft/vscode-cmake-tools/issues/2578)
- Detect clang-cl.exe compilers that are not bundled with Visual Studio. [#2622](https://github.com/microsoft/vscode-cmake-tools/issues/2622)
- Clear output channel after auto-reconfigure. [#2628](https://github.com/microsoft/vscode-cmake-tools/issues/2628)
- Fix issues with launching the target in PowerShell terminal. [#2650](https://github.com/microsoft/vscode-cmake-tools/issues/2650) [#2621](https://github.com/microsoft/vscode-cmake-tools/issues/2621) [#535](https://github.com/microsoft/vscode-cmake-tools/issues/535)
- Respect VS Code setting "insertSpaces" when updating preset files via GUI. [#2677](https://github.com/microsoft/vscode-cmake-tools/issues/2677)
- CMake install task does not run in terminal. [#2693](https://github.com/microsoft/vscode-cmake-tools/issues/2693)
- Deprecation warnings show up as errors in Problems view. [#2708](https://github.com/microsoft/vscode-cmake-tools/issues/2708)

## 1.11.26
- Revert back to the previous CMake language server extension dependency. [PR #2599](https://github.com/microsoft/vscode-cmake-tools/pull/2599)

Bug Fixes:
- Ninja is used as a default generator. [#2598](https://github.com/microsoft/vscode-cmake-tools/issues/2598)

## 1.11.25
Improvements:
- Fix build Error: EMFILE: too many open files. [#2288](https://github.com/microsoft/vscode-cmake-tools/issues/2288) [@FrogTheFrog](https://github.com/FrogTheFrog)
- Add commands to get preset names. [PR #2433](https://github.com/microsoft/vscode-cmake-tools/pull/2433)
- Add IntelliSense support for `debugConfig.console`. [#2428](https://github.com/microsoft/vscode-cmake-tools/issues/2428)
- Add c++23 support. [#2475](https://github.com/microsoft/vscode-cmake-tools/issues/2475) [@sweemer](https://github.com/sweemer)
- Add support for multiple targets in the CMake task provider. [#2122](https://github.com/microsoft/vscode-cmake-tools/issues/2122)
- Add setting `cmake.showSystemKits`. [PR #2520](https://github.com/microsoft/vscode-cmake-tools/pull/2520) [@bharatvaj](https://github.com/bharatvaj)
- Add support for "Configure", "Install" and "Test" tasks. [#2452](https://github.com/microsoft/vscode-cmake-tools/issues/2452)
- Add setting `cmake.ignoreCMakeListsMissing`. [PR #2537](https://github.com/microsoft/vscode-cmake-tools/pull/2537) [@ilg-ul](https://github.com/ilg-ul)
- Add support for "Clean" and "Clean Rebuild" tasks. [#2555](https://github.com/microsoft/vscode-cmake-tools/issues/2555)
- The extension for CMake language support is replaced. [PR #2267](https://github.com/microsoft/vscode-cmake-tools/pull/2267) [@josetr](https://github.com/josetr)

Bug Fixes:
- `Clean All Projects` menu item builds rather than cleans. [#2460](https://github.com/microsoft/vscode-cmake-tools/issues/2460)
- Update terminal's environment variables when the kit is changed. [#2364](https://github.com/microsoft/vscode-cmake-tools/issues/2364)
- Add timeouts for compiler scanning. [#1289](https://github.com/microsoft/vscode-cmake-tools/issues/1289)
- Fix schema validation for presets version 4. [#2490](https://github.com/microsoft/vscode-cmake-tools/issues/2490)
- Remove problematic environment variables from the debugger environment. [#2442](https://github.com/microsoft/vscode-cmake-tools/issues/2442)
- Fix preferredGenerator "Watcom WMake" not working. [#2500](https://github.com/microsoft/vscode-cmake-tools/issues/2500)
- When `debugConfig` has specific modes or debugger paths set, the linker check heuristic should be skipped. [#2509](https://github.com/microsoft/vscode-cmake-tools/issues/2509)
- Exclude environment variables from debugging if the values have newlines. [#2515](https://github.com/microsoft/vscode-cmake-tools/issues/2515)
- Correctly configure the build environment when using VS 2015 and Ninja in CMakePresets.json. [#2516](https://github.com/microsoft/vscode-cmake-tools/issues/2516)
- Select the correct VS toolset for Ninja generators with CMake Presets. [#2423](https://github.com/microsoft/vscode-cmake-tools/issues/2423)
- Fix unhandled exception with CMakePresets.json. [#2117](https://github.com/microsoft/vscode-cmake-tools/issues/2117)
- Fix issues with compiler argument quoting when configuring IntelliSense. [#2563](https://github.com/microsoft/vscode-cmake-tools/pull/2563)
- Fix clang version detection regexes. [PR #2549](https://github.com/microsoft/vscode-cmake-tools/pull/2549) [@chausner](https://github.com/chausner)

## 1.10.5
Bug Fixes:
- fix "CMake: compile active file" command. [#2438](https://github.com/microsoft/vscode-cmake-tools/issues/2438)

## 1.10.4
Improvements:
- Don't specify number of jobs when building with Ninja. [#696](https://github.com/microsoft/vscode-cmake-tools/issues/696)
- Support for the Ninja Multi-Config generator. [#1423](https://github.com/microsoft/vscode-cmake-tools/issues/1423)
- Minimize build progress notification to the status bar. [#2308](https://github.com/microsoft/vscode-cmake-tools/issues/2308)
- Allow editing Kits when presets are in use. [#1965](https://github.com/microsoft/vscode-cmake-tools/issues/1965)
- Launch the target in the default terminal. [PR #2311](https://github.com/microsoft/vscode-cmake-tools/pull/2311) [@michallukowski](https://github.com/michallukowski)
- Allow launching targets in parallel. [#2240](https://github.com/microsoft/vscode-cmake-tools/issues/2120) [@ColinDuquesnoy](https://github.com/ColinDuquesnoy)

Bug Fixes:
- CMakePrests.json toolset requires the VS version instead of the toolset version. [#1965](https://github.com/microsoft/vscode-cmake-tools/issues/1965)
- CMakePresets should be able to specify a VC toolset by version number. [#2366](https://github.com/microsoft/vscode-cmake-tools/pull/2366)
- CMake task provider does not configure the VS Build environment for Ninja builds. [#2258](https://github.com/microsoft/vscode-cmake-tools/pull/2258)
- `${buildKit}` is not updated after a Kit switch. [#2335](https://github.com/microsoft/vscode-cmake-tools/issues/2335)
- Test the existence of a property instead of the value when expanding preset conditions. [#2329](https://github.com/microsoft/vscode-cmake-tools/issues/2329)
- Include `hostSystemName` in variable expansion when only using User presets. [#2362](https://github.com/microsoft/vscode-cmake-tools/issues/2362)
- Trim whitespace from `environmentSetupScript`. [#2391](https://github.com/microsoft/vscode-cmake-tools/issues/2391)
- Incorrect `cmake.additionalKits` setting breaks CMake extension. [#2382](https://github.com/microsoft/vscode-cmake-tools/issues/2382)
- VS2010 compile errors are not shown in Problems. [#2376](https://github.com/microsoft/vscode-cmake-tools/issues/2376)
- Always rebuilds sources with autodetected clang and ninja on linux. [#2289](https://github.com/microsoft/vscode-cmake-tools/issues/2289)
- Clean Reconfigure All Projects removes wrong files after switching kit. [#2326](https://github.com/microsoft/vscode-cmake-tools/issues/2326)
- Update documentation. [#2334](https://github.com/microsoft/vscode-cmake-tools/pull/2334) [@atsju](https://github.com/atsju)
- Ninja not able to build single-threaded. [#2222](https://github.com/microsoft/vscode-cmake-tools/issues/2222)
- Fix various kit detection issues. [#2246](https://github.com/microsoft/vscode-cmake-tools/issues/2246) [#1759](https://github.com/microsoft/vscode-cmake-tools/issues/1759) [#1653](https://github.com/microsoft/vscode-cmake-tools/issues/1653) [#1410](https://github.com/microsoft/vscode-cmake-tools/issues/1410) [#1233](https://github.com/microsoft/vscode-cmake-tools/issues/1233) [@fourdim](https://github.com/fourdim)
- Stop using `-H` to configure projects. [#2292](https://github.com/microsoft/vscode-cmake-tools/issues/2292)
- `environmentSetupScript` capitalizes environment variable names. [#1592](https://github.com/microsoft/vscode-cmake-tools/issues/1592) [@lygstate](https://github.com/lygstate)
- Debug Target failed when `debugConfig.environment` not present. [#2236](https://github.com/microsoft/vscode-cmake-tools/issues/2236) [@lygstate](https://github.com/lygstate)
- Presets in CMakePresets.json should not inherit from presets in CMakeUserPresets.json. [#2232](https://github.com/microsoft/vscode-cmake-tools/issues/2232)
- Refresh the launch terminal if the user default changes. [PR #2408](https://github.com/microsoft/vscode-cmake-tools/pull/2408)
- Strip BOM from files when reading. [#2396](https://github.com/microsoft/vscode-cmake-tools/issues/2396)
- When using the configuration provider for the C++ extension, the browse configuration was not being updated after code model changes. [#2410](https://github.com/microsoft/vscode-cmake-tools/issues/2410)

## 1.9.2
Bug fixes:
- Fix infinite recursion into symlinks. [#2257](https://github.com/microsoft/vscode-cmake-tools/issues/2257)
- Fix `Show Build Command` for folders that do not use CMake Presets. [#2211](https://github.com/microsoft/vscode-cmake-tools/issues/2211)
- Fix presets not shown when a common dependency is inherited more than once. [#2210](https://github.com/microsoft/vscode-cmake-tools/issues/2210)
- Fix IntelliSense usage of short name from variants file for buildType. [#2120](https://github.com/microsoft/vscode-cmake-tools/issues/2120) [@gost-serb](https://github.com/gost-serb)

## 1.9.1
Bug fixes:
- Fix presets using conditions with macros and inheritance. [#2185](https://github.com/microsoft/vscode-cmake-tools/issues/2185)
- Parallelism no longer working in 1.9.0 for CMake < 3.14.0. [#2181](https://github.com/microsoft/vscode-cmake-tools/issues/2181)
- `CMake: Compile Active File` command stopped working in v1.9.0. [#2180](https://github.com/microsoft/vscode-cmake-tools/issues/2180)
- Exception after successful build when cpptools IntelliSense is disabled. [#2188](https://github.com/microsoft/vscode-cmake-tools/issues/2188)
- Fix issue with presets (v3) and "toolchainFile". [#2179](https://github.com/microsoft/vscode-cmake-tools/issues/2179)
- Don't add `-j` argument when `cmake.parallelJobs` is set to `1`. [#1958](https://github.com/microsoft/vscode-cmake-tools/issues/1958) [@mark-ulrich](https://github.com/mark-ulrich)
- Warn the user about CMAKE_BUILD_TYPE inconsistencies. [#2096](https://github.com/microsoft/vscode-cmake-tools/issues/2096)

## 1.9.0
Improvements:
- Add support for CMakePresets version 3. [#1904](https://github.com/microsoft/vscode-cmake-tools/issues/1904)
- Add diagnostic support for parsing IAR compiler output. [PR #2131](https://github.com/microsoft/vscode-cmake-tools/pull/2131) [@willson556](https://github.com/willson556)
- Add "Log Diagnostics" command. [PR #2141](https://github.com/microsoft/vscode-cmake-tools/pull/2141)
- Add build and configure commands to show cmake commands without running them. [PR #1767](https://github.com/microsoft/vscode-cmake-tools/pull/1767)
- Implement support for merging multiple compile_commands in super-builds sub-folders of the build directory. [PR #2029](https://github.com/microsoft/vscode-cmake-tools/pull/2029) [@Felix-El](https://github.com/Felix-El)
- Add `cmake.allowCommentsInPresetsFile` setting to allow JS style comments in CMakePresets files. [#2169](https://github.com/microsoft/vscode-cmake-tools/issues/2169)

Bug fixes:
- MSVC_VERSION is incorrect when cmake configures with clang-cl. [#1053](https://github.com/microsoft/vscode-cmake-tools/issues/1053) [@tklajnscek](https://github.com/tklajnscek)
- Build error because `binaryDir` removed after configure. [#2128](https://github.com/microsoft/vscode-cmake-tools/issues/2128)
- Configuration from build presets ignored by Intellisense and launch (when using multi config generators). [#2099](https://github.com/microsoft/vscode-cmake-tools/issues/2099)
- Extra {0} output message when having preset with circular inherits. [#2118](https://github.com/microsoft/vscode-cmake-tools/issues/2118)
- CMake-Tools does not reconfigure after a change of CMakeLists.txt in a subdirectory of root. [#1911](https://github.com/microsoft/vscode-cmake-tools/issues/1911) [@AbdullahAmrSobh](https://github.com/AbdullahAmrSobh)
- Fixes msvc2015 detection when only vs2019 are installed. [#1955](https://github.com/microsoft/vscode-cmake-tools/issues/1955) [@lygstate](https://github.com/lygstate)
- Allow for clang compilers to be set in presets without full path. [#1922](https://github.com/microsoft/vscode-cmake-tools/issues/1922)
- Compiler flags containing spaces not passed correctly to IntelliSense. [#1414](https://github.com/microsoft/vscode-cmake-tools/issues/1414)
- Don't scan the whole workspace for CMakeLists.txt, just a few folders. [#2127](https://github.com/microsoft/vscode-cmake-tools/issues/2127)
- Regression with Visual Studio generator and non-default toolset. [#2147](https://github.com/microsoft/vscode-cmake-tools/issues/2147)
- Debug shows "No compiler found in cache file." dialog. [#2121](https://github.com/microsoft/vscode-cmake-tools/issues/2121)
- Unable to work with pre-configured projects (cache is deleted). [#2140](https://github.com/microsoft/vscode-cmake-tools/issues/2140)
- Unknown C/C++ standard control flags: -std=gnu++2b and -std=c2x. [#2150](https://github.com/microsoft/vscode-cmake-tools/issues/2150)
- Select the most recently used build/test preset when configure preset changes. [#1927](https://github.com/microsoft/vscode-cmake-tools/issues/1927)
- Re-enable build target selection when using presets. [#1872](https://github.com/microsoft/vscode-cmake-tools/issues/1872)

## 1.8.1
Bug fixes:
- Command substitutions in launch.json are broken. [#2091](https://github.com/microsoft/vscode-cmake-tools/issues/2091)
- `cmake.configureOnOpen` setting is ignored. [#2088](https://github.com/microsoft/vscode-cmake-tools/issues/2088)
- User-defined preset not shown when inheriting from `CMakePresets.json`. [#2082](https://github.com/microsoft/vscode-cmake-tools/issues/2082)
- Fix presets using server API. [#2026](https://github.com/microsoft/vscode-cmake-tools/issues/2026)

## 1.8.0
Improvements:
- Last selected target isn't read on start up. [#1148](https://github.com/microsoft/vscode-cmake-tools/issues/1148)
- Use cached cmake-file-api response to configure IntelliSense on startup. [#1149](https://github.com/microsoft/vscode-cmake-tools/issues/1149)
- Show a quickPick of all the CMakeLists.txt inside the project (if none exists where "cmake.sourceDirectory" points at). [#533](https://github.com/microsoft/vscode-cmake-tools/issues/533)
- Add command to get the active folder of a workspace. [#1715](https://github.com/microsoft/vscode-cmake-tools/issues/1715) [@guestieng](https://github.com/guestieng)
- Task provider refactoring to best utilize latest updates from VSCode. [PR #1880](https://github.com/microsoft/vscode-cmake-tools/pull/1880)
- Add docker container definition. [PR #1758](https://github.com/microsoft/vscode-cmake-tools/pull/1758)
- Enhance the vsix build with package scripts in package.json. [PR #1752](https://github.com/microsoft/vscode-cmake-tools/pull/1752) [@lygstate](https://github.com/lygstate)

Bug fixes:
- Fix various presets field settings to be passed correctly on to CMake. [#2009](https://github.com/microsoft/vscode-cmake-tools/issues/2009)
- Check for target architecture when reading toolchain FileAPI. [#1879](https://github.com/microsoft/vscode-cmake-tools/issues/1879)
- Fix environment variable in debugging docs. [PR #1874](https://github.com/microsoft/vscode-cmake-tools/pull/1874) [@zariiii9003](https://github.com/zariiii9003)
- Fix typo in variant docs. [PR #1970](https://github.com/microsoft/vscode-cmake-tools/pull/1970) [@melak47](https://github.com/melak47)
- Update schema for preset cache variable CMAKE_BUILD_TYPE. [#1934](https://github.com/microsoft/vscode-cmake-tools/issues/1934)
- Fix regression in ctestDefaultArgs (ctest hardcoded directives: -T, test, --output-on-failure). [#1956](https://github.com/microsoft/vscode-cmake-tools/issues/1956)
- Don't throw when unknown diagnostics apepar. [#1796](https://github.com/microsoft/vscode-cmake-tools/issues/1796)
- Add parse target triple to fix "bad clang binary" error. [#1916](https://github.com/microsoft/vscode-cmake-tools/issues/1916) [@lygstate](https://github.com/lygstate)
- Include CMAKE_BUILD_TYPE in the generated text of configure preset. [#1847](https://github.com/microsoft/vscode-cmake-tools/issues/1847)
- Show also the "hidden" presets in the "Inherit from configure presets" quick pick. [#1923](https://github.com/microsoft/vscode-cmake-tools/issues/1923)
- Clang-cl diagnostics don't appear in Problems view. [#517](https://github.com/microsoft/vscode-cmake-tools/issues/517) [@ki-bo](https://github.com/ki-bo)
- Fix duplication in name of MSVC versus LLVM Clang kit. [PR #1951](https://github.com/microsoft/vscode-cmake-tools/pull/1951) [@lygstate](https://github.com/lygstate)
- Fixes output encoding in the vcvars setup process. [PR #1985](https://github.com/microsoft/vscode-cmake-tools/pull/1985) [@lygstate](https://github.com/lygstate)
- Remove vendor support since the string expansion is wrong for it. [#1966](https://github.com/microsoft/vscode-cmake-tools/issues/1966)
- Add configure preset environment to debug/launch. [#1884](https://github.com/microsoft/vscode-cmake-tools/issues/1884)
- Fix msvc2015 detection when only vs2019 is installed. [#1905](https://github.com/microsoft/vscode-cmake-tools/issues/1905) [@lygstate](https://github.com/lygstate)
- Prevent file index overwritting in multi-config generators. [#1800](https://github.com/microsoft/vscode-cmake-tools/issues/1800) [@andredsm](https://github.com/andredsm)
- Various cache variables edit/save fixes. [PR #1826](https://github.com/microsoft/vscode-cmake-tools/pull/1826) [@aemseemann](https://github.com/aemseemann)
- Use JSON as the language mode of preset files. [#2035](https://github.com/microsoft/vscode-cmake-tools/issues/2035)
- Fix broken links to contributing file. [PR #2016](https://github.com/microsoft/vscode-cmake-tools/pull/2016) [@andredsm](https://github.com/andredsm)
- Kit scan generates incorrect kits for VS 2022 [#2054](https://github.com/microsoft/vscode-cmake-tools/issues/2054)
- Fix presets for msvc compilers with x86 outputs [PR #2072](https://github.com/microsoft/vscode-cmake-tools/pull/2072)

## 1.7.3
Bug fixes:
- Make sure CMake Tools configuration provider gets registered with presets on. [#1832](https://github.com/microsoft/vscode-cmake-tools/issues/1832)
- Add the license field to package.json. [#1823](https://github.com/microsoft/vscode-cmake-tools/issues/1823)
- Add title to "Select target" quickpick. [#1860](https://github.com/microsoft/vscode-cmake-tools/issues/1860)

## 1.7.2
Bug fixes:
- Fix paths of target sources outside the workspace. [#1504](https://github.com/microsoft/vscode-cmake-tools/issues/1504) [@sleiner](https://github.com/sleiner)
- Use stricter type checks in presets expansion. [#1815](https://github.com/microsoft/vscode-cmake-tools/issues/1815)
- Solve conflict between -DCMAKE_GENERAOR:STRING=Ninja versus -G "Visual Studio 16 2019" -A x64. [PR #1753](https://github.com/microsoft/vscode-cmake-tools/pull/1753) [@lygstate](https://github.com/lygstate)
- Fix operator precedence when getting code page. [#1615](https://github.com/microsoft/vscode-cmake-tools/issues/1615) [@taoyouh](https://github.com/taoyouh)
- Override the locale when querying compiler versions. [#1821](https://github.com/microsoft/vscode-cmake-tools/issues/1821)
- Fix typo in CMakePresets.json schema. [PR #1809](https://github.com/microsoft/vscode-cmake-tools/pull/1809) [@bluec0re](https://github.com/bluec0re)


## 1.7.1
Improvements:
- CppTools-API v5 integration. [#1624](https://github.com/microsoft/vscode-cmake-tools/issues/1624)

Bug fixes:
- Correct macros evaluation in inherited presets. [#1787](https://github.com/microsoft/vscode-cmake-tools/issues/1787)
- Macro expansions should consider environment variables defined in the kit. [#1250](https://github.com/microsoft/vscode-cmake-tools/issues/1250)
- Fix 1.7.0 IntelliSense regression related to default standard and CppTools provider version. [#1788](https://github.com/microsoft/vscode-cmake-tools/issues/1788)
- Correct folder information for presets in multi-root projects. [PR #1785](https://github.com/microsoft/vscode-cmake-tools/pull/1785)


## 1.7.0
Improvements:
- Support for CMake Presets. [#529](https://github.com/microsoft/vscode-cmake-tools/issues/529)
- Support for File API "toolchains" object.
- User defined additional kits. [PR #1701](https://github.com/microsoft/vscode-cmake-tools/pull/1701) [@mjvankampen](https://github.com/mjvankampen)
- Touchbar extra functionality. [PR #1693](https://github.com/microsoft/vscode-cmake-tools/pull/1693) [@poterba](https://github.com/poterba)

Bug fixes:
- Can not compile active file if definition has quoted text. [#969](https://github.com/microsoft/vscode-cmake-tools/issues/969)
- Compiler flags containing spaces not passed correctly to IntelliSense. [#1414](https://github.com/microsoft/vscode-cmake-tools/issues/1414)
- Gcc/clang version analysis improvements. [#1575](https://github.com/microsoft/vscode-cmake-tools/issues/1575)
- Disable the extension when no CMakeLists is present. [#1578](https://github.com/microsoft/vscode-cmake-tools/issues/1578)
- Remove the "CMake Tools initializing" popup message. [#1518](https://github.com/microsoft/vscode-cmake-tools/issues/1518)
- Allow CppTools to chose a C/Cpp standard default. [#1477](https://github.com/microsoft/vscode-cmake-tools/issues/1477)
- Added ${workspaceHash} variable. [PR #1055](https://github.com/microsoft/vscode-cmake-tools/pull/1055) [@Zingam](https://github.com/Zingam)
- Setup CMT_MINGW_PATH properly on win32. [PR #1611](https://github.com/microsoft/vscode-cmake-tools/pull/1611) [@lygstate](https://github.com/lygstate)
- Codespaces specific changes of configureOnOpen default and popup UI. [#1676](https://github.com/microsoft/vscode-cmake-tools/issues/1676)
- Fixes environment expanding and document testEnvironment. [PR #1598](https://github.com/microsoft/vscode-cmake-tools/pull/1598) [@lygstate](https://github.com/lygstate)
- Pass cmake.debugConfig.args to launch target. [PR #1603](https://github.com/microsoft/vscode-cmake-tools/pull/1603) [@jbdamiano](https://github.com/jbdamiano)
- Dependencies package versions upgrade. [PR #1475](https://github.com/microsoft/vscode-cmake-tools/pull/1475) [@lygstate](https://github.com/lygstate)
- Add vendor hostOs targetOs targetArch versionMajor versionMinor attributes for kit. [PR #1337](https://github.com/microsoft/vscode-cmake-tools/pull/1337) [@lygstate](https://github.com/lygstate)
- Always correctly build target executable path. [PR #1674](https://github.com/microsoft/vscode-cmake-tools/pull/1674) [@falbrechtskirchinger](https://github.com/falbrechtskirchinger)
- Use variables instead of hardcoded values for system path references. [#883](https://github.com/microsoft/vscode-cmake-tools/issues/883) [@Zingam](https://github.com/Zingam)
- ctestPath should allow the same substitutions as cmakePath. [#785](https://github.com/microsoft/vscode-cmake-tools/issues/785) [@FakeTruth](https://github.com/FakeTruth)
- Change the order of available kits such that folder kits come first. [#1736](https://github.com/microsoft/vscode-cmake-tools/issues/1736)
- Fix "Configuring project" infinite loop when using "Locate" on a project without CMakeLists.txt. [#1704](https://github.com/microsoft/vscode-cmake-tools/issues/1704)
- Fix problems with using gdb debugger on MAC. [#1691](https://github.com/microsoft/vscode-cmake-tools/issues/1691)
- Fix parsing of target architecture flags with values that include arm64. [#1735](https://github.com/microsoft/vscode-cmake-tools/issues/1735)
- Changed ctest --output-on-failure from hardcode to default argument. [PR #1729](https://github.com/microsoft/vscode-cmake-tools/pull/1729) [@PedroLima92](https://github.com/PedroLima92)
- Update cmake-settings.md document. [PR #1754](https://github.com/microsoft/vscode-cmake-tools/pull/1754) [@lygstate](https://github.com/lygstate)


## 1.6.0
Bug Fixes:
- Fix Clang kit detection when version is at end of line. [#1342](https://github.com/microsoft/vscode-cmake-tools/issues/1342) [@falbrechtskirchinger](https://github.com/falbrechtskirchinger)
- Fix cache variables regular expression dealing with '='. [#1613](https://github.com/microsoft/vscode-cmake-tools/issues/1613)
- Add cmake.exportCompileCommandFile. [#1440](https://github.com/microsoft/vscode-cmake-tools/issues/1440)
- Fix the regexp of Gcc/Clang version to account for localization and more possible text patterns. [#1575](https://github.com/microsoft/vscode-cmake-tools/issues/1575)
- Fix regexp for compiler flags that contain spaces. [#1414](https://github.com/microsoft/vscode-cmake-tools/issues/1414)
- Fix compile active file when definition has quoted text. [#969](https://github.com/microsoft/vscode-cmake-tools/issues/969)
- Re-register the tasks provider when the current build targe changes. [#1576](https://github.com/microsoft/vscode-cmake-tools/issues/1576)
- Don't localize the VS Clang kit name. [PR #1632](https://github.com/microsoft/vscode-cmake-tools/pull/1632)
- Remove CMake Tools activation of non CMake projects when tasks.runask is executed. [PR #1642](https://github.com/microsoft/vscode-cmake-tools/pull/1642)
- Add the TWXS CMake extension in the CMake Tools extension pack. [PR #1643](https://github.com/microsoft/vscode-cmake-tools/pull/1643)

## 1.5.3
Bug Fixes:
- "Clean all projects" broken since 1.5.0. [#1542](https://github.com/microsoft/vscode-cmake-tools/issues/1542)
- CMake task provider should not attempt to register until the CMake driver is available.  [#1549](https://github.com/microsoft/vscode-cmake-tools/issues/1549)

## 1.5.2
Bug Fixes:
- Fix deadlock caused by commands invoked in string expansion during activation. [PR #1532](https://github.com/microsoft/vscode-cmake-tools/pull/1532)

## 1.5.1
Bug Fixes:
- Fix regular expression for variables values used in settings and kits json. [#1526](https://github.com/microsoft/vscode-cmake-tools/issues/1526) [#1525](https://github.com/microsoft/vscode-cmake-tools/issues/1525)
- Add a setting to control whether the Touch Bar is visible or not. [PR #1529](https://github.com/microsoft/vscode-cmake-tools/pull/1529)

## 1.5.0
Improvements:
- Support variables for Kit.toolchainFile. [PR #991](https://github.com/microsoft/vscode-cmake-tools/pull/991) [#1056](https://github.com/microsoft/vscode-cmake-tools/issues/1056) [@blakehurd](https://github.com/blakehurd)/[@bobbrow](https://github.com/bobbrow)
- Implement cmake:hideBuildCommand context option. [PR #1355](https://github.com/microsoft/vscode-cmake-tools/pull/1355) [@tritao](https://github.com/tritao)
- Add option to set CMAKE_BUILD_TYPE also on multi-config generators. [PR #1393](https://github.com/microsoft/vscode-cmake-tools/pull/1393) [@tonka3000](https://github.com/tonka3000)
- Detect Clang for MSVC (GNU CLI) kits. [#823](https://github.com/microsoft/vscode-cmake-tools/issues/823) [@omcnoe](https://github.com/omcnoe)
- GUI support for CMake Tools cache. [#513](https://github.com/microsoft/vscode-cmake-tools/issues/513) [@nieroger](https://github.com/nieroger)
- Tasks support. [PR #1268](https://github.com/microsoft/vscode-cmake-tools/pull/1268) [@vptrbv](https://github.com/vptrbv)
- MacBook Pro touchbar support. [#499](https://github.com/microsoft/vscode-cmake-tools/issues/499) [@vptrbv](https://github.com/vptrbv)

Bug Fixes:
- Set right base_path for variant config files. [PR #1462](https://github.com/microsoft/vscode-cmake-tools/pull/1462) [@leolcao](https://github.com/leolcao)
- Inconsistent buildType substitution. [#1366](https://github.com/microsoft/vscode-cmake-tools/issues/1366)
- ${workspaceFolder} is not working for "environmentSetupScript" option. [#1309](https://github.com/microsoft/vscode-cmake-tools/issues/1309) [@Yaxley123](https://github.com/Yaxley123)
- Preserve focus when executing "CMake:Run Without Debugging". [#1138](https://github.com/microsoft/vscode-cmake-tools/issues/1138) [@estshorter](https://github.com/estshorter)
- Problems with CMake: Quick Start. [#1004](https://github.com/microsoft/vscode-cmake-tools/issues/1004) [@alan-wr](https://github.com/alan-wr)
- Remove depends on optimist by upgrade handlebars. [PR #1447](https://github.com/microsoft/vscode-cmake-tools/pull/1447) [@lygstate](https://github.com/lygstate)
- Ignore the vcvars dev-bat call result. [PR #1403](https://github.com/microsoft/vscode-cmake-tools/pull/1403) [@lygstate](https://github.com/lygstate)
- Fix vs2010 which doesn't recognize host=x64. [PR #1481](https://github.com/microsoft/vscode-cmake-tools/pull/1481) [@lygstate](https://github.com/lygstate)
- Don't rebuild when doing command substitution. [#1487](https://github.com/microsoft/vscode-cmake-tools/issues/1487)
- Duplicate compiler flags should not be removed. [PR #1497](https://github.com/microsoft/vscode-cmake-tools/issues/1497)
- Hide "Unknown Language" for CUDA source files. [PR #1502](https://github.com/microsoft/vscode-cmake-tools/issues/1502) [@Synxis](https://github.com/Synxis)
- Ensure immediate effect of settings for communication mode and all generator related. [PR #1500](https://github.com/microsoft/vscode-cmake-tools/issues/1500)
- Fix shell script and vcvars devbat when TEMP folder has a space in the middle. [#1492](https://github.com/microsoft/vscode-cmake-tools/issues/1492)

## 1.4.2
Improvements:
- Added new variable substitution command: `${command:cmake.launchTargetFilename}`. [#632](https://github.com/microsoft/vscode-cmake-tools/issues/632) [@ebai101](https://github.com/ebai101)
- Add output parser for Wind River Diab compiler. [PR #1267](https://github.com/microsoft/vscode-cmake-tools/pull/1267) [@ce3a](https://github.com/ce3a)
- Set application run directory to executable path. [#1395](https://github.com/microsoft/vscode-cmake-tools/issues/1395) [@Shatur95](https://github.com/Shatur95)

Bug Fixes:
- Allow minor version of File API protocol to be greater than expected. [#1341](https://github.com/microsoft/vscode-cmake-tools/issues/1341) [@KyleFromKitware](https://github.com/KyleFromKitware)
- Fix high-hitting crash related to output stream encoding. [PR #1367](https://github.com/microsoft/vscode-cmake-tools/issues/1367)
- Fix high-hitting crash: "message must be set" introduced by VS Code 1.49.0. [#1432](https://github.com/microsoft/vscode-cmake-tools/issues/1432)
- Fix detection of clang 10 on Debian. [#1330](https://github.com/microsoft/vscode-cmake-tools/issues/1330)
- Detect gdb for msys2 MinGW properly. [PR #1338](https://github.com/microsoft/vscode-cmake-tools/issues/1338) [@lygstate](https://github.com/lygstate)

## 1.4.1
Bug Fixes:
- VS environment not set correctly. [#1243](https://github.com/microsoft/vscode-cmake-tools/issues/1243)
- VS kits don't set host/target arch properly for toolsets. [#1256](https://github.com/microsoft/vscode-cmake-tools/issues/1256)
- Disable launchTarget key binding while debugging. [#1170](https://github.com/microsoft/vscode-cmake-tools/issues/1170)
- System headers not found. [#1257](https://github.com/microsoft/vscode-cmake-tools/issues/1257)
- Add setting to enable/disable automatic reconfiguring of projects. [#1259](https://github.com/microsoft/vscode-cmake-tools/issues/1259)
- Partial/full CMT activation improperly persisted for multi-root projects. [#1269](https://github.com/microsoft/vscode-cmake-tools/issues/1269)
- Fix MacOS debugging to work out of the box. [#1284](https://github.com/microsoft/vscode-cmake-tools/issues/1284)
- Ensure the silent kits scanning is run once for multi-root. [#1302](https://github.com/microsoft/vscode-cmake-tools/issues/1302)

## 1.4.0
Improvements:
- Documentation updates. [PR #1130](https://github.com/microsoft/vscode-cmake-tools/pull/1130) [@zalava](https://github.com/zalava)
- Add support for per-folder browse path. [#1073](https://github.com/microsoft/vscode-cmake-tools/issues/1073)
- Use a shell script to set environment variables for a kit. [#809](https://github.com/microsoft/vscode-cmake-tools/issues/809) [@pisker](https://github.com/pisker)
- Improvements of the status bar UI. [PR #1200](https://github.com/microsoft/vscode-cmake-tools/pull/1200) [@SchweizS](https://github.com/SchweizS)
- Add context menu for CMakeLists. [#741](https://github.com/microsoft/vscode-cmake-tools/issues/741) [@SchweizS](https://github.com/SchweizS)
- Support partial CMake Tools activation for non cmake repos. [#1167](https://github.com/microsoft/vscode-cmake-tools/issues/1167)
- Support ARM IntelliSense modes. [#1155](https://github.com/microsoft/vscode-cmake-tools/issues/1155)
- Support GNU language standards. [#1208](https://github.com/microsoft/vscode-cmake-tools/issues/1208)
- Add indication of active workspace to project outline. [#1183](https://github.com/microsoft/vscode-cmake-tools/issues/1183) [@SchweizS](https://github.com/SchweizS)

Bug Fixes:
- Skip over debugger guessing logic if cmake.debugConfig explicitly sets miDebuggerPath. [#1060](https://github.com/microsoft/vscode-cmake-tools/issues/1060)
- Normalize all paths sent to CppTools. [#1099](https://github.com/microsoft/vscode-cmake-tools/issues/1099)
- Add support for Objective-C and Objective-C++. [#1108](https://github.com/microsoft/vscode-cmake-tools/issues/1108) [@marksisson](https://github.com/marksisson)
- Update the configuration provider id. [#1045](https://github.com/microsoft/vscode-cmake-tools/issues/1045) [@ChristianS99](https://github.com/ChristianS99)
- Clear the terminal for Compile Active File. [#1122](https://github.com/microsoft/vscode-cmake-tools/issues/1122)
- Update vswhere to a version that supports utf-8. [#1104](https://github.com/microsoft/vscode-cmake-tools/issues/1104)
- Support source files outside the base path. [#1140](https://github.com/microsoft/vscode-cmake-tools/issues/1140)
- Allow quotes in cache entries. [#1124](https://github.com/microsoft/vscode-cmake-tools/issues/1124) [@tmaslach](https://github.com/tmaslach)
- Fix default preferred generators detection logic. [#1084](https://github.com/microsoft/vscode-cmake-tools/issues/1084)
- Fix host and target platform information for VS kits. [#964](https://github.com/microsoft/vscode-cmake-tools/issues/964)
- Fix error caused by duplicate project structure. [#587](https://github.com/microsoft/vscode-cmake-tools/issues/587) [@SchweizS](https://github.com/SchweizS)
- Disable launchTarget key binding while debugging. [#1170](https://github.com/microsoft/vscode-cmake-tools/issues/1170)
- Skip configuring when cache is present and according setting is on. [#984](https://github.com/microsoft/vscode-cmake-tools/issues/984)
- Remove deprecated cmake.useCMakeServer setting. [#1059](https://github.com/microsoft/vscode-cmake-tools/issues/1059)
- Trigger automatic CMake configure on CMakeLists.txt save. [#1187](https://github.com/microsoft/vscode-cmake-tools/issues/1187) [@Yuri6037](https://github.com/Yuri6037)
- Silently scanning for kits:
    - when there is no available kits json file. [PR #1192](https://github.com/microsoft/vscode-cmake-tools/pull/1192)
    - when the extension introduces breaking changes in the kits definition. [#1195](https://github.com/microsoft/vscode-cmake-tools/issues/1195)
- Various unhandled exceptions and crash fixes:
    - "cannot read property 'length' of undefined" when CMake not found in path. [#1110](https://github.com/microsoft/vscode-cmake-tools/issues/1110)
    - "cannot read property 'uri' of undefined" called by cmake.buildDirectory command. [#1150](https://github.com/microsoft/vscode-cmake-tools/issues/1150)
    - high hitting crash in telemetry. [PR #1154](https://github.com/microsoft/vscode-cmake-tools/pull/1154)

## 1.3.1
Improvements:
- Show "Collapse all" command on project outline view. [#839](https://github.com/microsoft/vscode-cmake-tools/issues/839) [@dirondin](https://github.com/dirondin)

Bug Fixes:
- Toolset and platform are swapped when reading from CMake cache. [#1065](https://github.com/microsoft/vscode-cmake-tools/issues/1065)
- Unable to debug targets when path is specified as absolute by the cmake-file-api. [#1067](https://github.com/microsoft/vscode-cmake-tools/issues/1067) [@KoeMai](https://github.com/KoeMai)

## 1.3.0
Improvements:
- Multi-root support. You can now open multiple folders in VS Code and CMake Tools will allow you to configure each of the projects in those folders.
- Add support for `${command:cmake.buildKit}`. [#334](https://github.com/microsoft/vscode-cmake-tools/issues/334) [@xgdgsc](https://github.com/xgdgsc)
- Add LLVM_ROOT and Visual Studio Clang locations to the search path for Kits. [#914](https://github.com/microsoft/vscode-cmake-tools/issues/914) [@Zingam](https://github.com/Zingam)
- Support additional `intelliSenseModes` in the configuration provider. [#960](https://github.com/microsoft/vscode-cmake-tools/issues/960)
- Detect bundled CMake in Visual Studio. [#610](https://github.com/microsoft/vscode-cmake-tools/issues/610) [@Zingam](https://github.com/Zingam)
- Add "Scan for kits" option in kits QuickPick. [#864](https://github.com/microsoft/vscode-cmake-tools/issues/864) [@Zingam](https://github.com/Zingam)
- Implement the CMake File API. [PR #720](https://github.com/microsoft/vscode-cmake-tools/pull/720) [@KoeMai](https://github.com/KoeMai)

Bug Fixes:
- Support temp folders not located on system drive. [PR #974](https://github.com/microsoft/vscode-cmake-tools/pull/974) [@Carsten87](https://github.com/Carsten87)
- Add MinGW path to the environment. [PR #983](https://github.com/microsoft/vscode-cmake-tools/pull/983)
- Don't do a clean build for utility targets. [#643](https://github.com/microsoft/vscode-cmake-tools/issues/643) [@rcxdude](https://github.com/rcxdude)
- Visual Studio builds should support `cmake.parallelJobs` setting. [PR #975](https://github.com/microsoft/vscode-cmake-tools/pull/975) [@tonka3000](https://github.com/tonka3000)
- Fix build cancellation. [#946](https://github.com/microsoft/vscode-cmake-tools/issues/946) [#781](https://github.com/microsoft/vscode-cmake-tools/issues/781) [#522](https://github.com/microsoft/vscode-cmake-tools/issues/522) [@KoeMai](https://github.com/KoeMai)
- Normalize both absolute and relative paths. [PR #963](https://github.com/microsoft/vscode-cmake-tools/pull/963) [@GeorchW](https://github.com/GeorchW)
- Filter out duplicate targets from the target selector. [#863](https://github.com/microsoft/vscode-cmake-tools/issues/863)
- Fix a crash when `chcp` is not found on the machine. [#977](https://github.com/microsoft/vscode-cmake-tools/issues/977)
- Don't fail if CMakeLists.txt was appended to sourceDirectory. [#1014](https://github.com/microsoft/vscode-cmake-tools/issues/1014)
- Mark all tests as 'not run' in case of build failure when running CTest. [PR #980](https://github.com/microsoft/vscode-cmake-tools/pull/980) [@Morozov-5F](https://github.com/Morozov-5F)
- Add command to hide launch/debug commands and debug button. [PR #1035](https://github.com/microsoft/vscode-cmake-tools/pull/1035)
- Add support for `${workspaceFolderBasename}`. [#869](https://github.com/microsoft/vscode-cmake-tools/issues/869)
- Fix exception thrown by debug/launch commands. [#1036](https://github.com/microsoft/vscode-cmake-tools/issues/1036)

## 1.2.3
Bug fixes:
- CTest status bar button text appears malformed. [#911](https://github.com/microsoft/vscode-cmake-tools/issues/911)
- Cleanup fix for message "Platform undefined / toolset {}". [#913](https://github.com/microsoft/vscode-cmake-tools/issues/913)
- Fix incorrect file associations when language is unset. [#926](https://github.com/microsoft/vscode-cmake-tools/issues/926)

## 1.2.2
Bug fixes:
- Fix broken SchemaProvider. [#874](https://github.com/microsoft/vscode-cmake-tools/issues/874)
- Fix the RegExp for finding a debugger. [#884](https://github.com/microsoft/vscode-cmake-tools/issues/884)
- Update flow for missing CMakeLists.txt. [#533](https://github.com/microsoft/vscode-cmake-tools/issues/533)
- getVSInstallForKit should be a no-op on systems other than windows. [#886](https://github.com/microsoft/vscode-cmake-tools/issues/886)
- Include missing source directories in the custom browse path. [#882](https://github.com/microsoft/vscode-cmake-tools/issues/882)
- Handle exceptions thrown by spawn. [#895](https://github.com/microsoft/vscode-cmake-tools/issues/895)
- Various generators fixes:
    - [#900](https://github.com/microsoft/vscode-cmake-tools/issues/900)
    - [#880](https://github.com/microsoft/vscode-cmake-tools/issues/880)
    - [#885](https://github.com/microsoft/vscode-cmake-tools/issues/885)

## 1.2.1
Thank you to the following CMake Tools contributors: koemai, bjosa, emanspeaks, som1lse,
dcourtois, tsing80, andy-held, notskm, thezogoth, yokuyuki, dbird137, fabianogk, randshot.

**vector-of-bool** has moved on to other things and Microsoft is now maintaining this extension. Thank you **vector-of-bool**
for all of your hard work getting this extension to where it is today!

Breaking changes:
- The publisher id changes to ms-vscode.cmake-tools. This requires that you uninstall earlier versions of the extension.
- Scanning for kits is able to detect more accurately multiple VS installations.
  To achieve this, a Visual Studio kit is defined differently now in cmake-tools-kits.json:
  the "visualStudio" field represents an ID unique to the installation
  as opposed to "VisualStudio.${VS Version}" (which may be the same for multiple same year VS installations).
  The CMake Tools Extension is still able to work with the old definition VS kits,
  but for simplicity and to avoid duplicates in the json file it will prompt for permission to delete them
  each time a "Scan for kits" is performed.

Features:
- Support for localized messages.
- Cross compile support for CppTools integration.
- Adapt CppTools integration to API version 3. [#637](https://github.com/Microsoft/vscode-cmake-tools/issues/637)
- Expand kit environment variables. [#460](https://github.com/Microsoft/vscode-cmake-tools/issues/460)
- Add new commands: launchTargetDirectory, buildType, buildDirectory. [#334](https://github.com/Microsoft/vscode-cmake-tools/issues/334), [#654](https://github.com/Microsoft/vscode-cmake-tools/issues/654), [#564](https://github.com/Microsoft/vscode-cmake-tools/issues/564), [#559](https://github.com/Microsoft/vscode-cmake-tools/issues/559), [#695](https://github.com/Microsoft/vscode-cmake-tools/issues/695)
- Add support for VS2010.

Improvements:
- Restructuring of the CMake Driver.
- Improve stability of CMake Generator Selection. [#512](https://github.com/Microsoft/vscode-cmake-tools/issues/512)
- Refactor and extend CMS-server driver test.
- Rework the CMake Build from a terminal to a task.
- Add Launch target test.
- Increase wait time in test to open terminal.

Bug fixes:
- Cannot execute current target without a debugger. [#601](https://github.com/Microsoft/vscode-cmake-tools/issues/601)
- Path clobbering by bad kit file env. [#701](https://github.com/Microsoft/vscode-cmake-tools/issues/701), [#713](https://github.com/Microsoft/vscode-cmake-tools/issues/713)
- Target install missing. [#504](https://github.com/Microsoft/vscode-cmake-tools/issues/504)
- CTest controller updated on reconfig. [#212](https://github.com/Microsoft/vscode-cmake-tools/issues/212)
- Recalculate total for every run of CTest.
- Debug target does not find GDB. [#375](https://github.com/Microsoft/vscode-cmake-tools/issues/375)

## 1.1.3

Many thanks to [Yonggang Luo](https://github.com/lygstate) for several changes
in this version.

Removal:

- The visual CMake cache editor GUI is gone. The API with which it was drawn is
  being removed from a future version of VS Code, and the feature had many
  issues. A future CMake GUI will be introduced with more features and greater
  stability.

Features and Tweaks:

- On Linux, will detect old CMake versions and offer to do an automatic
  upgrade. Windows support is pending. If you have a macOS devices and would
  like to contribute, please open a pull request!
- Smarter parsing of GCC and Clang compile errors to fold `note:` and
  `required from:` blocks into their main diagnostic. This permits the
  folding and browsing of template and macro instantiation errors in a nicer
  fashion. MSVC error parsing pending. (**NOTE**: There is an upstream issue
  with the sort order of diagnostic information, so `required from`
  tracebacks may appear out-of-order).

Fixes:

- On Windows, "Launch target in terminal" will use `cmd.exe` unconditionally.
  This works around issues with command quoting in PowerShell
- "Debug target" will prefer `lldb-mi` to `lldb`. Fixes issues where `cpptools`
  is unable to launch the debugger.
- Document the `environmentVariables` field on kits.
- Fix legacy CMake mode not setting the CMake generator.
- Permit limited variable expansion for `cmake.cmakePath` in `settings.json`
  (refer to documentation for more details).

## 1.1.2

A bugfix release for [these issues](https://github.com/vector-of-bool/vscode-cmake-tools/milestone/13?closed=1).

## 1.1.1

A bugfix release for [these issues](https://github.com/vector-of-bool/vscode-cmake-tools/milestone/12?closed=1).

**BREAKING CHANGE**: Variant substitutions follow a new `${variant:var-key}`
syntax to match the special namespacing of substitutions.

## 1.1.0

1.1.0 includes a few new major features:

- `cpptools` integration for IntelliSense
- A Project Outline view as a custom explorer
- Building individual source files from the editor menus
- New UI for progress and cancellation

See the changelog in the official documentation for more information.<|MERGE_RESOLUTION|>--- conflicted
+++ resolved
@@ -2,15 +2,13 @@
 
 ## 1.20
 
-<<<<<<< HEAD
+Features:
+
+- Add support for Presets v9, which enables more macro expansion for the `include` field. [#3946](https://github.com/microsoft/vscode-cmake-tools/issues/3946)
+
 Improvements:
 
 - Fix "Unable to resolve configuration with compilerPath" issue for Swift. [#4097](https://github.com/microsoft/vscode-cmake-tools/issues/4097)
-=======
-Features:
-
-- Add support for Presets v9, which enables more macro expansion for the `include` field. [#3946](https://github.com/microsoft/vscode-cmake-tools/issues/3946)
->>>>>>> 1fe12789
 
 ## 1.19.52
 
