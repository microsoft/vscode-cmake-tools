--- conflicted
+++ resolved
@@ -10,11 +10,8 @@
 
 - Add `Unspecified` option for selecting a kit variant to allow CMake itself to select the build type. [#3821](https://github.com/microsoft/vscode-cmake-tools/issues/3821)
 - Skip loading variants when using CMakePresets. [#3300](https://github.com/microsoft/vscode-cmake-tools/issues/3300)
-<<<<<<< HEAD
+- Add setting to only show the cmake log on target failure. [#3785](https://github.com/microsoft/vscode-cmake-tools/pull/3785) [@stepeos](https://github.com/stepeos)
 - Preset expansion occurs on `CMakePresets.json` or `CMakeUserPresets.json` save, and if there are no errors the expanded presets are cached. The VS Developer Environment will only be applied to a preset if it is selected. Expansion errors will show in the problems panel and preset files with errors will be invalid, and any presets they contain cannot be used. [#3905](https://github.com/microsoft/vscode-cmake-tools/pull/3905)
-=======
-- Add setting to only show the cmake log on target failure. [#3785](https://github.com/microsoft/vscode-cmake-tools/pull/3785) [@stepeos](https://github.com/stepeos)
->>>>>>> bbc74d87
 
 Bug Fixes:
 
